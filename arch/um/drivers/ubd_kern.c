// SPDX-License-Identifier: GPL-2.0
/*
 * Copyright (C) 2018 Cambridge Greys Ltd
 * Copyright (C) 2015-2016 Anton Ivanov (aivanov@brocade.com)
 * Copyright (C) 2000 Jeff Dike (jdike@karaya.com)
 */

/* 2001-09-28...2002-04-17
 * Partition stuff by James_McMechan@hotmail.com
 * old style ubd by setting UBD_SHIFT to 0
 * 2002-09-27...2002-10-18 massive tinkering for 2.5
 * partitions have changed in 2.5
 * 2003-01-29 more tinkering for 2.5.59-1
 * This should now address the sysfs problems and has
 * the symlink for devfs to allow for booting with
 * the common /dev/ubd/discX/... names rather than
 * only /dev/ubdN/discN this version also has lots of
 * clean ups preparing for ubd-many.
 * James McMechan
 */

#define UBD_SHIFT 4

#include <linux/module.h>
#include <linux/init.h>
#include <linux/blkdev.h>
#include <linux/blk-mq.h>
#include <linux/ata.h>
#include <linux/hdreg.h>
#include <linux/major.h>
#include <linux/cdrom.h>
#include <linux/proc_fs.h>
#include <linux/seq_file.h>
#include <linux/ctype.h>
#include <linux/slab.h>
#include <linux/vmalloc.h>
#include <linux/platform_device.h>
#include <linux/scatterlist.h>
#include <asm/tlbflush.h>
#include <kern_util.h>
#include "mconsole_kern.h"
#include <init.h>
#include <irq_kern.h>
#include "ubd.h"
#include <os.h>
#include "cow.h"

/* Max request size is determined by sector mask - 32K */
#define UBD_MAX_REQUEST (8 * sizeof(long))

struct io_desc {
	char *buffer;
	unsigned long length;
	unsigned long sector_mask;
	unsigned long long cow_offset;
	unsigned long bitmap_words[2];
};

struct io_thread_req {
	struct request *req;
	int fds[2];
	unsigned long offsets[2];
	unsigned long long offset;
	int sectorsize;
	int error;

	int desc_cnt;
	/* io_desc has to be the last element of the struct */
	struct io_desc io_desc[];
};


static struct io_thread_req * (*irq_req_buffer)[];
static struct io_thread_req *irq_remainder;
static int irq_remainder_size;

static struct io_thread_req * (*io_req_buffer)[];
static struct io_thread_req *io_remainder;
static int io_remainder_size;



static inline int ubd_test_bit(__u64 bit, unsigned char *data)
{
	__u64 n;
	int bits, off;

	bits = sizeof(data[0]) * 8;
	n = bit / bits;
	off = bit % bits;
	return (data[n] & (1 << off)) != 0;
}

static inline void ubd_set_bit(__u64 bit, unsigned char *data)
{
	__u64 n;
	int bits, off;

	bits = sizeof(data[0]) * 8;
	n = bit / bits;
	off = bit % bits;
	data[n] |= (1 << off);
}
/*End stuff from ubd_user.h*/

#define DRIVER_NAME "uml-blkdev"

static DEFINE_MUTEX(ubd_lock);
static DEFINE_MUTEX(ubd_mutex); /* replaces BKL, might not be needed */

static int ubd_open(struct block_device *bdev, fmode_t mode);
static void ubd_release(struct gendisk *disk, fmode_t mode);
static int ubd_ioctl(struct block_device *bdev, fmode_t mode,
		     unsigned int cmd, unsigned long arg);
static int ubd_getgeo(struct block_device *bdev, struct hd_geometry *geo);

#define MAX_DEV (16)

static const struct block_device_operations ubd_blops = {
        .owner		= THIS_MODULE,
        .open		= ubd_open,
        .release	= ubd_release,
        .ioctl		= ubd_ioctl,
        .compat_ioctl	= blkdev_compat_ptr_ioctl,
	.getgeo		= ubd_getgeo,
};

/* Protected by ubd_lock */
static struct gendisk *ubd_gendisk[MAX_DEV];

#ifdef CONFIG_BLK_DEV_UBD_SYNC
#define OPEN_FLAGS ((struct openflags) { .r = 1, .w = 1, .s = 1, .c = 0, \
					 .cl = 1 })
#else
#define OPEN_FLAGS ((struct openflags) { .r = 1, .w = 1, .s = 0, .c = 0, \
					 .cl = 1 })
#endif
static struct openflags global_openflags = OPEN_FLAGS;

struct cow {
	/* backing file name */
	char *file;
	/* backing file fd */
	int fd;
	unsigned long *bitmap;
	unsigned long bitmap_len;
	int bitmap_offset;
	int data_offset;
};

#define MAX_SG 64

struct ubd {
	/* name (and fd, below) of the file opened for writing, either the
	 * backing or the cow file. */
	char *file;
	char *serial;
	int count;
	int fd;
	__u64 size;
	struct openflags boot_openflags;
	struct openflags openflags;
	unsigned shared:1;
	unsigned no_cow:1;
	unsigned no_trim:1;
	struct cow cow;
	struct platform_device pdev;
	struct request_queue *queue;
	struct blk_mq_tag_set tag_set;
	spinlock_t lock;
};

#define DEFAULT_COW { \
	.file =			NULL, \
	.fd =			-1,	\
	.bitmap =		NULL, \
	.bitmap_offset =	0, \
	.data_offset =		0, \
}

#define DEFAULT_UBD { \
	.file = 		NULL, \
	.serial =		NULL, \
	.count =		0, \
	.fd =			-1, \
	.size =			-1, \
	.boot_openflags =	OPEN_FLAGS, \
	.openflags =		OPEN_FLAGS, \
	.no_cow =               0, \
	.no_trim =		0, \
	.shared =		0, \
	.cow =			DEFAULT_COW, \
	.lock =			__SPIN_LOCK_UNLOCKED(ubd_devs.lock), \
}

/* Protected by ubd_lock */
static struct ubd ubd_devs[MAX_DEV] = { [0 ... MAX_DEV - 1] = DEFAULT_UBD };

static blk_status_t ubd_queue_rq(struct blk_mq_hw_ctx *hctx,
				 const struct blk_mq_queue_data *bd);

static int fake_ide_setup(char *str)
{
	pr_warn("The fake_ide option has been removed\n");
	return 1;
}
__setup("fake_ide", fake_ide_setup);

__uml_help(fake_ide_setup,
"fake_ide\n"
"    Obsolete stub.\n\n"
);

static int parse_unit(char **ptr)
{
	char *str = *ptr, *end;
	int n = -1;

	if(isdigit(*str)) {
		n = simple_strtoul(str, &end, 0);
		if(end == str)
			return -1;
		*ptr = end;
	}
	else if (('a' <= *str) && (*str <= 'z')) {
		n = *str - 'a';
		str++;
		*ptr = str;
	}
	return n;
}

/* If *index_out == -1 at exit, the passed option was a general one;
 * otherwise, the str pointer is used (and owned) inside ubd_devs array, so it
 * should not be freed on exit.
 */
static int ubd_setup_common(char *str, int *index_out, char **error_out)
{
	struct ubd *ubd_dev;
	struct openflags flags = global_openflags;
	char *file, *backing_file, *serial;
	int n, err = 0, i;

	if(index_out) *index_out = -1;
	n = *str;
	if(n == '='){
		str++;
		if(!strcmp(str, "sync")){
			global_openflags = of_sync(global_openflags);
			return err;
		}

		pr_warn("fake major not supported any more\n");
		return 0;
	}

	n = parse_unit(&str);
	if(n < 0){
		*error_out = "Couldn't parse device number";
		return -EINVAL;
	}
	if(n >= MAX_DEV){
		*error_out = "Device number out of range";
		return 1;
	}

	err = -EBUSY;
	mutex_lock(&ubd_lock);

	ubd_dev = &ubd_devs[n];
	if(ubd_dev->file != NULL){
		*error_out = "Device is already configured";
		goto out;
	}

	if (index_out)
		*index_out = n;

	err = -EINVAL;
	for (i = 0; i < sizeof("rscdt="); i++) {
		switch (*str) {
		case 'r':
			flags.w = 0;
			break;
		case 's':
			flags.s = 1;
			break;
		case 'd':
			ubd_dev->no_cow = 1;
			break;
		case 'c':
			ubd_dev->shared = 1;
			break;
		case 't':
			ubd_dev->no_trim = 1;
			break;
		case '=':
			str++;
			goto break_loop;
		default:
			*error_out = "Expected '=' or flag letter "
				"(r, s, c, t or d)";
			goto out;
		}
		str++;
	}

	if (*str == '=')
		*error_out = "Too many flags specified";
	else
		*error_out = "Missing '='";
	goto out;

break_loop:
	file = strsep(&str, ",:");
	if (*file == '\0')
		file = NULL;

	backing_file = strsep(&str, ",:");
	if (backing_file && *backing_file == '\0')
		backing_file = NULL;

	serial = strsep(&str, ",:");
	if (serial && *serial == '\0')
		serial = NULL;

	if (backing_file && ubd_dev->no_cow) {
		*error_out = "Can't specify both 'd' and a cow file";
		goto out;
	}

	err = 0;
	ubd_dev->file = file;
	ubd_dev->cow.file = backing_file;
	ubd_dev->serial = serial;
	ubd_dev->boot_openflags = flags;
out:
	mutex_unlock(&ubd_lock);
	return err;
}

static int ubd_setup(char *str)
{
	char *error;
	int err;

	err = ubd_setup_common(str, NULL, &error);
	if(err)
		printk(KERN_ERR "Failed to initialize device with \"%s\" : "
		       "%s\n", str, error);
	return 1;
}

__setup("ubd", ubd_setup);
__uml_help(ubd_setup,
"ubd<n><flags>=<filename>[(:|,)<filename2>][(:|,)<serial>]\n"
"    This is used to associate a device with a file in the underlying\n"
"    filesystem. When specifying two filenames, the first one is the\n"
"    COW name and the second is the backing file name. As separator you can\n"
"    use either a ':' or a ',': the first one allows writing things like;\n"
"	ubd0=~/Uml/root_cow:~/Uml/root_backing_file\n"
"    while with a ',' the shell would not expand the 2nd '~'.\n"
"    When using only one filename, UML will detect whether to treat it like\n"
"    a COW file or a backing file. To override this detection, add the 'd'\n"
"    flag:\n"
"	ubd0d=BackingFile\n"
"    Usually, there is a filesystem in the file, but \n"
"    that's not required. Swap devices containing swap files can be\n"
"    specified like this. Also, a file which doesn't contain a\n"
"    filesystem can have its contents read in the virtual \n"
"    machine by running 'dd' on the device. <n> must be in the range\n"
"    0 to 7. Appending an 'r' to the number will cause that device\n"
"    to be mounted read-only. For example ubd1r=./ext_fs. Appending\n"
"    an 's' will cause data to be written to disk on the host immediately.\n"
"    'c' will cause the device to be treated as being shared between multiple\n"
"    UMLs and file locking will be turned off - this is appropriate for a\n"
"    cluster filesystem and inappropriate at almost all other times.\n\n"
"    't' will disable trim/discard support on the device (enabled by default).\n\n"
"    An optional device serial number can be exposed using the serial parameter\n"
"    on the cmdline which is exposed as a sysfs entry. This is particularly\n"
"    useful when a unique number should be given to the device. Note when\n"
"    specifying a label, the filename2 must be also presented. It can be\n"
"    an empty string, in which case the backing file is not used:\n"
"       ubd0=File,,Serial\n"
);

static int udb_setup(char *str)
{
	printk("udb%s specified on command line is almost certainly a ubd -> "
	       "udb TYPO\n", str);
	return 1;
}

__setup("udb", udb_setup);
__uml_help(udb_setup,
"udb\n"
"    This option is here solely to catch ubd -> udb typos, which can be\n"
"    to impossible to catch visually unless you specifically look for\n"
"    them.  The only result of any option starting with 'udb' is an error\n"
"    in the boot output.\n\n"
);

/* Only changed by ubd_init, which is an initcall. */
static int thread_fd = -1;

/* Function to read several request pointers at a time
* handling fractional reads if (and as) needed
*/

static int bulk_req_safe_read(
	int fd,
	struct io_thread_req * (*request_buffer)[],
	struct io_thread_req **remainder,
	int *remainder_size,
	int max_recs
	)
{
	int n = 0;
	int res = 0;

	if (*remainder_size > 0) {
		memmove(
			(char *) request_buffer,
			(char *) remainder, *remainder_size
		);
		n = *remainder_size;
	}

	res = os_read_file(
			fd,
			((char *) request_buffer) + *remainder_size,
			sizeof(struct io_thread_req *)*max_recs
				- *remainder_size
		);
	if (res > 0) {
		n += res;
		if ((n % sizeof(struct io_thread_req *)) > 0) {
			/*
			* Read somehow returned not a multiple of dword
			* theoretically possible, but never observed in the
			* wild, so read routine must be able to handle it
			*/
			*remainder_size = n % sizeof(struct io_thread_req *);
			WARN(*remainder_size > 0, "UBD IPC read returned a partial result");
			memmove(
				remainder,
				((char *) request_buffer) +
					(n/sizeof(struct io_thread_req *))*sizeof(struct io_thread_req *),
				*remainder_size
			);
			n = n - *remainder_size;
		}
	} else {
		n = res;
	}
	return n;
}

/* Called without dev->lock held, and only in interrupt context. */
static void ubd_handler(void)
{
	int n;
	int count;

	while(1){
		n = bulk_req_safe_read(
			thread_fd,
			irq_req_buffer,
			&irq_remainder,
			&irq_remainder_size,
			UBD_REQ_BUFFER_SIZE
		);
		if (n < 0) {
			if(n == -EAGAIN)
				break;
			printk(KERN_ERR "spurious interrupt in ubd_handler, "
			       "err = %d\n", -n);
			return;
		}
		for (count = 0; count < n/sizeof(struct io_thread_req *); count++) {
			struct io_thread_req *io_req = (*irq_req_buffer)[count];

			if ((io_req->error == BLK_STS_NOTSUPP) && (req_op(io_req->req) == REQ_OP_DISCARD)) {
				blk_queue_max_discard_sectors(io_req->req->q, 0);
				blk_queue_max_write_zeroes_sectors(io_req->req->q, 0);
				blk_queue_flag_clear(QUEUE_FLAG_DISCARD, io_req->req->q);
			}
			blk_mq_end_request(io_req->req, io_req->error);
			kfree(io_req);
		}
	}
}

static irqreturn_t ubd_intr(int irq, void *dev)
{
	ubd_handler();
	return IRQ_HANDLED;
}

/* Only changed by ubd_init, which is an initcall. */
static int io_pid = -1;

static void kill_io_thread(void)
{
	if(io_pid != -1)
		os_kill_process(io_pid, 1);
}

__uml_exitcall(kill_io_thread);

static inline int ubd_file_size(struct ubd *ubd_dev, __u64 *size_out)
{
	char *file;
	int fd;
	int err;

	__u32 version;
	__u32 align;
	char *backing_file;
	time64_t mtime;
	unsigned long long size;
	int sector_size;
	int bitmap_offset;

	if (ubd_dev->file && ubd_dev->cow.file) {
		file = ubd_dev->cow.file;

		goto out;
	}

	fd = os_open_file(ubd_dev->file, of_read(OPENFLAGS()), 0);
	if (fd < 0)
		return fd;

	err = read_cow_header(file_reader, &fd, &version, &backing_file, \
		&mtime, &size, &sector_size, &align, &bitmap_offset);
	os_close_file(fd);

	if(err == -EINVAL)
		file = ubd_dev->file;
	else
		file = backing_file;

out:
	return os_file_size(file, size_out);
}

static int read_cow_bitmap(int fd, void *buf, int offset, int len)
{
	int err;

	err = os_pread_file(fd, buf, len, offset);
	if (err < 0)
		return err;

	return 0;
}

static int backing_file_mismatch(char *file, __u64 size, time64_t mtime)
{
	time64_t modtime;
	unsigned long long actual;
	int err;

	err = os_file_modtime(file, &modtime);
	if (err < 0) {
		printk(KERN_ERR "Failed to get modification time of backing "
		       "file \"%s\", err = %d\n", file, -err);
		return err;
	}

	err = os_file_size(file, &actual);
	if (err < 0) {
		printk(KERN_ERR "Failed to get size of backing file \"%s\", "
		       "err = %d\n", file, -err);
		return err;
	}

	if (actual != size) {
		/*__u64 can be a long on AMD64 and with %lu GCC complains; so
		 * the typecast.*/
		printk(KERN_ERR "Size mismatch (%llu vs %llu) of COW header "
		       "vs backing file\n", (unsigned long long) size, actual);
		return -EINVAL;
	}
	if (modtime != mtime) {
		printk(KERN_ERR "mtime mismatch (%lld vs %lld) of COW header vs "
		       "backing file\n", mtime, modtime);
		return -EINVAL;
	}
	return 0;
}

static int path_requires_switch(char *from_cmdline, char *from_cow, char *cow)
{
	struct uml_stat buf1, buf2;
	int err;

	if (from_cmdline == NULL)
		return 0;
	if (!strcmp(from_cmdline, from_cow))
		return 0;

	err = os_stat_file(from_cmdline, &buf1);
	if (err < 0) {
		printk(KERN_ERR "Couldn't stat '%s', err = %d\n", from_cmdline,
		       -err);
		return 0;
	}
	err = os_stat_file(from_cow, &buf2);
	if (err < 0) {
		printk(KERN_ERR "Couldn't stat '%s', err = %d\n", from_cow,
		       -err);
		return 1;
	}
	if ((buf1.ust_dev == buf2.ust_dev) && (buf1.ust_ino == buf2.ust_ino))
		return 0;

	printk(KERN_ERR "Backing file mismatch - \"%s\" requested, "
	       "\"%s\" specified in COW header of \"%s\"\n",
	       from_cmdline, from_cow, cow);
	return 1;
}

static int open_ubd_file(char *file, struct openflags *openflags, int shared,
		  char **backing_file_out, int *bitmap_offset_out,
		  unsigned long *bitmap_len_out, int *data_offset_out,
		  int *create_cow_out)
{
	time64_t mtime;
	unsigned long long size;
	__u32 version, align;
	char *backing_file;
	int fd, err, sectorsize, asked_switch, mode = 0644;

	fd = os_open_file(file, *openflags, mode);
	if (fd < 0) {
		if ((fd == -ENOENT) && (create_cow_out != NULL))
			*create_cow_out = 1;
		if (!openflags->w ||
		    ((fd != -EROFS) && (fd != -EACCES)))
			return fd;
		openflags->w = 0;
		fd = os_open_file(file, *openflags, mode);
		if (fd < 0)
			return fd;
	}

	if (shared)
		printk(KERN_INFO "Not locking \"%s\" on the host\n", file);
	else {
		err = os_lock_file(fd, openflags->w);
		if (err < 0) {
			printk(KERN_ERR "Failed to lock '%s', err = %d\n",
			       file, -err);
			goto out_close;
		}
	}

	/* Successful return case! */
	if (backing_file_out == NULL)
		return fd;

	err = read_cow_header(file_reader, &fd, &version, &backing_file, &mtime,
			      &size, &sectorsize, &align, bitmap_offset_out);
	if (err && (*backing_file_out != NULL)) {
		printk(KERN_ERR "Failed to read COW header from COW file "
		       "\"%s\", errno = %d\n", file, -err);
		goto out_close;
	}
	if (err)
		return fd;

	asked_switch = path_requires_switch(*backing_file_out, backing_file,
					    file);

	/* Allow switching only if no mismatch. */
	if (asked_switch && !backing_file_mismatch(*backing_file_out, size,
						   mtime)) {
		printk(KERN_ERR "Switching backing file to '%s'\n",
		       *backing_file_out);
		err = write_cow_header(file, fd, *backing_file_out,
				       sectorsize, align, &size);
		if (err) {
			printk(KERN_ERR "Switch failed, errno = %d\n", -err);
			goto out_close;
		}
	} else {
		*backing_file_out = backing_file;
		err = backing_file_mismatch(*backing_file_out, size, mtime);
		if (err)
			goto out_close;
	}

	cow_sizes(version, size, sectorsize, align, *bitmap_offset_out,
		  bitmap_len_out, data_offset_out);

	return fd;
 out_close:
	os_close_file(fd);
	return err;
}

static int create_cow_file(char *cow_file, char *backing_file,
		    struct openflags flags,
		    int sectorsize, int alignment, int *bitmap_offset_out,
		    unsigned long *bitmap_len_out, int *data_offset_out)
{
	int err, fd;

	flags.c = 1;
	fd = open_ubd_file(cow_file, &flags, 0, NULL, NULL, NULL, NULL, NULL);
	if (fd < 0) {
		err = fd;
		printk(KERN_ERR "Open of COW file '%s' failed, errno = %d\n",
		       cow_file, -err);
		goto out;
	}

	err = init_cow_file(fd, cow_file, backing_file, sectorsize, alignment,
			    bitmap_offset_out, bitmap_len_out,
			    data_offset_out);
	if (!err)
		return fd;
	os_close_file(fd);
 out:
	return err;
}

static void ubd_close_dev(struct ubd *ubd_dev)
{
	os_close_file(ubd_dev->fd);
	if(ubd_dev->cow.file == NULL)
		return;

	os_close_file(ubd_dev->cow.fd);
	vfree(ubd_dev->cow.bitmap);
	ubd_dev->cow.bitmap = NULL;
}

static int ubd_open_dev(struct ubd *ubd_dev)
{
	struct openflags flags;
	char **back_ptr;
	int err, create_cow, *create_ptr;
	int fd;

	ubd_dev->openflags = ubd_dev->boot_openflags;
	create_cow = 0;
	create_ptr = (ubd_dev->cow.file != NULL) ? &create_cow : NULL;
	back_ptr = ubd_dev->no_cow ? NULL : &ubd_dev->cow.file;

	fd = open_ubd_file(ubd_dev->file, &ubd_dev->openflags, ubd_dev->shared,
				back_ptr, &ubd_dev->cow.bitmap_offset,
				&ubd_dev->cow.bitmap_len, &ubd_dev->cow.data_offset,
				create_ptr);

	if((fd == -ENOENT) && create_cow){
		fd = create_cow_file(ubd_dev->file, ubd_dev->cow.file,
					  ubd_dev->openflags, SECTOR_SIZE, PAGE_SIZE,
					  &ubd_dev->cow.bitmap_offset,
					  &ubd_dev->cow.bitmap_len,
					  &ubd_dev->cow.data_offset);
		if(fd >= 0){
			printk(KERN_INFO "Creating \"%s\" as COW file for "
			       "\"%s\"\n", ubd_dev->file, ubd_dev->cow.file);
		}
	}

	if(fd < 0){
		printk("Failed to open '%s', errno = %d\n", ubd_dev->file,
		       -fd);
		return fd;
	}
	ubd_dev->fd = fd;

	if(ubd_dev->cow.file != NULL){
		blk_queue_max_hw_sectors(ubd_dev->queue, 8 * sizeof(long));

		err = -ENOMEM;
		ubd_dev->cow.bitmap = vmalloc(ubd_dev->cow.bitmap_len);
		if(ubd_dev->cow.bitmap == NULL){
			printk(KERN_ERR "Failed to vmalloc COW bitmap\n");
			goto error;
		}
		flush_tlb_kernel_vm();

		err = read_cow_bitmap(ubd_dev->fd, ubd_dev->cow.bitmap,
				      ubd_dev->cow.bitmap_offset,
				      ubd_dev->cow.bitmap_len);
		if(err < 0)
			goto error;

		flags = ubd_dev->openflags;
		flags.w = 0;
		err = open_ubd_file(ubd_dev->cow.file, &flags, ubd_dev->shared, NULL,
				    NULL, NULL, NULL, NULL);
		if(err < 0) goto error;
		ubd_dev->cow.fd = err;
	}
	if (ubd_dev->no_trim == 0) {
		ubd_dev->queue->limits.discard_granularity = SECTOR_SIZE;
		ubd_dev->queue->limits.discard_alignment = SECTOR_SIZE;
		blk_queue_max_discard_sectors(ubd_dev->queue, UBD_MAX_REQUEST);
		blk_queue_max_write_zeroes_sectors(ubd_dev->queue, UBD_MAX_REQUEST);
		blk_queue_flag_set(QUEUE_FLAG_DISCARD, ubd_dev->queue);
	}
	blk_queue_flag_set(QUEUE_FLAG_NONROT, ubd_dev->queue);
	return 0;
 error:
	os_close_file(ubd_dev->fd);
	return err;
}

static void ubd_device_release(struct device *dev)
{
	struct ubd *ubd_dev = dev_get_drvdata(dev);

	blk_mq_free_tag_set(&ubd_dev->tag_set);
	*ubd_dev = ((struct ubd) DEFAULT_UBD);
}

static ssize_t serial_show(struct device *dev,
			   struct device_attribute *attr, char *buf)
{
	struct gendisk *disk = dev_to_disk(dev);
	struct ubd *ubd_dev = disk->private_data;

	if (!ubd_dev)
		return 0;

	return sprintf(buf, "%s", ubd_dev->serial);
}

static DEVICE_ATTR_RO(serial);

static struct attribute *ubd_attrs[] = {
	&dev_attr_serial.attr,
	NULL,
};

static umode_t ubd_attrs_are_visible(struct kobject *kobj,
				     struct attribute *a, int n)
{
	return a->mode;
}

static const struct attribute_group ubd_attr_group = {
	.attrs = ubd_attrs,
	.is_visible = ubd_attrs_are_visible,
};

static const struct attribute_group *ubd_attr_groups[] = {
	&ubd_attr_group,
	NULL,
};

<<<<<<< HEAD
static void ubd_disk_register(int major, u64 size, int unit,
			      struct gendisk *disk)
=======
static int ubd_disk_register(int major, u64 size, int unit,
			     struct gendisk *disk)
>>>>>>> df0cc57e
{
	disk->major = major;
	disk->first_minor = unit << UBD_SHIFT;
	disk->minors = 1 << UBD_SHIFT;
	disk->fops = &ubd_blops;
	set_capacity(disk, size / 512);
	sprintf(disk->disk_name, "ubd%c", 'a' + unit);

	ubd_devs[unit].pdev.id   = unit;
	ubd_devs[unit].pdev.name = DRIVER_NAME;
	ubd_devs[unit].pdev.dev.release = ubd_device_release;
	dev_set_drvdata(&ubd_devs[unit].pdev.dev, &ubd_devs[unit]);
	platform_device_register(&ubd_devs[unit].pdev);

	disk->private_data = &ubd_devs[unit];
	disk->queue = ubd_devs[unit].queue;
<<<<<<< HEAD
	device_add_disk(&ubd_devs[unit].pdev.dev, disk, ubd_attr_groups);
=======
	return device_add_disk(&ubd_devs[unit].pdev.dev, disk, ubd_attr_groups);
>>>>>>> df0cc57e
}

#define ROUND_BLOCK(n) ((n + (SECTOR_SIZE - 1)) & (-SECTOR_SIZE))

static const struct blk_mq_ops ubd_mq_ops = {
	.queue_rq = ubd_queue_rq,
};

static int ubd_add(int n, char **error_out)
{
	struct ubd *ubd_dev = &ubd_devs[n];
	struct gendisk *disk;
	int err = 0;

	if(ubd_dev->file == NULL)
		goto out;

	err = ubd_file_size(ubd_dev, &ubd_dev->size);
	if(err < 0){
		*error_out = "Couldn't determine size of device's file";
		goto out;
	}

	ubd_dev->size = ROUND_BLOCK(ubd_dev->size);

	ubd_dev->tag_set.ops = &ubd_mq_ops;
	ubd_dev->tag_set.queue_depth = 64;
	ubd_dev->tag_set.numa_node = NUMA_NO_NODE;
	ubd_dev->tag_set.flags = BLK_MQ_F_SHOULD_MERGE;
	ubd_dev->tag_set.driver_data = ubd_dev;
	ubd_dev->tag_set.nr_hw_queues = 1;

	err = blk_mq_alloc_tag_set(&ubd_dev->tag_set);
	if (err)
		goto out;

	disk = blk_mq_alloc_disk(&ubd_dev->tag_set, ubd_dev);
	if (IS_ERR(disk)) {
		err = PTR_ERR(disk);
		goto out_cleanup_tags;
	}
	ubd_dev->queue = disk->queue;

	blk_queue_write_cache(ubd_dev->queue, true, false);
	blk_queue_max_segments(ubd_dev->queue, MAX_SG);
	blk_queue_segment_boundary(ubd_dev->queue, PAGE_SIZE - 1);
<<<<<<< HEAD
	ubd_disk_register(UBD_MAJOR, ubd_dev->size, n, disk);
=======
	err = ubd_disk_register(UBD_MAJOR, ubd_dev->size, n, disk);
	if (err)
		goto out_cleanup_disk;

>>>>>>> df0cc57e
	ubd_gendisk[n] = disk;
	return 0;

out_cleanup_disk:
	blk_cleanup_disk(disk);
out_cleanup_tags:
	blk_mq_free_tag_set(&ubd_dev->tag_set);
out:
	return err;
}

static int ubd_config(char *str, char **error_out)
{
	int n, ret;

	/* This string is possibly broken up and stored, so it's only
	 * freed if ubd_setup_common fails, or if only general options
	 * were set.
	 */
	str = kstrdup(str, GFP_KERNEL);
	if (str == NULL) {
		*error_out = "Failed to allocate memory";
		return -ENOMEM;
	}

	ret = ubd_setup_common(str, &n, error_out);
	if (ret)
		goto err_free;

	if (n == -1) {
		ret = 0;
		goto err_free;
	}

	mutex_lock(&ubd_lock);
	ret = ubd_add(n, error_out);
	if (ret)
		ubd_devs[n].file = NULL;
	mutex_unlock(&ubd_lock);

out:
	return ret;

err_free:
	kfree(str);
	goto out;
}

static int ubd_get_config(char *name, char *str, int size, char **error_out)
{
	struct ubd *ubd_dev;
	int n, len = 0;

	n = parse_unit(&name);
	if((n >= MAX_DEV) || (n < 0)){
		*error_out = "ubd_get_config : device number out of range";
		return -1;
	}

	ubd_dev = &ubd_devs[n];
	mutex_lock(&ubd_lock);

	if(ubd_dev->file == NULL){
		CONFIG_CHUNK(str, size, len, "", 1);
		goto out;
	}

	CONFIG_CHUNK(str, size, len, ubd_dev->file, 0);

	if(ubd_dev->cow.file != NULL){
		CONFIG_CHUNK(str, size, len, ",", 0);
		CONFIG_CHUNK(str, size, len, ubd_dev->cow.file, 1);
	}
	else CONFIG_CHUNK(str, size, len, "", 1);

 out:
	mutex_unlock(&ubd_lock);
	return len;
}

static int ubd_id(char **str, int *start_out, int *end_out)
{
	int n;

	n = parse_unit(str);
	*start_out = 0;
	*end_out = MAX_DEV - 1;
	return n;
}

static int ubd_remove(int n, char **error_out)
{
	struct gendisk *disk = ubd_gendisk[n];
	struct ubd *ubd_dev;
	int err = -ENODEV;

	mutex_lock(&ubd_lock);

	ubd_dev = &ubd_devs[n];

	if(ubd_dev->file == NULL)
		goto out;

	/* you cannot remove a open disk */
	err = -EBUSY;
	if(ubd_dev->count > 0)
		goto out;

	ubd_gendisk[n] = NULL;
	if(disk != NULL){
		del_gendisk(disk);
		blk_cleanup_disk(disk);
	}

	err = 0;
	platform_device_unregister(&ubd_dev->pdev);
out:
	mutex_unlock(&ubd_lock);
	return err;
}

/* All these are called by mconsole in process context and without
 * ubd-specific locks.  The structure itself is const except for .list.
 */
static struct mc_device ubd_mc = {
	.list		= LIST_HEAD_INIT(ubd_mc.list),
	.name		= "ubd",
	.config		= ubd_config,
	.get_config	= ubd_get_config,
	.id		= ubd_id,
	.remove		= ubd_remove,
};

static int __init ubd_mc_init(void)
{
	mconsole_register_dev(&ubd_mc);
	return 0;
}

__initcall(ubd_mc_init);

static int __init ubd0_init(void)
{
	struct ubd *ubd_dev = &ubd_devs[0];

	mutex_lock(&ubd_lock);
	if(ubd_dev->file == NULL)
		ubd_dev->file = "root_fs";
	mutex_unlock(&ubd_lock);

	return 0;
}

__initcall(ubd0_init);

/* Used in ubd_init, which is an initcall */
static struct platform_driver ubd_driver = {
	.driver = {
		.name  = DRIVER_NAME,
	},
};

static int __init ubd_init(void)
{
	char *error;
	int i, err;

	if (register_blkdev(UBD_MAJOR, "ubd"))
		return -1;

	irq_req_buffer = kmalloc_array(UBD_REQ_BUFFER_SIZE,
				       sizeof(struct io_thread_req *),
				       GFP_KERNEL
		);
	irq_remainder = 0;

	if (irq_req_buffer == NULL) {
		printk(KERN_ERR "Failed to initialize ubd buffering\n");
		return -1;
	}
	io_req_buffer = kmalloc_array(UBD_REQ_BUFFER_SIZE,
				      sizeof(struct io_thread_req *),
				      GFP_KERNEL
		);

	io_remainder = 0;

	if (io_req_buffer == NULL) {
		printk(KERN_ERR "Failed to initialize ubd buffering\n");
		return -1;
	}
	platform_driver_register(&ubd_driver);
	mutex_lock(&ubd_lock);
	for (i = 0; i < MAX_DEV; i++){
		err = ubd_add(i, &error);
		if(err)
			printk(KERN_ERR "Failed to initialize ubd device %d :"
			       "%s\n", i, error);
	}
	mutex_unlock(&ubd_lock);
	return 0;
}

late_initcall(ubd_init);

static int __init ubd_driver_init(void){
	unsigned long stack;
	int err;

	/* Set by CONFIG_BLK_DEV_UBD_SYNC or ubd=sync.*/
	if(global_openflags.s){
		printk(KERN_INFO "ubd: Synchronous mode\n");
		/* Letting ubd=sync be like using ubd#s= instead of ubd#= is
		 * enough. So use anyway the io thread. */
	}
	stack = alloc_stack(0, 0);
	io_pid = start_io_thread(stack + PAGE_SIZE, &thread_fd);
	if(io_pid < 0){
		printk(KERN_ERR
		       "ubd : Failed to start I/O thread (errno = %d) - "
		       "falling back to synchronous I/O\n", -io_pid);
		io_pid = -1;
		return 0;
	}
	err = um_request_irq(UBD_IRQ, thread_fd, IRQ_READ, ubd_intr,
			     0, "ubd", ubd_devs);
	if(err < 0)
		printk(KERN_ERR "um_request_irq failed - errno = %d\n", -err);
	return 0;
}

device_initcall(ubd_driver_init);

static int ubd_open(struct block_device *bdev, fmode_t mode)
{
	struct gendisk *disk = bdev->bd_disk;
	struct ubd *ubd_dev = disk->private_data;
	int err = 0;

	mutex_lock(&ubd_mutex);
	if(ubd_dev->count == 0){
		err = ubd_open_dev(ubd_dev);
		if(err){
			printk(KERN_ERR "%s: Can't open \"%s\": errno = %d\n",
			       disk->disk_name, ubd_dev->file, -err);
			goto out;
		}
	}
	ubd_dev->count++;
	set_disk_ro(disk, !ubd_dev->openflags.w);

	/* This should no more be needed. And it didn't work anyway to exclude
	 * read-write remounting of filesystems.*/
	/*if((mode & FMODE_WRITE) && !ubd_dev->openflags.w){
	        if(--ubd_dev->count == 0) ubd_close_dev(ubd_dev);
	        err = -EROFS;
	}*/
out:
	mutex_unlock(&ubd_mutex);
	return err;
}

static void ubd_release(struct gendisk *disk, fmode_t mode)
{
	struct ubd *ubd_dev = disk->private_data;

	mutex_lock(&ubd_mutex);
	if(--ubd_dev->count == 0)
		ubd_close_dev(ubd_dev);
	mutex_unlock(&ubd_mutex);
}

static void cowify_bitmap(__u64 io_offset, int length, unsigned long *cow_mask,
			  __u64 *cow_offset, unsigned long *bitmap,
			  __u64 bitmap_offset, unsigned long *bitmap_words,
			  __u64 bitmap_len)
{
	__u64 sector = io_offset >> SECTOR_SHIFT;
	int i, update_bitmap = 0;

	for (i = 0; i < length >> SECTOR_SHIFT; i++) {
		if(cow_mask != NULL)
			ubd_set_bit(i, (unsigned char *) cow_mask);
		if(ubd_test_bit(sector + i, (unsigned char *) bitmap))
			continue;

		update_bitmap = 1;
		ubd_set_bit(sector + i, (unsigned char *) bitmap);
	}

	if(!update_bitmap)
		return;

	*cow_offset = sector / (sizeof(unsigned long) * 8);

	/* This takes care of the case where we're exactly at the end of the
	 * device, and *cow_offset + 1 is off the end.  So, just back it up
	 * by one word.  Thanks to Lynn Kerby for the fix and James McMechan
	 * for the original diagnosis.
	 */
	if (*cow_offset == (DIV_ROUND_UP(bitmap_len,
					 sizeof(unsigned long)) - 1))
		(*cow_offset)--;

	bitmap_words[0] = bitmap[*cow_offset];
	bitmap_words[1] = bitmap[*cow_offset + 1];

	*cow_offset *= sizeof(unsigned long);
	*cow_offset += bitmap_offset;
}

static void cowify_req(struct io_thread_req *req, struct io_desc *segment,
		       unsigned long offset, unsigned long *bitmap,
		       __u64 bitmap_offset, __u64 bitmap_len)
{
	__u64 sector = offset >> SECTOR_SHIFT;
	int i;

	if (segment->length > (sizeof(segment->sector_mask) * 8) << SECTOR_SHIFT)
		panic("Operation too long");

	if (req_op(req->req) == REQ_OP_READ) {
		for (i = 0; i < segment->length >> SECTOR_SHIFT; i++) {
			if(ubd_test_bit(sector + i, (unsigned char *) bitmap))
				ubd_set_bit(i, (unsigned char *)
					    &segment->sector_mask);
		}
	} else {
		cowify_bitmap(offset, segment->length, &segment->sector_mask,
			      &segment->cow_offset, bitmap, bitmap_offset,
			      segment->bitmap_words, bitmap_len);
	}
}

static void ubd_map_req(struct ubd *dev, struct io_thread_req *io_req,
			struct request *req)
{
	struct bio_vec bvec;
	struct req_iterator iter;
	int i = 0;
	unsigned long byte_offset = io_req->offset;
	int op = req_op(req);

	if (op == REQ_OP_WRITE_ZEROES || op == REQ_OP_DISCARD) {
		io_req->io_desc[0].buffer = NULL;
		io_req->io_desc[0].length = blk_rq_bytes(req);
	} else {
		rq_for_each_segment(bvec, req, iter) {
			BUG_ON(i >= io_req->desc_cnt);

			io_req->io_desc[i].buffer = bvec_virt(&bvec);
			io_req->io_desc[i].length = bvec.bv_len;
			i++;
		}
	}

	if (dev->cow.file) {
		for (i = 0; i < io_req->desc_cnt; i++) {
			cowify_req(io_req, &io_req->io_desc[i], byte_offset,
				   dev->cow.bitmap, dev->cow.bitmap_offset,
				   dev->cow.bitmap_len);
			byte_offset += io_req->io_desc[i].length;
		}

	}
}

static struct io_thread_req *ubd_alloc_req(struct ubd *dev, struct request *req,
					   int desc_cnt)
{
	struct io_thread_req *io_req;
	int i;

	io_req = kmalloc(sizeof(*io_req) +
			 (desc_cnt * sizeof(struct io_desc)),
			 GFP_ATOMIC);
	if (!io_req)
		return NULL;

	io_req->req = req;
	if (dev->cow.file)
		io_req->fds[0] = dev->cow.fd;
	else
		io_req->fds[0] = dev->fd;
	io_req->error = 0;
	io_req->sectorsize = SECTOR_SIZE;
	io_req->fds[1] = dev->fd;
	io_req->offset = (u64) blk_rq_pos(req) << SECTOR_SHIFT;
	io_req->offsets[0] = 0;
	io_req->offsets[1] = dev->cow.data_offset;

	for (i = 0 ; i < desc_cnt; i++) {
		io_req->io_desc[i].sector_mask = 0;
		io_req->io_desc[i].cow_offset = -1;
	}

	return io_req;
}

static int ubd_submit_request(struct ubd *dev, struct request *req)
{
	int segs = 0;
	struct io_thread_req *io_req;
	int ret;
	int op = req_op(req);

	if (op == REQ_OP_FLUSH)
		segs = 0;
	else if (op == REQ_OP_WRITE_ZEROES || op == REQ_OP_DISCARD)
		segs = 1;
	else
		segs = blk_rq_nr_phys_segments(req);

	io_req = ubd_alloc_req(dev, req, segs);
	if (!io_req)
		return -ENOMEM;

	io_req->desc_cnt = segs;
	if (segs)
		ubd_map_req(dev, io_req, req);

	ret = os_write_file(thread_fd, &io_req, sizeof(io_req));
	if (ret != sizeof(io_req)) {
		if (ret != -EAGAIN)
			pr_err("write to io thread failed: %d\n", -ret);
		kfree(io_req);
	}
	return ret;
}

static blk_status_t ubd_queue_rq(struct blk_mq_hw_ctx *hctx,
				 const struct blk_mq_queue_data *bd)
{
	struct ubd *ubd_dev = hctx->queue->queuedata;
	struct request *req = bd->rq;
	int ret = 0, res = BLK_STS_OK;

	blk_mq_start_request(req);

	spin_lock_irq(&ubd_dev->lock);

	switch (req_op(req)) {
	case REQ_OP_FLUSH:
	case REQ_OP_READ:
	case REQ_OP_WRITE:
	case REQ_OP_DISCARD:
	case REQ_OP_WRITE_ZEROES:
		ret = ubd_submit_request(ubd_dev, req);
		break;
	default:
		WARN_ON_ONCE(1);
		res = BLK_STS_NOTSUPP;
	}

	spin_unlock_irq(&ubd_dev->lock);

	if (ret < 0) {
		if (ret == -ENOMEM)
			res = BLK_STS_RESOURCE;
		else
			res = BLK_STS_DEV_RESOURCE;
	}

	return res;
}

static int ubd_getgeo(struct block_device *bdev, struct hd_geometry *geo)
{
	struct ubd *ubd_dev = bdev->bd_disk->private_data;

	geo->heads = 128;
	geo->sectors = 32;
	geo->cylinders = ubd_dev->size / (128 * 32 * 512);
	return 0;
}

static int ubd_ioctl(struct block_device *bdev, fmode_t mode,
		     unsigned int cmd, unsigned long arg)
{
	struct ubd *ubd_dev = bdev->bd_disk->private_data;
	u16 ubd_id[ATA_ID_WORDS];

	switch (cmd) {
		struct cdrom_volctrl volume;
	case HDIO_GET_IDENTITY:
		memset(&ubd_id, 0, ATA_ID_WORDS * 2);
		ubd_id[ATA_ID_CYLS]	= ubd_dev->size / (128 * 32 * 512);
		ubd_id[ATA_ID_HEADS]	= 128;
		ubd_id[ATA_ID_SECTORS]	= 32;
		if(copy_to_user((char __user *) arg, (char *) &ubd_id,
				 sizeof(ubd_id)))
			return -EFAULT;
		return 0;

	case CDROMVOLREAD:
		if(copy_from_user(&volume, (char __user *) arg, sizeof(volume)))
			return -EFAULT;
		volume.channel0 = 255;
		volume.channel1 = 255;
		volume.channel2 = 255;
		volume.channel3 = 255;
		if(copy_to_user((char __user *) arg, &volume, sizeof(volume)))
			return -EFAULT;
		return 0;
	}
	return -EINVAL;
}

static int map_error(int error_code)
{
	switch (error_code) {
	case 0:
		return BLK_STS_OK;
	case ENOSYS:
	case EOPNOTSUPP:
		return BLK_STS_NOTSUPP;
	case ENOSPC:
		return BLK_STS_NOSPC;
	}
	return BLK_STS_IOERR;
}

/*
 * Everything from here onwards *IS NOT PART OF THE KERNEL*
 *
 * The following functions are part of UML hypervisor code.
 * All functions from here onwards are executed as a helper
 * thread and are not allowed to execute any kernel functions.
 *
 * Any communication must occur strictly via shared memory and IPC.
 *
 * Do not add printks, locks, kernel memory operations, etc - it
 * will result in unpredictable behaviour and/or crashes.
 */

static int update_bitmap(struct io_thread_req *req, struct io_desc *segment)
{
	int n;

	if (segment->cow_offset == -1)
		return map_error(0);

	n = os_pwrite_file(req->fds[1], &segment->bitmap_words,
			  sizeof(segment->bitmap_words), segment->cow_offset);
	if (n != sizeof(segment->bitmap_words))
		return map_error(-n);

	return map_error(0);
}

static void do_io(struct io_thread_req *req, struct io_desc *desc)
{
	char *buf = NULL;
	unsigned long len;
	int n, nsectors, start, end, bit;
	__u64 off;

	/* FLUSH is really a special case, we cannot "case" it with others */

	if (req_op(req->req) == REQ_OP_FLUSH) {
		/* fds[0] is always either the rw image or our cow file */
		req->error = map_error(-os_sync_file(req->fds[0]));
		return;
	}

	nsectors = desc->length / req->sectorsize;
	start = 0;
	do {
		bit = ubd_test_bit(start, (unsigned char *) &desc->sector_mask);
		end = start;
		while((end < nsectors) &&
		      (ubd_test_bit(end, (unsigned char *) &desc->sector_mask) == bit))
			end++;

		off = req->offset + req->offsets[bit] +
			start * req->sectorsize;
		len = (end - start) * req->sectorsize;
		if (desc->buffer != NULL)
			buf = &desc->buffer[start * req->sectorsize];

		switch (req_op(req->req)) {
		case REQ_OP_READ:
			n = 0;
			do {
				buf = &buf[n];
				len -= n;
				n = os_pread_file(req->fds[bit], buf, len, off);
				if (n < 0) {
					req->error = map_error(-n);
					return;
				}
			} while((n < len) && (n != 0));
			if (n < len) memset(&buf[n], 0, len - n);
			break;
		case REQ_OP_WRITE:
			n = os_pwrite_file(req->fds[bit], buf, len, off);
			if(n != len){
				req->error = map_error(-n);
				return;
			}
			break;
		case REQ_OP_DISCARD:
		case REQ_OP_WRITE_ZEROES:
			n = os_falloc_punch(req->fds[bit], off, len);
			if (n) {
				req->error = map_error(-n);
				return;
			}
			break;
		default:
			WARN_ON_ONCE(1);
			req->error = BLK_STS_NOTSUPP;
			return;
		}

		start = end;
	} while(start < nsectors);

	req->offset += len;
	req->error = update_bitmap(req, desc);
}

/* Changed in start_io_thread, which is serialized by being called only
 * from ubd_init, which is an initcall.
 */
int kernel_fd = -1;

/* Only changed by the io thread. XXX: currently unused. */
static int io_count = 0;

int io_thread(void *arg)
{
	int n, count, written, res;

	os_fix_helper_signals();

	while(1){
		n = bulk_req_safe_read(
			kernel_fd,
			io_req_buffer,
			&io_remainder,
			&io_remainder_size,
			UBD_REQ_BUFFER_SIZE
		);
		if (n <= 0) {
			if (n == -EAGAIN)
				ubd_read_poll(-1);

			continue;
		}

		for (count = 0; count < n/sizeof(struct io_thread_req *); count++) {
			struct io_thread_req *req = (*io_req_buffer)[count];
			int i;

			io_count++;
			for (i = 0; !req->error && i < req->desc_cnt; i++)
				do_io(req, &(req->io_desc[i]));

		}

		written = 0;

		do {
			res = os_write_file(kernel_fd,
					    ((char *) io_req_buffer) + written,
					    n - written);
			if (res >= 0) {
				written += res;
			}
			if (written < n) {
				ubd_write_poll(-1);
			}
		} while (written < n);
	}

	return 0;
}<|MERGE_RESOLUTION|>--- conflicted
+++ resolved
@@ -855,13 +855,8 @@
 	NULL,
 };
 
-<<<<<<< HEAD
-static void ubd_disk_register(int major, u64 size, int unit,
-			      struct gendisk *disk)
-=======
 static int ubd_disk_register(int major, u64 size, int unit,
 			     struct gendisk *disk)
->>>>>>> df0cc57e
 {
 	disk->major = major;
 	disk->first_minor = unit << UBD_SHIFT;
@@ -878,11 +873,7 @@
 
 	disk->private_data = &ubd_devs[unit];
 	disk->queue = ubd_devs[unit].queue;
-<<<<<<< HEAD
-	device_add_disk(&ubd_devs[unit].pdev.dev, disk, ubd_attr_groups);
-=======
 	return device_add_disk(&ubd_devs[unit].pdev.dev, disk, ubd_attr_groups);
->>>>>>> df0cc57e
 }
 
 #define ROUND_BLOCK(n) ((n + (SECTOR_SIZE - 1)) & (-SECTOR_SIZE))
@@ -929,14 +920,10 @@
 	blk_queue_write_cache(ubd_dev->queue, true, false);
 	blk_queue_max_segments(ubd_dev->queue, MAX_SG);
 	blk_queue_segment_boundary(ubd_dev->queue, PAGE_SIZE - 1);
-<<<<<<< HEAD
-	ubd_disk_register(UBD_MAJOR, ubd_dev->size, n, disk);
-=======
 	err = ubd_disk_register(UBD_MAJOR, ubd_dev->size, n, disk);
 	if (err)
 		goto out_cleanup_disk;
 
->>>>>>> df0cc57e
 	ubd_gendisk[n] = disk;
 	return 0;
 
