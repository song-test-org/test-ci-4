// SPDX-License-Identifier: GPL-2.0
/*
 * Code for tracing calls in Linux kernel.
 * Copyright (C) 2009-2016 Helge Deller <deller@gmx.de>
 *
 * based on code for x86 which is:
 * Copyright (C) 2007-2008 Steven Rostedt <srostedt@redhat.com>
 *
 * future possible enhancements:
 *	- add CONFIG_STACK_TRACER
 */

#include <linux/init.h>
#include <linux/ftrace.h>
#include <linux/uaccess.h>
#include <linux/kprobes.h>
#include <linux/ptrace.h>

#include <asm/assembly.h>
#include <asm/sections.h>
#include <asm/ftrace.h>
#include <asm/patch.h>

#define __hot __attribute__ ((__section__ (".text.hot")))

#ifdef CONFIG_FUNCTION_GRAPH_TRACER
/*
 * Hook the return address and push it in the stack of return addrs
 * in current thread info.
 */
static void __hot prepare_ftrace_return(unsigned long *parent,
					unsigned long self_addr)
{
	unsigned long old;
	extern int parisc_return_to_handler;

	if (unlikely(ftrace_graph_is_dead()))
		return;

	if (unlikely(atomic_read(&current->tracing_graph_pause)))
		return;

	old = *parent;

	if (!function_graph_enter(old, self_addr, 0, NULL))
		/* activate parisc_return_to_handler() as return point */
		*parent = (unsigned long) &parisc_return_to_handler;
}
#endif /* CONFIG_FUNCTION_GRAPH_TRACER */

void notrace __hot ftrace_function_trampoline(unsigned long parent,
				unsigned long self_addr,
				unsigned long org_sp_gr3,
				struct pt_regs *regs)
{
#ifndef CONFIG_DYNAMIC_FTRACE
	extern ftrace_func_t ftrace_trace_function;
#endif
	extern struct ftrace_ops *function_trace_op;

	if (function_trace_op->flags & FTRACE_OPS_FL_ENABLED &&
	    ftrace_trace_function != ftrace_stub)
		ftrace_trace_function(self_addr, parent,
				function_trace_op, regs);

#ifdef CONFIG_FUNCTION_GRAPH_TRACER
	if (ftrace_graph_return != (trace_func_graph_ret_t) ftrace_stub ||
	    ftrace_graph_entry != ftrace_graph_entry_stub) {
		unsigned long *parent_rp;

		/* calculate pointer to %rp in stack */
		parent_rp = (unsigned long *) (org_sp_gr3 - RP_OFFSET);
		/* sanity check: parent_rp should hold parent */
		if (*parent_rp != parent)
			return;

		prepare_ftrace_return(parent_rp, self_addr);
		return;
	}
#endif
}

#ifdef CONFIG_FUNCTION_GRAPH_TRACER
int ftrace_enable_ftrace_graph_caller(void)
{
	return 0;
}

int ftrace_disable_ftrace_graph_caller(void)
{
	return 0;
}
#endif

#ifdef CONFIG_DYNAMIC_FTRACE

int __init ftrace_dyn_arch_init(void)
{
	return 0;
}
int ftrace_update_ftrace_func(ftrace_func_t func)
{
	return 0;
}

int ftrace_modify_call(struct dyn_ftrace *rec, unsigned long old_addr,
			unsigned long addr)
{
	return 0;
}

unsigned long ftrace_call_adjust(unsigned long addr)
{
	return addr+(FTRACE_PATCHABLE_FUNCTION_SIZE-1)*4;
}

int ftrace_make_call(struct dyn_ftrace *rec, unsigned long addr)
{
	u32 insn[FTRACE_PATCHABLE_FUNCTION_SIZE];
	u32 *tramp;
	int size, ret, i;
	void *ip;

#ifdef CONFIG_64BIT
	unsigned long addr2 =
		(unsigned long)dereference_function_descriptor((void *)addr);

	u32 ftrace_trampoline[] = {
		0x73c10208, /* std,ma r1,100(sp) */
		0x0c2110c1, /* ldd -10(r1),r1 */
		0xe820d002, /* bve,n (r1) */
		addr2 >> 32,
		addr2 & 0xffffffff,
		0xe83f1fd7, /* b,l,n .-14,r1 */
	};

	u32 ftrace_trampoline_unaligned[] = {
		addr2 >> 32,
		addr2 & 0xffffffff,
		0x37de0200, /* ldo 100(sp),sp */
		0x73c13e01, /* std r1,-100(sp) */
		0x34213ff9, /* ldo -4(r1),r1 */
		0x50213fc1, /* ldd -20(r1),r1 */
		0xe820d002, /* bve,n (r1) */
		0xe83f1fcf, /* b,l,n .-20,r1 */
	};

	BUILD_BUG_ON(ARRAY_SIZE(ftrace_trampoline_unaligned) >
				FTRACE_PATCHABLE_FUNCTION_SIZE);
#else
	u32 ftrace_trampoline[] = {
		(u32)addr,
		0x6fc10080, /* stw,ma r1,40(sp) */
		0x48213fd1, /* ldw -18(r1),r1 */
		0xe820c002, /* bv,n r0(r1) */
		0xe83f1fdf, /* b,l,n .-c,r1 */
	};
#endif

	BUILD_BUG_ON(ARRAY_SIZE(ftrace_trampoline) >
				FTRACE_PATCHABLE_FUNCTION_SIZE);

	size = sizeof(ftrace_trampoline);
	tramp = ftrace_trampoline;

#ifdef CONFIG_64BIT
	if (rec->ip & 0x4) {
		size = sizeof(ftrace_trampoline_unaligned);
		tramp = ftrace_trampoline_unaligned;
	}
#endif

	ip = (void *)(rec->ip + 4 - size);

	ret = probe_kernel_read(insn, ip, size);
	if (ret)
		return ret;

	for (i = 0; i < size / 4; i++) {
		if (insn[i] != INSN_NOP)
			return -EINVAL;
	}

	__patch_text_multiple(ip, tramp, size);
	return 0;
}

int ftrace_make_nop(struct module *mod, struct dyn_ftrace *rec,
		    unsigned long addr)
{
	u32 insn[FTRACE_PATCHABLE_FUNCTION_SIZE];
	int i;

	for (i = 0; i < ARRAY_SIZE(insn); i++)
		insn[i] = INSN_NOP;

	__patch_text((void *)rec->ip, INSN_NOP);
	__patch_text_multiple((void *)rec->ip + 4 - sizeof(insn),
			      insn, sizeof(insn)-4);
<<<<<<< HEAD
=======
	return 0;
}
#endif

#ifdef CONFIG_KPROBES_ON_FTRACE
void kprobe_ftrace_handler(unsigned long ip, unsigned long parent_ip,
			   struct ftrace_ops *ops, struct pt_regs *regs)
{
	struct kprobe_ctlblk *kcb;
	struct kprobe *p = get_kprobe((kprobe_opcode_t *)ip);

	if (unlikely(!p) || kprobe_disabled(p))
		return;

	if (kprobe_running()) {
		kprobes_inc_nmissed_count(p);
		return;
	}

	__this_cpu_write(current_kprobe, p);

	kcb = get_kprobe_ctlblk();
	kcb->kprobe_status = KPROBE_HIT_ACTIVE;

	regs->iaoq[0] = ip;
	regs->iaoq[1] = ip + 4;

	if (!p->pre_handler || !p->pre_handler(p, regs)) {
		regs->iaoq[0] = ip + 4;
		regs->iaoq[1] = ip + 8;

		if (unlikely(p->post_handler)) {
			kcb->kprobe_status = KPROBE_HIT_SSDONE;
			p->post_handler(p, regs, 0);
		}
	}
	__this_cpu_write(current_kprobe, NULL);
}
NOKPROBE_SYMBOL(kprobe_ftrace_handler);

int arch_prepare_kprobe_ftrace(struct kprobe *p)
{
	p->ainsn.insn = NULL;
>>>>>>> 3877dcd0
	return 0;
}
#endif<|MERGE_RESOLUTION|>--- conflicted
+++ resolved
@@ -197,8 +197,6 @@
 	__patch_text((void *)rec->ip, INSN_NOP);
 	__patch_text_multiple((void *)rec->ip + 4 - sizeof(insn),
 			      insn, sizeof(insn)-4);
-<<<<<<< HEAD
-=======
 	return 0;
 }
 #endif
@@ -242,7 +240,6 @@
 int arch_prepare_kprobe_ftrace(struct kprobe *p)
 {
 	p->ainsn.insn = NULL;
->>>>>>> 3877dcd0
 	return 0;
 }
 #endif