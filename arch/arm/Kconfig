--- conflicted
+++ resolved
@@ -8,11 +8,7 @@
 	select ARCH_HAS_DEBUG_VIRTUAL if MMU
 	select ARCH_HAS_DEVMEM_IS_ALLOWED
 	select ARCH_HAS_DMA_COHERENT_TO_PFN if SWIOTLB
-<<<<<<< HEAD
-	select ARCH_HAS_DMA_MMAP_PGPROT if SWIOTLB
-=======
 	select ARCH_HAS_DMA_WRITE_COMBINE if !ARM_DMA_MEM_BUFFERABLE
->>>>>>> 3877dcd0
 	select ARCH_HAS_ELF_RANDOMIZE
 	select ARCH_HAS_FORTIFY_SOURCE
 	select ARCH_HAS_KEEPINITRD
