--- conflicted
+++ resolved
@@ -198,12 +198,6 @@
 		return -EINVAL;
 	}
 
-<<<<<<< HEAD
-	if (nr_samples == 0)
-		return -EINVAL;
-
-=======
->>>>>>> 1c8f63c2
 	spin_lock_irqsave(&adc->lock, flags);
 
 	if (client->is_ts && adc->ts_pend) {
