--- conflicted
+++ resolved
@@ -59,12 +59,6 @@
 obj-$(CONFIG_OMAP_MBOX_FWK)		+= mailbox_mach.o
 mailbox_mach-objs			:= mailbox.o
 
-# EMU peripherals
-obj-$(CONFIG_OMAP3_EMU)		+= emu.o
-
-obj-$(CONFIG_OMAP_MBOX_FWK)		+= mailbox_mach.o
-mailbox_mach-objs			:= mailbox.o
-
 iommu-y					+= iommu2.o
 iommu-$(CONFIG_ARCH_OMAP3)		+= omap3-iommu.o
 
@@ -98,21 +92,12 @@
 					   mmc-twl4030.o
 obj-$(CONFIG_MACH_OMAP_ZOOM2)		+= board-zoom2.o \
 					   board-zoom-peripherals.o \
-<<<<<<< HEAD
 					   mmc-twl4030.o \
 					   board-zoom-debugboard.o
 obj-$(CONFIG_MACH_OMAP_ZOOM3)		+= board-zoom3.o \
 					   board-zoom-peripherals.o \
 					   mmc-twl4030.o \
 					   board-zoom-debugboard.o
-=======
-					   mmc-twl4030.o \
-					   board-zoom-debugboard.o
-obj-$(CONFIG_MACH_OMAP_ZOOM3)		+= board-zoom3.o \
-					   board-zoom-peripherals.o \
-					   mmc-twl4030.o \
-					   board-zoom-debugboard.o
->>>>>>> 2fbe74b9
 obj-$(CONFIG_MACH_OMAP_3630SDP)		+= board-3630sdp.o \
 					   board-zoom-peripherals.o \
 					   mmc-twl4030.o
@@ -120,12 +105,8 @@
 					   mmc-twl4030.o
 obj-$(CONFIG_MACH_IGEP0020)		+= board-igep0020.o \
 					   mmc-twl4030.o
-<<<<<<< HEAD
-
-=======
 obj-$(CONFIG_MACH_OMAP3_TOUCHBOOK)	+= board-omap3touchbook.o \
 					   mmc-twl4030.o
->>>>>>> 2fbe74b9
 obj-$(CONFIG_MACH_OMAP_4430SDP)		+= board-4430sdp.o
 
 obj-$(CONFIG_MACH_OMAP3517EVM)     += board-am3517evm.o
