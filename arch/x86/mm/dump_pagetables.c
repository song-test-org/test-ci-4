--- conflicted
+++ resolved
@@ -363,14 +363,8 @@
 {
 	const struct ptdump_range ptdump_ranges[] = {
 #ifdef CONFIG_X86_64
-<<<<<<< HEAD
-
-#define normalize_addr_shift (64 - (__VIRTUAL_MASK_SHIFT + 1))
-#define normalize_addr(u) ((signed long)((u) << normalize_addr_shift) >> \
-			   normalize_addr_shift)
-
 	{0, PTRS_PER_PGD * PGD_LEVEL_MULT / 2},
-	{normalize_addr(PTRS_PER_PGD * PGD_LEVEL_MULT / 2), ~0UL},
+	{GUARD_HOLE_END_ADDR, ~0UL},
 #else
 	{0, ~0UL},
 #endif
@@ -388,27 +382,6 @@
 		.seq		= m
 	};
 
-=======
-	{0, PTRS_PER_PGD * PGD_LEVEL_MULT / 2},
-	{GUARD_HOLE_END_ADDR, ~0UL},
-#else
-	{0, ~0UL},
-#endif
-	{0, 0}
-};
-
-	struct pg_state st = {
-		.ptdump = {
-			.note_page	= note_page,
-			.range		= ptdump_ranges
-		},
-		.level = -1,
-		.to_dmesg	= dmesg,
-		.check_wx	= checkwx,
-		.seq		= m
-	};
-
->>>>>>> 2c523b34
 	ptdump_walk_pgd(&st.ptdump, mm, pgd);
 
 	if (!checkwx)
