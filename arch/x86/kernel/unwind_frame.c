--- conflicted
+++ resolved
@@ -6,8 +6,6 @@
 
 #define FRAME_HEADER_SIZE (sizeof(long) * 2)
 
-<<<<<<< HEAD
-=======
 /*
  * This disables KASAN checking when reading a value from another task's stack,
  * since the other task could be running on another CPU and could have poisoned
@@ -23,7 +21,6 @@
 	val;						\
 })
 
->>>>>>> a544c619
 static void unwind_dump(struct unwind_state *state, unsigned long *sp)
 {
 	static bool dumped_before = false;
