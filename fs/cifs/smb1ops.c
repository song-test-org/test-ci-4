/*
 *  SMB1 (CIFS) version specific operations
 *
 *  Copyright (c) 2012, Jeff Layton <jlayton@redhat.com>
 *
 *  This library is free software; you can redistribute it and/or modify
 *  it under the terms of the GNU General Public License v2 as published
 *  by the Free Software Foundation.
 *
 *  This library is distributed in the hope that it will be useful,
 *  but WITHOUT ANY WARRANTY; without even the implied warranty of
 *  MERCHANTABILITY or FITNESS FOR A PARTICULAR PURPOSE.  See
 *  the GNU Lesser General Public License for more details.
 *
 *  You should have received a copy of the GNU Lesser General Public License
 *  along with this library; if not, write to the Free Software
 *  Foundation, Inc., 59 Temple Place, Suite 330, Boston, MA 02111-1307 USA
 */

#include "cifsglob.h"
#include "cifsproto.h"
#include "cifs_debug.h"
#include "cifspdu.h"

/*
 * An NT cancel request header looks just like the original request except:
 *
 * The Command is SMB_COM_NT_CANCEL
 * The WordCount is zeroed out
 * The ByteCount is zeroed out
 *
 * This function mangles an existing request buffer into a
 * SMB_COM_NT_CANCEL request and then sends it.
 */
static int
send_nt_cancel(struct TCP_Server_Info *server, void *buf,
	       struct mid_q_entry *mid)
{
	int rc = 0;
	struct smb_hdr *in_buf = (struct smb_hdr *)buf;

	/* -4 for RFC1001 length and +2 for BCC field */
	in_buf->smb_buf_length = cpu_to_be32(sizeof(struct smb_hdr) - 4  + 2);
	in_buf->Command = SMB_COM_NT_CANCEL;
	in_buf->WordCount = 0;
	put_bcc(0, in_buf);

	mutex_lock(&server->srv_mutex);
	rc = cifs_sign_smb(in_buf, server, &mid->sequence_number);
	if (rc) {
		mutex_unlock(&server->srv_mutex);
		return rc;
	}
	rc = smb_send(server, in_buf, be32_to_cpu(in_buf->smb_buf_length));
	mutex_unlock(&server->srv_mutex);

	cFYI(1, "issued NT_CANCEL for mid %u, rc = %d",
		in_buf->Mid, rc);

	return rc;
}

static bool
cifs_compare_fids(struct cifsFileInfo *ob1, struct cifsFileInfo *ob2)
{
	return ob1->netfid == ob2->netfid;
}

static unsigned int
cifs_read_data_offset(char *buf)
{
	READ_RSP *rsp = (READ_RSP *)buf;
	return le16_to_cpu(rsp->DataOffset);
}

static unsigned int
cifs_read_data_length(char *buf)
{
	READ_RSP *rsp = (READ_RSP *)buf;
	return (le16_to_cpu(rsp->DataLengthHigh) << 16) +
	       le16_to_cpu(rsp->DataLength);
}

static struct mid_q_entry *
cifs_find_mid(struct TCP_Server_Info *server, char *buffer)
{
	struct smb_hdr *buf = (struct smb_hdr *)buffer;
	struct mid_q_entry *mid;

	spin_lock(&GlobalMid_Lock);
	list_for_each_entry(mid, &server->pending_mid_q, qhead) {
		if (mid->mid == buf->Mid &&
		    mid->mid_state == MID_REQUEST_SUBMITTED &&
		    le16_to_cpu(mid->command) == buf->Command) {
			spin_unlock(&GlobalMid_Lock);
			return mid;
		}
	}
	spin_unlock(&GlobalMid_Lock);
	return NULL;
}

static void
cifs_add_credits(struct TCP_Server_Info *server, const unsigned int add,
		 const int optype)
{
	spin_lock(&server->req_lock);
	server->credits += add;
	server->in_flight--;
	spin_unlock(&server->req_lock);
	wake_up(&server->request_q);
}

static void
cifs_set_credits(struct TCP_Server_Info *server, const int val)
{
	spin_lock(&server->req_lock);
	server->credits = val;
	server->oplocks = val > 1 ? enable_oplocks : false;
	spin_unlock(&server->req_lock);
}

static int *
cifs_get_credits_field(struct TCP_Server_Info *server, const int optype)
{
	return &server->credits;
}

static unsigned int
cifs_get_credits(struct mid_q_entry *mid)
{
	return 1;
}

/*
 * Find a free multiplex id (SMB mid). Otherwise there could be
 * mid collisions which might cause problems, demultiplexing the
 * wrong response to this request. Multiplex ids could collide if
 * one of a series requests takes much longer than the others, or
 * if a very large number of long lived requests (byte range
 * locks or FindNotify requests) are pending. No more than
 * 64K-1 requests can be outstanding at one time. If no
 * mids are available, return zero. A future optimization
 * could make the combination of mids and uid the key we use
 * to demultiplex on (rather than mid alone).
 * In addition to the above check, the cifs demultiplex
 * code already used the command code as a secondary
 * check of the frame and if signing is negotiated the
 * response would be discarded if the mid were the same
 * but the signature was wrong. Since the mid is not put in the
 * pending queue until later (when it is about to be dispatched)
 * we do have to limit the number of outstanding requests
 * to somewhat less than 64K-1 although it is hard to imagine
 * so many threads being in the vfs at one time.
 */
static __u64
cifs_get_next_mid(struct TCP_Server_Info *server)
{
	__u64 mid = 0;
	__u16 last_mid, cur_mid;
	bool collision;

	spin_lock(&GlobalMid_Lock);

	/* mid is 16 bit only for CIFS/SMB */
	cur_mid = (__u16)((server->CurrentMid) & 0xffff);
	/* we do not want to loop forever */
	last_mid = cur_mid;
	cur_mid++;

	/*
	 * This nested loop looks more expensive than it is.
	 * In practice the list of pending requests is short,
	 * fewer than 50, and the mids are likely to be unique
	 * on the first pass through the loop unless some request
	 * takes longer than the 64 thousand requests before it
	 * (and it would also have to have been a request that
	 * did not time out).
	 */
	while (cur_mid != last_mid) {
		struct mid_q_entry *mid_entry;
		unsigned int num_mids;

		collision = false;
		if (cur_mid == 0)
			cur_mid++;

		num_mids = 0;
		list_for_each_entry(mid_entry, &server->pending_mid_q, qhead) {
			++num_mids;
			if (mid_entry->mid == cur_mid &&
			    mid_entry->mid_state == MID_REQUEST_SUBMITTED) {
				/* This mid is in use, try a different one */
				collision = true;
				break;
			}
		}

		/*
		 * if we have more than 32k mids in the list, then something
		 * is very wrong. Possibly a local user is trying to DoS the
		 * box by issuing long-running calls and SIGKILL'ing them. If
		 * we get to 2^16 mids then we're in big trouble as this
		 * function could loop forever.
		 *
		 * Go ahead and assign out the mid in this situation, but force
		 * an eventual reconnect to clean out the pending_mid_q.
		 */
		if (num_mids > 32768)
			server->tcpStatus = CifsNeedReconnect;

		if (!collision) {
			mid = (__u64)cur_mid;
			server->CurrentMid = mid;
			break;
		}
		cur_mid++;
	}
	spin_unlock(&GlobalMid_Lock);
	return mid;
}

/*
	return codes:
		0	not a transact2, or all data present
		>0	transact2 with that much data missing
		-EINVAL	invalid transact2
 */
static int
check2ndT2(char *buf)
{
	struct smb_hdr *pSMB = (struct smb_hdr *)buf;
	struct smb_t2_rsp *pSMBt;
	int remaining;
	__u16 total_data_size, data_in_this_rsp;

	if (pSMB->Command != SMB_COM_TRANSACTION2)
		return 0;

	/* check for plausible wct, bcc and t2 data and parm sizes */
	/* check for parm and data offset going beyond end of smb */
	if (pSMB->WordCount != 10) { /* coalesce_t2 depends on this */
		cFYI(1, "invalid transact2 word count");
		return -EINVAL;
	}

	pSMBt = (struct smb_t2_rsp *)pSMB;

	total_data_size = get_unaligned_le16(&pSMBt->t2_rsp.TotalDataCount);
	data_in_this_rsp = get_unaligned_le16(&pSMBt->t2_rsp.DataCount);

	if (total_data_size == data_in_this_rsp)
		return 0;
	else if (total_data_size < data_in_this_rsp) {
		cFYI(1, "total data %d smaller than data in frame %d",
			total_data_size, data_in_this_rsp);
		return -EINVAL;
	}

	remaining = total_data_size - data_in_this_rsp;

	cFYI(1, "missing %d bytes from transact2, check next response",
		remaining);
	if (total_data_size > CIFSMaxBufSize) {
		cERROR(1, "TotalDataSize %d is over maximum buffer %d",
			total_data_size, CIFSMaxBufSize);
		return -EINVAL;
	}
	return remaining;
}

static int
coalesce_t2(char *second_buf, struct smb_hdr *target_hdr)
{
	struct smb_t2_rsp *pSMBs = (struct smb_t2_rsp *)second_buf;
	struct smb_t2_rsp *pSMBt  = (struct smb_t2_rsp *)target_hdr;
	char *data_area_of_tgt;
	char *data_area_of_src;
	int remaining;
	unsigned int byte_count, total_in_tgt;
	__u16 tgt_total_cnt, src_total_cnt, total_in_src;

	src_total_cnt = get_unaligned_le16(&pSMBs->t2_rsp.TotalDataCount);
	tgt_total_cnt = get_unaligned_le16(&pSMBt->t2_rsp.TotalDataCount);

	if (tgt_total_cnt != src_total_cnt)
		cFYI(1, "total data count of primary and secondary t2 differ "
			"source=%hu target=%hu", src_total_cnt, tgt_total_cnt);

	total_in_tgt = get_unaligned_le16(&pSMBt->t2_rsp.DataCount);

	remaining = tgt_total_cnt - total_in_tgt;

	if (remaining < 0) {
		cFYI(1, "Server sent too much data. tgt_total_cnt=%hu "
			"total_in_tgt=%hu", tgt_total_cnt, total_in_tgt);
		return -EPROTO;
	}

	if (remaining == 0) {
		/* nothing to do, ignore */
		cFYI(1, "no more data remains");
		return 0;
	}

	total_in_src = get_unaligned_le16(&pSMBs->t2_rsp.DataCount);
	if (remaining < total_in_src)
		cFYI(1, "transact2 2nd response contains too much data");

	/* find end of first SMB data area */
	data_area_of_tgt = (char *)&pSMBt->hdr.Protocol +
				get_unaligned_le16(&pSMBt->t2_rsp.DataOffset);

	/* validate target area */
	data_area_of_src = (char *)&pSMBs->hdr.Protocol +
				get_unaligned_le16(&pSMBs->t2_rsp.DataOffset);

	data_area_of_tgt += total_in_tgt;

	total_in_tgt += total_in_src;
	/* is the result too big for the field? */
	if (total_in_tgt > USHRT_MAX) {
		cFYI(1, "coalesced DataCount too large (%u)", total_in_tgt);
		return -EPROTO;
	}
	put_unaligned_le16(total_in_tgt, &pSMBt->t2_rsp.DataCount);

	/* fix up the BCC */
	byte_count = get_bcc(target_hdr);
	byte_count += total_in_src;
	/* is the result too big for the field? */
	if (byte_count > USHRT_MAX) {
		cFYI(1, "coalesced BCC too large (%u)", byte_count);
		return -EPROTO;
	}
	put_bcc(byte_count, target_hdr);

	byte_count = be32_to_cpu(target_hdr->smb_buf_length);
	byte_count += total_in_src;
	/* don't allow buffer to overflow */
	if (byte_count > CIFSMaxBufSize + MAX_CIFS_HDR_SIZE - 4) {
		cFYI(1, "coalesced BCC exceeds buffer size (%u)", byte_count);
		return -ENOBUFS;
	}
	target_hdr->smb_buf_length = cpu_to_be32(byte_count);

	/* copy second buffer into end of first buffer */
	memcpy(data_area_of_tgt, data_area_of_src, total_in_src);

	if (remaining != total_in_src) {
		/* more responses to go */
		cFYI(1, "waiting for more secondary responses");
		return 1;
	}

	/* we are done */
	cFYI(1, "found the last secondary response");
	return 0;
}

static bool
cifs_check_trans2(struct mid_q_entry *mid, struct TCP_Server_Info *server,
		  char *buf, int malformed)
{
	if (malformed)
		return false;
	if (check2ndT2(buf) <= 0)
		return false;
	mid->multiRsp = true;
	if (mid->resp_buf) {
		/* merge response - fix up 1st*/
		malformed = coalesce_t2(buf, mid->resp_buf);
		if (malformed > 0)
			return true;
		/* All parts received or packet is malformed. */
		mid->multiEnd = true;
		dequeue_mid(mid, malformed);
		return true;
	}
	if (!server->large_buf) {
		/*FIXME: switch to already allocated largebuf?*/
		cERROR(1, "1st trans2 resp needs bigbuf");
	} else {
		/* Have first buffer */
		mid->resp_buf = buf;
		mid->large_buf = true;
		server->bigbuf = NULL;
	}
	return true;
}

static bool
cifs_need_neg(struct TCP_Server_Info *server)
{
	return server->maxBuf == 0;
}

static int
cifs_negotiate(const unsigned int xid, struct cifs_ses *ses)
{
	int rc;
	rc = CIFSSMBNegotiate(xid, ses);
	if (rc == -EAGAIN) {
		/* retry only once on 1st time connection */
		set_credits(ses->server, 1);
		rc = CIFSSMBNegotiate(xid, ses);
		if (rc == -EAGAIN)
			rc = -EHOSTDOWN;
	}
	return rc;
}

static void
cifs_qfs_tcon(const unsigned int xid, struct cifs_tcon *tcon)
{
	CIFSSMBQFSDeviceInfo(xid, tcon);
	CIFSSMBQFSAttributeInfo(xid, tcon);
}

static int
cifs_is_path_accessible(const unsigned int xid, struct cifs_tcon *tcon,
			struct cifs_sb_info *cifs_sb, const char *full_path)
{
	int rc;
	FILE_ALL_INFO *file_info;

	file_info = kmalloc(sizeof(FILE_ALL_INFO), GFP_KERNEL);
	if (file_info == NULL)
		return -ENOMEM;

	rc = CIFSSMBQPathInfo(xid, tcon, full_path, file_info,
			      0 /* not legacy */, cifs_sb->local_nls,
			      cifs_sb->mnt_cifs_flags &
				CIFS_MOUNT_MAP_SPECIAL_CHR);

	if (rc == -EOPNOTSUPP || rc == -EINVAL)
		rc = SMBQueryInformation(xid, tcon, full_path, file_info,
				cifs_sb->local_nls, cifs_sb->mnt_cifs_flags &
				  CIFS_MOUNT_MAP_SPECIAL_CHR);
	kfree(file_info);
	return rc;
}

static int
cifs_query_path_info(const unsigned int xid, struct cifs_tcon *tcon,
		     struct cifs_sb_info *cifs_sb, const char *full_path,
		     FILE_ALL_INFO *data, bool *adjustTZ)
{
	int rc;

	/* could do find first instead but this returns more info */
	rc = CIFSSMBQPathInfo(xid, tcon, full_path, data, 0 /* not legacy */,
			      cifs_sb->local_nls, cifs_sb->mnt_cifs_flags &
						CIFS_MOUNT_MAP_SPECIAL_CHR);
	/*
	 * BB optimize code so we do not make the above call when server claims
	 * no NT SMB support and the above call failed at least once - set flag
	 * in tcon or mount.
	 */
	if ((rc == -EOPNOTSUPP) || (rc == -EINVAL)) {
		rc = SMBQueryInformation(xid, tcon, full_path, data,
					 cifs_sb->local_nls,
					 cifs_sb->mnt_cifs_flags &
						CIFS_MOUNT_MAP_SPECIAL_CHR);
		*adjustTZ = true;
	}
	return rc;
}

static int
cifs_get_srv_inum(const unsigned int xid, struct cifs_tcon *tcon,
		  struct cifs_sb_info *cifs_sb, const char *full_path,
		  u64 *uniqueid, FILE_ALL_INFO *data)
{
	/*
	 * We can not use the IndexNumber field by default from Windows or
	 * Samba (in ALL_INFO buf) but we can request it explicitly. The SNIA
	 * CIFS spec claims that this value is unique within the scope of a
	 * share, and the windows docs hint that it's actually unique
	 * per-machine.
	 *
	 * There may be higher info levels that work but are there Windows
	 * server or network appliances for which IndexNumber field is not
	 * guaranteed unique?
	 */
	return CIFSGetSrvInodeNumber(xid, tcon, full_path, uniqueid,
				     cifs_sb->local_nls,
				     cifs_sb->mnt_cifs_flags &
						CIFS_MOUNT_MAP_SPECIAL_CHR);
}

static char *
cifs_build_path_to_root(struct smb_vol *vol, struct cifs_sb_info *cifs_sb,
			struct cifs_tcon *tcon)
{
	int pplen = vol->prepath ? strlen(vol->prepath) : 0;
	int dfsplen;
	char *full_path = NULL;

	/* if no prefix path, simply set path to the root of share to "" */
	if (pplen == 0) {
		full_path = kzalloc(1, GFP_KERNEL);
		return full_path;
	}

	if (tcon->Flags & SMB_SHARE_IS_IN_DFS)
		dfsplen = strnlen(tcon->treeName, MAX_TREE_SIZE + 1);
	else
		dfsplen = 0;

	full_path = kmalloc(dfsplen + pplen + 1, GFP_KERNEL);
	if (full_path == NULL)
		return full_path;

	if (dfsplen)
		strncpy(full_path, tcon->treeName, dfsplen);
	strncpy(full_path + dfsplen, vol->prepath, pplen);
	convert_delimiter(full_path, CIFS_DIR_SEP(cifs_sb));
	full_path[dfsplen + pplen] = 0; /* add trailing null */
	return full_path;
}

static void
cifs_clear_stats(struct cifs_tcon *tcon)
{
#ifdef CONFIG_CIFS_STATS
	atomic_set(&tcon->stats.cifs_stats.num_writes, 0);
	atomic_set(&tcon->stats.cifs_stats.num_reads, 0);
	atomic_set(&tcon->stats.cifs_stats.num_flushes, 0);
	atomic_set(&tcon->stats.cifs_stats.num_oplock_brks, 0);
	atomic_set(&tcon->stats.cifs_stats.num_opens, 0);
	atomic_set(&tcon->stats.cifs_stats.num_posixopens, 0);
	atomic_set(&tcon->stats.cifs_stats.num_posixmkdirs, 0);
	atomic_set(&tcon->stats.cifs_stats.num_closes, 0);
	atomic_set(&tcon->stats.cifs_stats.num_deletes, 0);
	atomic_set(&tcon->stats.cifs_stats.num_mkdirs, 0);
	atomic_set(&tcon->stats.cifs_stats.num_rmdirs, 0);
	atomic_set(&tcon->stats.cifs_stats.num_renames, 0);
	atomic_set(&tcon->stats.cifs_stats.num_t2renames, 0);
	atomic_set(&tcon->stats.cifs_stats.num_ffirst, 0);
	atomic_set(&tcon->stats.cifs_stats.num_fnext, 0);
	atomic_set(&tcon->stats.cifs_stats.num_fclose, 0);
	atomic_set(&tcon->stats.cifs_stats.num_hardlinks, 0);
	atomic_set(&tcon->stats.cifs_stats.num_symlinks, 0);
	atomic_set(&tcon->stats.cifs_stats.num_locks, 0);
	atomic_set(&tcon->stats.cifs_stats.num_acl_get, 0);
	atomic_set(&tcon->stats.cifs_stats.num_acl_set, 0);
#endif
}

static void
cifs_print_stats(struct seq_file *m, struct cifs_tcon *tcon)
{
#ifdef CONFIG_CIFS_STATS
	seq_printf(m, " Oplocks breaks: %d",
		   atomic_read(&tcon->stats.cifs_stats.num_oplock_brks));
	seq_printf(m, "\nReads:  %d Bytes: %llu",
		   atomic_read(&tcon->stats.cifs_stats.num_reads),
		   (long long)(tcon->bytes_read));
	seq_printf(m, "\nWrites: %d Bytes: %llu",
		   atomic_read(&tcon->stats.cifs_stats.num_writes),
		   (long long)(tcon->bytes_written));
	seq_printf(m, "\nFlushes: %d",
		   atomic_read(&tcon->stats.cifs_stats.num_flushes));
	seq_printf(m, "\nLocks: %d HardLinks: %d Symlinks: %d",
		   atomic_read(&tcon->stats.cifs_stats.num_locks),
		   atomic_read(&tcon->stats.cifs_stats.num_hardlinks),
		   atomic_read(&tcon->stats.cifs_stats.num_symlinks));
	seq_printf(m, "\nOpens: %d Closes: %d Deletes: %d",
		   atomic_read(&tcon->stats.cifs_stats.num_opens),
		   atomic_read(&tcon->stats.cifs_stats.num_closes),
		   atomic_read(&tcon->stats.cifs_stats.num_deletes));
	seq_printf(m, "\nPosix Opens: %d Posix Mkdirs: %d",
		   atomic_read(&tcon->stats.cifs_stats.num_posixopens),
		   atomic_read(&tcon->stats.cifs_stats.num_posixmkdirs));
	seq_printf(m, "\nMkdirs: %d Rmdirs: %d",
		   atomic_read(&tcon->stats.cifs_stats.num_mkdirs),
		   atomic_read(&tcon->stats.cifs_stats.num_rmdirs));
	seq_printf(m, "\nRenames: %d T2 Renames %d",
		   atomic_read(&tcon->stats.cifs_stats.num_renames),
		   atomic_read(&tcon->stats.cifs_stats.num_t2renames));
	seq_printf(m, "\nFindFirst: %d FNext %d FClose %d",
		   atomic_read(&tcon->stats.cifs_stats.num_ffirst),
		   atomic_read(&tcon->stats.cifs_stats.num_fnext),
		   atomic_read(&tcon->stats.cifs_stats.num_fclose));
#endif
}

<<<<<<< HEAD
=======
static void
cifs_mkdir_setinfo(struct inode *inode, const char *full_path,
		   struct cifs_sb_info *cifs_sb, struct cifs_tcon *tcon,
		   const unsigned int xid)
{
	FILE_BASIC_INFO info;
	struct cifsInodeInfo *cifsInode;
	u32 dosattrs;
	int rc;

	memset(&info, 0, sizeof(info));
	cifsInode = CIFS_I(inode);
	dosattrs = cifsInode->cifsAttrs|ATTR_READONLY;
	info.Attributes = cpu_to_le32(dosattrs);
	rc = CIFSSMBSetPathInfo(xid, tcon, full_path, &info, cifs_sb->local_nls,
				cifs_sb->mnt_cifs_flags &
						CIFS_MOUNT_MAP_SPECIAL_CHR);
	if (rc == 0)
		cifsInode->cifsAttrs = dosattrs;
}

>>>>>>> 29fbbf80
struct smb_version_operations smb1_operations = {
	.send_cancel = send_nt_cancel,
	.compare_fids = cifs_compare_fids,
	.setup_request = cifs_setup_request,
	.setup_async_request = cifs_setup_async_request,
	.check_receive = cifs_check_receive,
	.add_credits = cifs_add_credits,
	.set_credits = cifs_set_credits,
	.get_credits_field = cifs_get_credits_field,
	.get_credits = cifs_get_credits,
	.get_next_mid = cifs_get_next_mid,
	.read_data_offset = cifs_read_data_offset,
	.read_data_length = cifs_read_data_length,
	.map_error = map_smb_to_linux_error,
	.find_mid = cifs_find_mid,
	.check_message = checkSMB,
	.dump_detail = cifs_dump_detail,
	.clear_stats = cifs_clear_stats,
	.print_stats = cifs_print_stats,
	.is_oplock_break = is_valid_oplock_break,
	.check_trans2 = cifs_check_trans2,
	.need_neg = cifs_need_neg,
	.negotiate = cifs_negotiate,
	.sess_setup = CIFS_SessSetup,
	.logoff = CIFSSMBLogoff,
	.tree_connect = CIFSTCon,
	.tree_disconnect = CIFSSMBTDis,
	.get_dfs_refer = CIFSGetDFSRefer,
	.qfs_tcon = cifs_qfs_tcon,
	.is_path_accessible = cifs_is_path_accessible,
	.query_path_info = cifs_query_path_info,
	.get_srv_inum = cifs_get_srv_inum,
	.build_path_to_root = cifs_build_path_to_root,
	.echo = CIFSSMBEcho,
<<<<<<< HEAD
=======
	.mkdir = CIFSSMBMkDir,
	.mkdir_setinfo = cifs_mkdir_setinfo,
	.rmdir = CIFSSMBRmDir,
>>>>>>> 29fbbf80
};

struct smb_version_values smb1_values = {
	.version_string = SMB1_VERSION_STRING,
	.large_lock_type = LOCKING_ANDX_LARGE_FILES,
	.exclusive_lock_type = 0,
	.shared_lock_type = LOCKING_ANDX_SHARED_LOCK,
	.unlock_lock_type = 0,
	.header_size = sizeof(struct smb_hdr),
	.max_header_size = MAX_CIFS_HDR_SIZE,
	.read_rsp_size = sizeof(READ_RSP),
	.lock_cmd = cpu_to_le16(SMB_COM_LOCKING_ANDX),
	.cap_unix = CAP_UNIX,
	.cap_nt_find = CAP_NT_SMBS | CAP_NT_FIND,
	.cap_large_files = CAP_LARGE_FILES,
};<|MERGE_RESOLUTION|>--- conflicted
+++ resolved
@@ -586,8 +586,6 @@
 #endif
 }
 
-<<<<<<< HEAD
-=======
 static void
 cifs_mkdir_setinfo(struct inode *inode, const char *full_path,
 		   struct cifs_sb_info *cifs_sb, struct cifs_tcon *tcon,
@@ -609,7 +607,6 @@
 		cifsInode->cifsAttrs = dosattrs;
 }
 
->>>>>>> 29fbbf80
 struct smb_version_operations smb1_operations = {
 	.send_cancel = send_nt_cancel,
 	.compare_fids = cifs_compare_fids,
@@ -644,12 +641,9 @@
 	.get_srv_inum = cifs_get_srv_inum,
 	.build_path_to_root = cifs_build_path_to_root,
 	.echo = CIFSSMBEcho,
-<<<<<<< HEAD
-=======
 	.mkdir = CIFSSMBMkDir,
 	.mkdir_setinfo = cifs_mkdir_setinfo,
 	.rmdir = CIFSSMBRmDir,
->>>>>>> 29fbbf80
 };
 
 struct smb_version_values smb1_values = {
