--- conflicted
+++ resolved
@@ -1076,10 +1076,6 @@
 		if (!file_check_writeable(hf)) {
 			__mnt_drop_write(hf->f_path.mnt);
 			file_release_write(hf);
-<<<<<<< HEAD
-			vfsub_mnt_drop_write(hf->f_path.mnt);
-=======
->>>>>>> ebf8b51a
 		}
 	}
 
