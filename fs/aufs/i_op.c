--- conflicted
+++ resolved
@@ -456,16 +456,12 @@
 void au_unpin(struct au_pin *p)
 {
 	if (p->hdir)
-		p->hdir_unlock(p);
+		au_pin_hdir_unlock(p);
 	if (p->h_mnt && au_ftest_pin(p->flags, MNT_WRITE))
 		vfsub_mnt_drop_write(p->h_mnt);
 	if (!p->hdir)
 		return;
 
-<<<<<<< HEAD
-=======
-	au_pin_hdir_unlock(p);
->>>>>>> 9f4e8e07
 	if (!au_ftest_pin(p->flags, DI_LOCKED))
 		di_read_unlock(p->parent, AuLock_IR);
 	iput(p->hdir->hi_inode);
@@ -525,14 +521,6 @@
 		goto out_err;
 	}
 
-<<<<<<< HEAD
-=======
-	au_igrab(h_dir);
-	err = au_pin_hdir_lock(p);
-	if (unlikely(err))
-		goto out_unpin;
-
->>>>>>> 9f4e8e07
 	if (au_ftest_pin(p->flags, MNT_WRITE)) {
 		p->h_mnt = au_br_mnt(p->br);
 		err = vfsub_mnt_want_write(p->h_mnt);
@@ -547,7 +535,7 @@
 	}
 
 	au_igrab(h_dir);
-	err = p->hdir_relock(p);
+	err = au_pin_hdir_lock(p);
 	if (!err)
 		goto out; /* success */
 
