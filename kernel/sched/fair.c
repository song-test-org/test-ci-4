--- conflicted
+++ resolved
@@ -1187,50 +1187,6 @@
 	return max(smin, smax);
 }
 
-<<<<<<< HEAD
-void init_numa_balancing(unsigned long clone_flags, struct task_struct *p)
-{
-	int mm_users = 0;
-	struct mm_struct *mm = p->mm;
-
-	if (mm) {
-		mm_users = atomic_read(&mm->mm_users);
-		if (mm_users == 1) {
-			mm->numa_next_scan = jiffies + msecs_to_jiffies(sysctl_numa_balancing_scan_delay);
-			mm->numa_scan_seq = 0;
-		}
-	}
-	p->node_stamp			= 0;
-	p->numa_scan_seq		= mm ? mm->numa_scan_seq : 0;
-	p->numa_scan_period		= sysctl_numa_balancing_scan_delay;
-	p->numa_work.next		= &p->numa_work;
-	p->numa_faults			= NULL;
-	RCU_INIT_POINTER(p->numa_group, NULL);
-	p->last_task_numa_placement	= 0;
-	p->last_sum_exec_runtime	= 0;
-
-	/* New address space, reset the preferred nid */
-	if (!(clone_flags & CLONE_VM)) {
-		p->numa_preferred_nid = NUMA_NO_NODE;
-		return;
-	}
-
-	/*
-	 * New thread, keep existing numa_preferred_nid which should be copied
-	 * already by arch_dup_task_struct but stagger when scans start.
-	 */
-	if (mm) {
-		unsigned int delay;
-
-		delay = min_t(unsigned int, task_scan_max(current),
-			current->numa_scan_period * mm_users * NSEC_PER_MSEC);
-		delay += 2 * TICK_NSEC;
-		p->node_stamp = delay;
-	}
-}
-
-=======
->>>>>>> 3877dcd0
 static void account_numa_enqueue(struct rq *rq, struct task_struct *p)
 {
 	rq->nr_numa_running += (p->numa_preferred_nid != NUMA_NO_NODE);
