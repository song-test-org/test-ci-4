--- conflicted
+++ resolved
@@ -769,10 +769,7 @@
 			struct radix_tree_node *old = child;
 			offset = child->offset + 1;
 			child = child->parent;
-<<<<<<< HEAD
-=======
 			WARN_ON_ONCE(!list_empty(&node->private_list));
->>>>>>> a544c619
 			radix_tree_node_free(old);
 			if (old == entry_to_node(node))
 				return;
@@ -841,7 +838,6 @@
 			node->exceptional += n;
 	}
 	return n;
-<<<<<<< HEAD
 }
 #else
 static inline int insert_entries(struct radix_tree_node *node, void **slot,
@@ -857,23 +853,6 @@
 	}
 	return 1;
 }
-=======
-}
-#else
-static inline int insert_entries(struct radix_tree_node *node, void **slot,
-				void *item, unsigned order, bool replace)
-{
-	if (*slot)
-		return -EEXIST;
-	rcu_assign_pointer(*slot, item);
-	if (node) {
-		node->count++;
-		if (radix_tree_exceptional_entry(item))
-			node->exceptional++;
-	}
-	return 1;
-}
->>>>>>> a544c619
 #endif
 
 /**
@@ -1856,17 +1835,11 @@
  *	node and shrinking the tree.
  */
 void __radix_tree_delete_node(struct radix_tree_root *root,
-<<<<<<< HEAD
-			      struct radix_tree_node *node)
-{
-	delete_node(root, node, NULL, NULL);
-=======
 			      struct radix_tree_node *node,
 			      radix_tree_update_node_t update_node,
 			      void *private)
 {
 	delete_node(root, node, update_node, private);
->>>>>>> a544c619
 }
 
 /**
