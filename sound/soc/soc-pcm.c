// SPDX-License-Identifier: GPL-2.0+
//
// soc-pcm.c  --  ALSA SoC PCM
//
// Copyright 2005 Wolfson Microelectronics PLC.
// Copyright 2005 Openedhand Ltd.
// Copyright (C) 2010 Slimlogic Ltd.
// Copyright (C) 2010 Texas Instruments Inc.
//
// Authors: Liam Girdwood <lrg@ti.com>
//          Mark Brown <broonie@opensource.wolfsonmicro.com>

#include <linux/kernel.h>
#include <linux/init.h>
#include <linux/delay.h>
#include <linux/pinctrl/consumer.h>
#include <linux/pm_runtime.h>
#include <linux/slab.h>
#include <linux/workqueue.h>
#include <linux/export.h>
#include <linux/debugfs.h>
#include <sound/core.h>
#include <sound/pcm.h>
#include <sound/pcm_params.h>
#include <sound/soc.h>
#include <sound/soc-dpcm.h>
#include <sound/initval.h>

#define DPCM_MAX_BE_USERS	8

/**
 * snd_soc_runtime_activate() - Increment active count for PCM runtime components
 * @rtd: ASoC PCM runtime that is activated
 * @stream: Direction of the PCM stream
 *
 * Increments the active count for all the DAIs and components attached to a PCM
 * runtime. Should typically be called when a stream is opened.
 *
 * Must be called with the rtd->card->pcm_mutex being held
 */
void snd_soc_runtime_activate(struct snd_soc_pcm_runtime *rtd, int stream)
{
	struct snd_soc_dai *cpu_dai = rtd->cpu_dai;
	struct snd_soc_dai *codec_dai;
	int i;

	lockdep_assert_held(&rtd->card->pcm_mutex);

	if (stream == SNDRV_PCM_STREAM_PLAYBACK) {
		cpu_dai->playback_active++;
		for_each_rtd_codec_dai(rtd, i, codec_dai)
			codec_dai->playback_active++;
	} else {
		cpu_dai->capture_active++;
		for_each_rtd_codec_dai(rtd, i, codec_dai)
			codec_dai->capture_active++;
	}

	cpu_dai->active++;
	cpu_dai->component->active++;
	for_each_rtd_codec_dai(rtd, i, codec_dai) {
		codec_dai->active++;
		codec_dai->component->active++;
	}
}

/**
 * snd_soc_runtime_deactivate() - Decrement active count for PCM runtime components
 * @rtd: ASoC PCM runtime that is deactivated
 * @stream: Direction of the PCM stream
 *
 * Decrements the active count for all the DAIs and components attached to a PCM
 * runtime. Should typically be called when a stream is closed.
 *
 * Must be called with the rtd->card->pcm_mutex being held
 */
void snd_soc_runtime_deactivate(struct snd_soc_pcm_runtime *rtd, int stream)
{
	struct snd_soc_dai *cpu_dai = rtd->cpu_dai;
	struct snd_soc_dai *codec_dai;
	int i;

	lockdep_assert_held(&rtd->card->pcm_mutex);

	if (stream == SNDRV_PCM_STREAM_PLAYBACK) {
		cpu_dai->playback_active--;
		for_each_rtd_codec_dai(rtd, i, codec_dai)
			codec_dai->playback_active--;
	} else {
		cpu_dai->capture_active--;
		for_each_rtd_codec_dai(rtd, i, codec_dai)
			codec_dai->capture_active--;
	}

	cpu_dai->active--;
	cpu_dai->component->active--;
	for_each_rtd_codec_dai(rtd, i, codec_dai) {
		codec_dai->component->active--;
		codec_dai->active--;
	}
}

/**
 * snd_soc_runtime_ignore_pmdown_time() - Check whether to ignore the power down delay
 * @rtd: The ASoC PCM runtime that should be checked.
 *
 * This function checks whether the power down delay should be ignored for a
 * specific PCM runtime. Returns true if the delay is 0, if it the DAI link has
 * been configured to ignore the delay, or if none of the components benefits
 * from having the delay.
 */
bool snd_soc_runtime_ignore_pmdown_time(struct snd_soc_pcm_runtime *rtd)
{
	struct snd_soc_rtdcom_list *rtdcom;
	struct snd_soc_component *component;
	bool ignore = true;

	if (!rtd->pmdown_time || rtd->dai_link->ignore_pmdown_time)
		return true;

	for_each_rtd_components(rtd, rtdcom, component)
		ignore &= !component->driver->use_pmdown_time;

	return ignore;
}

/**
 * snd_soc_set_runtime_hwparams - set the runtime hardware parameters
 * @substream: the pcm substream
 * @hw: the hardware parameters
 *
 * Sets the substream runtime hardware parameters.
 */
int snd_soc_set_runtime_hwparams(struct snd_pcm_substream *substream,
	const struct snd_pcm_hardware *hw)
{
	struct snd_pcm_runtime *runtime = substream->runtime;
	runtime->hw.info = hw->info;
	runtime->hw.formats = hw->formats;
	runtime->hw.period_bytes_min = hw->period_bytes_min;
	runtime->hw.period_bytes_max = hw->period_bytes_max;
	runtime->hw.periods_min = hw->periods_min;
	runtime->hw.periods_max = hw->periods_max;
	runtime->hw.buffer_bytes_max = hw->buffer_bytes_max;
	runtime->hw.fifo_size = hw->fifo_size;
	return 0;
}
EXPORT_SYMBOL_GPL(snd_soc_set_runtime_hwparams);

/* DPCM stream event, send event to FE and all active BEs. */
int dpcm_dapm_stream_event(struct snd_soc_pcm_runtime *fe, int dir,
	int event)
{
	struct snd_soc_dpcm *dpcm;

	for_each_dpcm_be(fe, dir, dpcm) {

		struct snd_soc_pcm_runtime *be = dpcm->be;

		dev_dbg(be->dev, "ASoC: BE %s event %d dir %d\n",
				be->dai_link->name, event, dir);

		if ((event == SND_SOC_DAPM_STREAM_STOP) &&
		    (be->dpcm[dir].users >= 1))
			continue;

		snd_soc_dapm_stream_event(be, dir, event);
	}

	snd_soc_dapm_stream_event(fe, dir, event);

	return 0;
}

static int soc_pcm_apply_symmetry(struct snd_pcm_substream *substream,
					struct snd_soc_dai *soc_dai)
{
	struct snd_soc_pcm_runtime *rtd = substream->private_data;
	int ret;

	if (soc_dai->rate && (soc_dai->driver->symmetric_rates ||
				rtd->dai_link->symmetric_rates)) {
		dev_dbg(soc_dai->dev, "ASoC: Symmetry forces %dHz rate\n",
				soc_dai->rate);

		ret = snd_pcm_hw_constraint_single(substream->runtime,
						SNDRV_PCM_HW_PARAM_RATE,
						soc_dai->rate);
		if (ret < 0) {
			dev_err(soc_dai->dev,
				"ASoC: Unable to apply rate constraint: %d\n",
				ret);
			return ret;
		}
	}

	if (soc_dai->channels && (soc_dai->driver->symmetric_channels ||
				rtd->dai_link->symmetric_channels)) {
		dev_dbg(soc_dai->dev, "ASoC: Symmetry forces %d channel(s)\n",
				soc_dai->channels);

		ret = snd_pcm_hw_constraint_single(substream->runtime,
						SNDRV_PCM_HW_PARAM_CHANNELS,
						soc_dai->channels);
		if (ret < 0) {
			dev_err(soc_dai->dev,
				"ASoC: Unable to apply channel symmetry constraint: %d\n",
				ret);
			return ret;
		}
	}

	if (soc_dai->sample_bits && (soc_dai->driver->symmetric_samplebits ||
				rtd->dai_link->symmetric_samplebits)) {
		dev_dbg(soc_dai->dev, "ASoC: Symmetry forces %d sample bits\n",
				soc_dai->sample_bits);

		ret = snd_pcm_hw_constraint_single(substream->runtime,
						SNDRV_PCM_HW_PARAM_SAMPLE_BITS,
						soc_dai->sample_bits);
		if (ret < 0) {
			dev_err(soc_dai->dev,
				"ASoC: Unable to apply sample bits symmetry constraint: %d\n",
				ret);
			return ret;
		}
	}

	return 0;
}

static int soc_pcm_params_symmetry(struct snd_pcm_substream *substream,
				struct snd_pcm_hw_params *params)
{
	struct snd_soc_pcm_runtime *rtd = substream->private_data;
	struct snd_soc_dai *cpu_dai = rtd->cpu_dai;
	struct snd_soc_dai *codec_dai;
	unsigned int rate, channels, sample_bits, symmetry, i;

	rate = params_rate(params);
	channels = params_channels(params);
	sample_bits = snd_pcm_format_physical_width(params_format(params));

	/* reject unmatched parameters when applying symmetry */
	symmetry = cpu_dai->driver->symmetric_rates ||
		rtd->dai_link->symmetric_rates;

	for_each_rtd_codec_dai(rtd, i, codec_dai)
		symmetry |= codec_dai->driver->symmetric_rates;

	if (symmetry && cpu_dai->rate && cpu_dai->rate != rate) {
		dev_err(rtd->dev, "ASoC: unmatched rate symmetry: %d - %d\n",
				cpu_dai->rate, rate);
		return -EINVAL;
	}

	symmetry = cpu_dai->driver->symmetric_channels ||
		rtd->dai_link->symmetric_channels;

	for_each_rtd_codec_dai(rtd, i, codec_dai)
		symmetry |= codec_dai->driver->symmetric_channels;

	if (symmetry && cpu_dai->channels && cpu_dai->channels != channels) {
		dev_err(rtd->dev, "ASoC: unmatched channel symmetry: %d - %d\n",
				cpu_dai->channels, channels);
		return -EINVAL;
	}

	symmetry = cpu_dai->driver->symmetric_samplebits ||
		rtd->dai_link->symmetric_samplebits;

	for_each_rtd_codec_dai(rtd, i, codec_dai)
		symmetry |= codec_dai->driver->symmetric_samplebits;

	if (symmetry && cpu_dai->sample_bits && cpu_dai->sample_bits != sample_bits) {
		dev_err(rtd->dev, "ASoC: unmatched sample bits symmetry: %d - %d\n",
				cpu_dai->sample_bits, sample_bits);
		return -EINVAL;
	}

	return 0;
}

static bool soc_pcm_has_symmetry(struct snd_pcm_substream *substream)
{
	struct snd_soc_pcm_runtime *rtd = substream->private_data;
	struct snd_soc_dai_driver *cpu_driver = rtd->cpu_dai->driver;
	struct snd_soc_dai_link *link = rtd->dai_link;
	struct snd_soc_dai *codec_dai;
	unsigned int symmetry, i;

	symmetry = cpu_driver->symmetric_rates || link->symmetric_rates ||
		cpu_driver->symmetric_channels || link->symmetric_channels ||
		cpu_driver->symmetric_samplebits || link->symmetric_samplebits;

	for_each_rtd_codec_dai(rtd, i, codec_dai)
		symmetry = symmetry ||
			codec_dai->driver->symmetric_rates ||
			codec_dai->driver->symmetric_channels ||
			codec_dai->driver->symmetric_samplebits;

	return symmetry;
}

static void soc_pcm_set_msb(struct snd_pcm_substream *substream, int bits)
{
	struct snd_soc_pcm_runtime *rtd = substream->private_data;
	int ret;

	if (!bits)
		return;

	ret = snd_pcm_hw_constraint_msbits(substream->runtime, 0, 0, bits);
	if (ret != 0)
		dev_warn(rtd->dev, "ASoC: Failed to set MSB %d: %d\n",
				 bits, ret);
}

static void soc_pcm_apply_msb(struct snd_pcm_substream *substream)
{
	struct snd_soc_pcm_runtime *rtd = substream->private_data;
	struct snd_soc_dai *cpu_dai = rtd->cpu_dai;
	struct snd_soc_dai *codec_dai;
	int i;
	unsigned int bits = 0, cpu_bits;

	if (substream->stream == SNDRV_PCM_STREAM_PLAYBACK) {
		for_each_rtd_codec_dai(rtd, i, codec_dai) {
			if (codec_dai->driver->playback.sig_bits == 0) {
				bits = 0;
				break;
			}
			bits = max(codec_dai->driver->playback.sig_bits, bits);
		}
		cpu_bits = cpu_dai->driver->playback.sig_bits;
	} else {
		for_each_rtd_codec_dai(rtd, i, codec_dai) {
			if (codec_dai->driver->capture.sig_bits == 0) {
				bits = 0;
				break;
			}
			bits = max(codec_dai->driver->capture.sig_bits, bits);
		}
		cpu_bits = cpu_dai->driver->capture.sig_bits;
	}

	soc_pcm_set_msb(substream, bits);
	soc_pcm_set_msb(substream, cpu_bits);
}

static void soc_pcm_init_runtime_hw(struct snd_pcm_substream *substream)
{
	struct snd_pcm_runtime *runtime = substream->runtime;
	struct snd_pcm_hardware *hw = &runtime->hw;
	struct snd_soc_pcm_runtime *rtd = substream->private_data;
	struct snd_soc_dai *codec_dai;
	struct snd_soc_dai_driver *cpu_dai_drv = rtd->cpu_dai->driver;
	struct snd_soc_dai_driver *codec_dai_drv;
	struct snd_soc_pcm_stream *codec_stream;
	struct snd_soc_pcm_stream *cpu_stream;
	unsigned int chan_min = 0, chan_max = UINT_MAX;
	unsigned int rate_min = 0, rate_max = UINT_MAX;
	unsigned int rates = UINT_MAX;
	u64 formats = ULLONG_MAX;
	int i;

	if (substream->stream == SNDRV_PCM_STREAM_PLAYBACK)
		cpu_stream = &cpu_dai_drv->playback;
	else
		cpu_stream = &cpu_dai_drv->capture;

	/* first calculate min/max only for CODECs in the DAI link */
	for_each_rtd_codec_dai(rtd, i, codec_dai) {

		/*
		 * Skip CODECs which don't support the current stream type.
		 * Otherwise, since the rate, channel, and format values will
		 * zero in that case, we would have no usable settings left,
		 * causing the resulting setup to fail.
		 * At least one CODEC should match, otherwise we should have
		 * bailed out on a higher level, since there would be no
		 * CODEC to support the transfer direction in that case.
		 */
		if (!snd_soc_dai_stream_valid(codec_dai,
					      substream->stream))
			continue;

		codec_dai_drv = codec_dai->driver;
		if (substream->stream == SNDRV_PCM_STREAM_PLAYBACK)
			codec_stream = &codec_dai_drv->playback;
		else
			codec_stream = &codec_dai_drv->capture;
		chan_min = max(chan_min, codec_stream->channels_min);
		chan_max = min(chan_max, codec_stream->channels_max);
		rate_min = max(rate_min, codec_stream->rate_min);
		rate_max = min_not_zero(rate_max, codec_stream->rate_max);
		formats &= codec_stream->formats;
		rates = snd_pcm_rate_mask_intersect(codec_stream->rates, rates);
	}

	/*
	 * chan min/max cannot be enforced if there are multiple CODEC DAIs
	 * connected to a single CPU DAI, use CPU DAI's directly and let
	 * channel allocation be fixed up later
	 */
	if (rtd->num_codecs > 1) {
		chan_min = cpu_stream->channels_min;
		chan_max = cpu_stream->channels_max;
	}

	hw->channels_min = max(chan_min, cpu_stream->channels_min);
	hw->channels_max = min(chan_max, cpu_stream->channels_max);
	if (hw->formats)
		hw->formats &= formats & cpu_stream->formats;
	else
		hw->formats = formats & cpu_stream->formats;
	hw->rates = snd_pcm_rate_mask_intersect(rates, cpu_stream->rates);

	snd_pcm_limit_hw_rates(runtime);

	hw->rate_min = max(hw->rate_min, cpu_stream->rate_min);
	hw->rate_min = max(hw->rate_min, rate_min);
	hw->rate_max = min_not_zero(hw->rate_max, cpu_stream->rate_max);
	hw->rate_max = min_not_zero(hw->rate_max, rate_max);
}

static int soc_pcm_components_open(struct snd_pcm_substream *substream,
				   struct snd_soc_component **last)
{
	struct snd_soc_pcm_runtime *rtd = substream->private_data;
	struct snd_soc_rtdcom_list *rtdcom;
	struct snd_soc_component *component;
	int ret = 0;

	for_each_rtd_components(rtd, rtdcom, component) {
		*last = component;

		ret = snd_soc_component_module_get_when_open(component);
		if (ret < 0) {
			dev_err(component->dev,
				"ASoC: can't get module %s\n",
				component->name);
			return ret;
		}

		ret = snd_soc_component_open(component, substream);
		if (ret < 0) {
			dev_err(component->dev,
				"ASoC: can't open component %s: %d\n",
				component->name, ret);
			return ret;
		}
	}
	*last = NULL;
	return 0;
}

static int soc_pcm_components_close(struct snd_pcm_substream *substream,
				    struct snd_soc_component *last)
{
	struct snd_soc_pcm_runtime *rtd = substream->private_data;
	struct snd_soc_rtdcom_list *rtdcom;
	struct snd_soc_component *component;
	int ret = 0;

	for_each_rtd_components(rtd, rtdcom, component) {
		if (component == last)
			break;

		ret |= snd_soc_component_close(component, substream);
		snd_soc_component_module_put_when_close(component);
	}

	return ret;
}

/*
 * Called by ALSA when a PCM substream is opened, the runtime->hw record is
 * then initialized and any private data can be allocated. This also calls
 * startup for the cpu DAI, component, machine and codec DAI.
 */
static int soc_pcm_open(struct snd_pcm_substream *substream)
{
	struct snd_soc_pcm_runtime *rtd = substream->private_data;
	struct snd_pcm_runtime *runtime = substream->runtime;
	struct snd_soc_component *component;
	struct snd_soc_rtdcom_list *rtdcom;
	struct snd_soc_dai *cpu_dai = rtd->cpu_dai;
	struct snd_soc_dai *codec_dai;
	const char *codec_dai_name = "multicodec";
	int i, ret = 0;

	pinctrl_pm_select_default_state(cpu_dai->dev);
	for_each_rtd_codec_dai(rtd, i, codec_dai)
		pinctrl_pm_select_default_state(codec_dai->dev);

	for_each_rtd_components(rtd, rtdcom, component) {
		pm_runtime_get_sync(component->dev);
	}

	mutex_lock_nested(&rtd->card->pcm_mutex, rtd->card->pcm_subclass);

	/* startup the audio subsystem */
	ret = snd_soc_dai_startup(cpu_dai, substream);
	if (ret < 0) {
		dev_err(cpu_dai->dev, "ASoC: can't open interface %s: %d\n",
			cpu_dai->name, ret);
		goto out;
	}

	ret = soc_pcm_components_open(substream, &component);
	if (ret < 0)
		goto component_err;

	for_each_rtd_codec_dai(rtd, i, codec_dai) {
		ret = snd_soc_dai_startup(codec_dai, substream);
		if (ret < 0) {
			dev_err(codec_dai->dev,
				"ASoC: can't open codec %s: %d\n",
				codec_dai->name, ret);
			goto codec_dai_err;
		}

		if (substream->stream == SNDRV_PCM_STREAM_PLAYBACK)
			codec_dai->tx_mask = 0;
		else
			codec_dai->rx_mask = 0;
	}

	if (rtd->dai_link->ops->startup) {
		ret = rtd->dai_link->ops->startup(substream);
		if (ret < 0) {
			pr_err("ASoC: %s startup failed: %d\n",
			       rtd->dai_link->name, ret);
			goto machine_err;
		}
	}

	/* Dynamic PCM DAI links compat checks use dynamic capabilities */
	if (rtd->dai_link->dynamic || rtd->dai_link->no_pcm)
		goto dynamic;

	/* Check that the codec and cpu DAIs are compatible */
	soc_pcm_init_runtime_hw(substream);

	if (rtd->num_codecs == 1)
		codec_dai_name = rtd->codec_dai->name;

	if (soc_pcm_has_symmetry(substream))
		runtime->hw.info |= SNDRV_PCM_INFO_JOINT_DUPLEX;

	ret = -EINVAL;
	if (!runtime->hw.rates) {
		printk(KERN_ERR "ASoC: %s <-> %s No matching rates\n",
			codec_dai_name, cpu_dai->name);
		goto config_err;
	}
	if (!runtime->hw.formats) {
		printk(KERN_ERR "ASoC: %s <-> %s No matching formats\n",
			codec_dai_name, cpu_dai->name);
		goto config_err;
	}
	if (!runtime->hw.channels_min || !runtime->hw.channels_max ||
	    runtime->hw.channels_min > runtime->hw.channels_max) {
		printk(KERN_ERR "ASoC: %s <-> %s No matching channels\n",
				codec_dai_name, cpu_dai->name);
		goto config_err;
	}

	soc_pcm_apply_msb(substream);

	/* Symmetry only applies if we've already got an active stream. */
	if (cpu_dai->active) {
		ret = soc_pcm_apply_symmetry(substream, cpu_dai);
		if (ret != 0)
			goto config_err;
	}

	for_each_rtd_codec_dai(rtd, i, codec_dai) {
		if (codec_dai->active) {
			ret = soc_pcm_apply_symmetry(substream, codec_dai);
			if (ret != 0)
				goto config_err;
		}
	}

	pr_debug("ASoC: %s <-> %s info:\n",
			codec_dai_name, cpu_dai->name);
	pr_debug("ASoC: rate mask 0x%x\n", runtime->hw.rates);
	pr_debug("ASoC: min ch %d max ch %d\n", runtime->hw.channels_min,
		 runtime->hw.channels_max);
	pr_debug("ASoC: min rate %d max rate %d\n", runtime->hw.rate_min,
		 runtime->hw.rate_max);

dynamic:

	snd_soc_runtime_activate(rtd, substream->stream);

	mutex_unlock(&rtd->card->pcm_mutex);
	return 0;

config_err:
	if (rtd->dai_link->ops->shutdown)
		rtd->dai_link->ops->shutdown(substream);

machine_err:
	i = rtd->num_codecs;

codec_dai_err:
	for_each_rtd_codec_dai_rollback(rtd, i, codec_dai)
		snd_soc_dai_shutdown(codec_dai, substream);

component_err:
	soc_pcm_components_close(substream, component);

	snd_soc_dai_shutdown(cpu_dai, substream);
out:
	mutex_unlock(&rtd->card->pcm_mutex);

	for_each_rtd_components(rtd, rtdcom, component) {
		pm_runtime_mark_last_busy(component->dev);
		pm_runtime_put_autosuspend(component->dev);
	}

	for_each_rtd_codec_dai(rtd, i, codec_dai) {
		if (!codec_dai->active)
			pinctrl_pm_select_sleep_state(codec_dai->dev);
	}
	if (!cpu_dai->active)
		pinctrl_pm_select_sleep_state(cpu_dai->dev);

	return ret;
}

/*
 * Power down the audio subsystem pmdown_time msecs after close is called.
 * This is to ensure there are no pops or clicks in between any music tracks
 * due to DAPM power cycling.
 */
static void close_delayed_work(struct work_struct *work)
{
	struct snd_soc_pcm_runtime *rtd =
			container_of(work, struct snd_soc_pcm_runtime, delayed_work.work);
	struct snd_soc_dai *codec_dai = rtd->codec_dais[0];

	mutex_lock_nested(&rtd->card->pcm_mutex, rtd->card->pcm_subclass);

	dev_dbg(rtd->dev, "ASoC: pop wq checking: %s status: %s waiting: %s\n",
		 codec_dai->driver->playback.stream_name,
		 codec_dai->playback_active ? "active" : "inactive",
		 rtd->pop_wait ? "yes" : "no");

	/* are we waiting on this codec DAI stream */
	if (rtd->pop_wait == 1) {
		rtd->pop_wait = 0;
		snd_soc_dapm_stream_event(rtd, SNDRV_PCM_STREAM_PLAYBACK,
					  SND_SOC_DAPM_STREAM_STOP);
	}

	mutex_unlock(&rtd->card->pcm_mutex);
}

static void codec2codec_close_delayed_work(struct work_struct *work)
{
	/*
	 * Currently nothing to do for c2c links
	 * Since c2c links are internal nodes in the DAPM graph and
	 * don't interface with the outside world or application layer
	 * we don't have to do any special handling on close.
	 */
}

/*
 * Called by ALSA when a PCM substream is closed. Private data can be
 * freed here. The cpu DAI, codec DAI, machine and components are also
 * shutdown.
 */
static int soc_pcm_close(struct snd_pcm_substream *substream)
{
	struct snd_soc_pcm_runtime *rtd = substream->private_data;
	struct snd_soc_component *component;
	struct snd_soc_rtdcom_list *rtdcom;
	struct snd_soc_dai *cpu_dai = rtd->cpu_dai;
	struct snd_soc_dai *codec_dai;
	int i;

	mutex_lock_nested(&rtd->card->pcm_mutex, rtd->card->pcm_subclass);

	snd_soc_runtime_deactivate(rtd, substream->stream);

	/* clear the corresponding DAIs rate when inactive */
	if (!cpu_dai->active)
		cpu_dai->rate = 0;

	for_each_rtd_codec_dai(rtd, i, codec_dai) {
		if (!codec_dai->active)
			codec_dai->rate = 0;
	}

	snd_soc_dai_digital_mute(cpu_dai, 1, substream->stream);

	snd_soc_dai_shutdown(cpu_dai, substream);

	for_each_rtd_codec_dai(rtd, i, codec_dai)
		snd_soc_dai_shutdown(codec_dai, substream);

	if (rtd->dai_link->ops->shutdown)
		rtd->dai_link->ops->shutdown(substream);

	soc_pcm_components_close(substream, NULL);

	if (substream->stream == SNDRV_PCM_STREAM_PLAYBACK) {
		if (snd_soc_runtime_ignore_pmdown_time(rtd)) {
			/* powered down playback stream now */
			snd_soc_dapm_stream_event(rtd,
						  SNDRV_PCM_STREAM_PLAYBACK,
						  SND_SOC_DAPM_STREAM_STOP);
		} else {
			/* start delayed pop wq here for playback streams */
			rtd->pop_wait = 1;
			queue_delayed_work(system_power_efficient_wq,
					   &rtd->delayed_work,
					   msecs_to_jiffies(rtd->pmdown_time));
		}
	} else {
		/* capture streams can be powered down now */
		snd_soc_dapm_stream_event(rtd, SNDRV_PCM_STREAM_CAPTURE,
					  SND_SOC_DAPM_STREAM_STOP);
	}

	mutex_unlock(&rtd->card->pcm_mutex);

	for_each_rtd_components(rtd, rtdcom, component) {
		pm_runtime_mark_last_busy(component->dev);
		pm_runtime_put_autosuspend(component->dev);
	}

	for_each_rtd_codec_dai(rtd, i, codec_dai) {
		if (!codec_dai->active)
			pinctrl_pm_select_sleep_state(codec_dai->dev);
	}
	if (!cpu_dai->active)
		pinctrl_pm_select_sleep_state(cpu_dai->dev);

	return 0;
}

/*
 * Called by ALSA when the PCM substream is prepared, can set format, sample
 * rate, etc.  This function is non atomic and can be called multiple times,
 * it can refer to the runtime info.
 */
static int soc_pcm_prepare(struct snd_pcm_substream *substream)
{
	struct snd_soc_pcm_runtime *rtd = substream->private_data;
	struct snd_soc_component *component;
	struct snd_soc_rtdcom_list *rtdcom;
	struct snd_soc_dai *cpu_dai = rtd->cpu_dai;
	struct snd_soc_dai *codec_dai;
	int i, ret = 0;

	mutex_lock_nested(&rtd->card->pcm_mutex, rtd->card->pcm_subclass);

	if (rtd->dai_link->ops->prepare) {
		ret = rtd->dai_link->ops->prepare(substream);
		if (ret < 0) {
			dev_err(rtd->card->dev, "ASoC: machine prepare error:"
				" %d\n", ret);
			goto out;
		}
	}

	for_each_rtd_components(rtd, rtdcom, component) {
		ret = snd_soc_component_prepare(component, substream);
		if (ret < 0) {
			dev_err(component->dev,
				"ASoC: platform prepare error: %d\n", ret);
			goto out;
		}
	}

	for_each_rtd_codec_dai(rtd, i, codec_dai) {
		ret = snd_soc_dai_prepare(codec_dai, substream);
		if (ret < 0) {
			dev_err(codec_dai->dev,
				"ASoC: codec DAI prepare error: %d\n",
				ret);
			goto out;
		}
	}

	ret = snd_soc_dai_prepare(cpu_dai, substream);
	if (ret < 0) {
		dev_err(cpu_dai->dev,
			"ASoC: cpu DAI prepare error: %d\n", ret);
		goto out;
	}

	/* cancel any delayed stream shutdown that is pending */
	if (substream->stream == SNDRV_PCM_STREAM_PLAYBACK &&
	    rtd->pop_wait) {
		rtd->pop_wait = 0;
		cancel_delayed_work(&rtd->delayed_work);
	}

	snd_soc_dapm_stream_event(rtd, substream->stream,
			SND_SOC_DAPM_STREAM_START);

	for_each_rtd_codec_dai(rtd, i, codec_dai)
		snd_soc_dai_digital_mute(codec_dai, 0,
					 substream->stream);
	snd_soc_dai_digital_mute(cpu_dai, 0, substream->stream);

out:
	mutex_unlock(&rtd->card->pcm_mutex);
	return ret;
}

static void soc_pcm_codec_params_fixup(struct snd_pcm_hw_params *params,
				       unsigned int mask)
{
	struct snd_interval *interval;
	int channels = hweight_long(mask);

	interval = hw_param_interval(params, SNDRV_PCM_HW_PARAM_CHANNELS);
	interval->min = channels;
	interval->max = channels;
}

static int soc_pcm_components_hw_free(struct snd_pcm_substream *substream,
				      struct snd_soc_component *last)
{
	struct snd_soc_pcm_runtime *rtd = substream->private_data;
	struct snd_soc_rtdcom_list *rtdcom;
	struct snd_soc_component *component;
	int ret = 0;

	for_each_rtd_components(rtd, rtdcom, component) {
		if (component == last)
			break;

		ret |= snd_soc_component_hw_free(component, substream);
	}

	return ret;
}

/*
 * Called by ALSA when the hardware params are set by application. This
 * function can also be called multiple times and can allocate buffers
 * (using snd_pcm_lib_* ). It's non-atomic.
 */
static int soc_pcm_hw_params(struct snd_pcm_substream *substream,
				struct snd_pcm_hw_params *params)
{
	struct snd_soc_pcm_runtime *rtd = substream->private_data;
	struct snd_soc_component *component;
	struct snd_soc_rtdcom_list *rtdcom;
	struct snd_soc_dai *cpu_dai = rtd->cpu_dai;
	struct snd_soc_dai *codec_dai;
	int i, ret = 0;

	mutex_lock_nested(&rtd->card->pcm_mutex, rtd->card->pcm_subclass);
	if (rtd->dai_link->ops->hw_params) {
		ret = rtd->dai_link->ops->hw_params(substream, params);
		if (ret < 0) {
			dev_err(rtd->card->dev, "ASoC: machine hw_params"
				" failed: %d\n", ret);
			goto out;
		}
	}

	for_each_rtd_codec_dai(rtd, i, codec_dai) {
		struct snd_pcm_hw_params codec_params;

		/*
		 * Skip CODECs which don't support the current stream type,
		 * the idea being that if a CODEC is not used for the currently
		 * set up transfer direction, it should not need to be
		 * configured, especially since the configuration used might
		 * not even be supported by that CODEC. There may be cases
		 * however where a CODEC needs to be set up although it is
		 * actually not being used for the transfer, e.g. if a
		 * capture-only CODEC is acting as an LRCLK and/or BCLK master
		 * for the DAI link including a playback-only CODEC.
		 * If this becomes necessary, we will have to augment the
		 * machine driver setup with information on how to act, so
		 * we can do the right thing here.
		 */
		if (!snd_soc_dai_stream_valid(codec_dai, substream->stream))
			continue;

		/* copy params for each codec */
		codec_params = *params;

		/* fixup params based on TDM slot masks */
		if (substream->stream == SNDRV_PCM_STREAM_PLAYBACK &&
		    codec_dai->tx_mask)
			soc_pcm_codec_params_fixup(&codec_params,
						   codec_dai->tx_mask);

		if (substream->stream == SNDRV_PCM_STREAM_CAPTURE &&
		    codec_dai->rx_mask)
			soc_pcm_codec_params_fixup(&codec_params,
						   codec_dai->rx_mask);

		ret = snd_soc_dai_hw_params(codec_dai, substream,
					    &codec_params);
		if(ret < 0)
			goto codec_err;

		codec_dai->rate = params_rate(&codec_params);
		codec_dai->channels = params_channels(&codec_params);
		codec_dai->sample_bits = snd_pcm_format_physical_width(
						params_format(&codec_params));

		snd_soc_dapm_update_dai(substream, &codec_params, codec_dai);
	}

	ret = snd_soc_dai_hw_params(cpu_dai, substream, params);
	if (ret < 0)
		goto interface_err;

	/* store the parameters for each DAIs */
	cpu_dai->rate = params_rate(params);
	cpu_dai->channels = params_channels(params);
	cpu_dai->sample_bits =
		snd_pcm_format_physical_width(params_format(params));

	snd_soc_dapm_update_dai(substream, params, cpu_dai);

	for_each_rtd_components(rtd, rtdcom, component) {
		ret = snd_soc_component_hw_params(component, substream, params);
		if (ret < 0) {
			dev_err(component->dev,
				"ASoC: %s hw params failed: %d\n",
				component->name, ret);
			goto component_err;
		}
	}
	component = NULL;

	ret = soc_pcm_params_symmetry(substream, params);
        if (ret)
		goto component_err;
out:
	mutex_unlock(&rtd->card->pcm_mutex);
	return ret;

component_err:
	soc_pcm_components_hw_free(substream, component);

	snd_soc_dai_hw_free(cpu_dai, substream);
	cpu_dai->rate = 0;

interface_err:
	i = rtd->num_codecs;

codec_err:
	for_each_rtd_codec_dai_rollback(rtd, i, codec_dai) {
		if (!snd_soc_dai_stream_valid(codec_dai, substream->stream))
			continue;

		snd_soc_dai_hw_free(codec_dai, substream);
		codec_dai->rate = 0;
	}

	if (rtd->dai_link->ops->hw_free)
		rtd->dai_link->ops->hw_free(substream);

	mutex_unlock(&rtd->card->pcm_mutex);
	return ret;
}

/*
 * Frees resources allocated by hw_params, can be called multiple times
 */
static int soc_pcm_hw_free(struct snd_pcm_substream *substream)
{
	struct snd_soc_pcm_runtime *rtd = substream->private_data;
	struct snd_soc_dai *cpu_dai = rtd->cpu_dai;
	struct snd_soc_dai *codec_dai;
	bool playback = substream->stream == SNDRV_PCM_STREAM_PLAYBACK;
	int i;

	mutex_lock_nested(&rtd->card->pcm_mutex, rtd->card->pcm_subclass);

	/* clear the corresponding DAIs parameters when going to be inactive */
	if (cpu_dai->active == 1) {
		cpu_dai->rate = 0;
		cpu_dai->channels = 0;
		cpu_dai->sample_bits = 0;
	}

	for_each_rtd_codec_dai(rtd, i, codec_dai) {
		if (codec_dai->active == 1) {
			codec_dai->rate = 0;
			codec_dai->channels = 0;
			codec_dai->sample_bits = 0;
		}
	}

	/* apply codec digital mute */
	for_each_rtd_codec_dai(rtd, i, codec_dai) {
		if ((playback && codec_dai->playback_active == 1) ||
		    (!playback && codec_dai->capture_active == 1))
			snd_soc_dai_digital_mute(codec_dai, 1,
						 substream->stream);
	}

	/* free any machine hw params */
	if (rtd->dai_link->ops->hw_free)
		rtd->dai_link->ops->hw_free(substream);

	/* free any component resources */
	soc_pcm_components_hw_free(substream, NULL);

	/* now free hw params for the DAIs  */
	for_each_rtd_codec_dai(rtd, i, codec_dai) {
		if (!snd_soc_dai_stream_valid(codec_dai, substream->stream))
			continue;

		snd_soc_dai_hw_free(codec_dai, substream);
	}

	snd_soc_dai_hw_free(cpu_dai, substream);

	mutex_unlock(&rtd->card->pcm_mutex);
	return 0;
}

static int soc_pcm_trigger_start(struct snd_pcm_substream *substream, int cmd)
{
	struct snd_soc_pcm_runtime *rtd = substream->private_data;
	struct snd_soc_component *component;
	struct snd_soc_rtdcom_list *rtdcom;
	struct snd_soc_dai *cpu_dai = rtd->cpu_dai;
	struct snd_soc_dai *codec_dai;
	int i, ret;

	if (rtd->dai_link->ops->trigger) {
		ret = rtd->dai_link->ops->trigger(substream, cmd);
<<<<<<< HEAD
=======
		if (ret < 0)
			return ret;
	}

	for_each_rtd_components(rtd, rtdcom, component) {
		ret = snd_soc_component_trigger(component, substream, cmd);
		if (ret < 0)
			return ret;
	}

	ret = snd_soc_dai_trigger(cpu_dai, substream, cmd);
	if (ret < 0)
		return ret;

	for_each_rtd_codec_dai(rtd, i, codec_dai) {
		ret = snd_soc_dai_trigger(codec_dai, substream, cmd);
>>>>>>> d6f1bd09
		if (ret < 0)
			return ret;
	}

	return 0;
}

static int soc_pcm_trigger_stop(struct snd_pcm_substream *substream, int cmd)
{
	struct snd_soc_pcm_runtime *rtd = substream->private_data;
	struct snd_soc_component *component;
	struct snd_soc_rtdcom_list *rtdcom;
	struct snd_soc_dai *cpu_dai = rtd->cpu_dai;
	struct snd_soc_dai *codec_dai;
	int i, ret;

	for_each_rtd_codec_dai(rtd, i, codec_dai) {
		ret = snd_soc_dai_trigger(codec_dai, substream, cmd);
		if (ret < 0)
			return ret;
	}

	ret = snd_soc_dai_trigger(cpu_dai, substream, cmd);
<<<<<<< HEAD
	if (ret < 0)
		return ret;

	for_each_rtd_codec_dai(rtd, i, codec_dai) {
		ret = snd_soc_dai_trigger(codec_dai, substream, cmd);
		if (ret < 0)
			return ret;
	}

	return 0;
}

static int soc_pcm_trigger_stop(struct snd_pcm_substream *substream, int cmd)
{
	struct snd_soc_pcm_runtime *rtd = substream->private_data;
	struct snd_soc_component *component;
	struct snd_soc_rtdcom_list *rtdcom;
	struct snd_soc_dai *cpu_dai = rtd->cpu_dai;
	struct snd_soc_dai *codec_dai;
	int i, ret;

	for_each_rtd_codec_dai(rtd, i, codec_dai) {
		ret = snd_soc_dai_trigger(codec_dai, substream, cmd);
		if (ret < 0)
			return ret;
	}

	ret = snd_soc_dai_trigger(cpu_dai, substream, cmd);
	if (ret < 0)
		return ret;

	for_each_rtdcom(rtd, rtdcom) {
		component = rtdcom->component;

=======
	if (ret < 0)
		return ret;

	for_each_rtd_components(rtd, rtdcom, component) {
>>>>>>> d6f1bd09
		ret = snd_soc_component_trigger(component, substream, cmd);
		if (ret < 0)
			return ret;
	}

	if (rtd->dai_link->ops->trigger) {
		ret = rtd->dai_link->ops->trigger(substream, cmd);
		if (ret < 0)
			return ret;
	}

	return 0;
}

static int soc_pcm_trigger(struct snd_pcm_substream *substream, int cmd)
{
	int ret;

	switch (cmd) {
	case SNDRV_PCM_TRIGGER_START:
	case SNDRV_PCM_TRIGGER_RESUME:
	case SNDRV_PCM_TRIGGER_PAUSE_RELEASE:
		ret = soc_pcm_trigger_start(substream, cmd);
		break;
	case SNDRV_PCM_TRIGGER_STOP:
	case SNDRV_PCM_TRIGGER_SUSPEND:
	case SNDRV_PCM_TRIGGER_PAUSE_PUSH:
		ret = soc_pcm_trigger_stop(substream, cmd);
		break;
	default:
		return -EINVAL;
	}

	return ret;
}

static int soc_pcm_bespoke_trigger(struct snd_pcm_substream *substream,
				   int cmd)
{
	struct snd_soc_pcm_runtime *rtd = substream->private_data;
	struct snd_soc_dai *cpu_dai = rtd->cpu_dai;
	struct snd_soc_dai *codec_dai;
	int i, ret;

	for_each_rtd_codec_dai(rtd, i, codec_dai) {
		ret = snd_soc_dai_bespoke_trigger(codec_dai, substream, cmd);
		if (ret < 0)
			return ret;
	}

	ret = snd_soc_dai_bespoke_trigger(cpu_dai, substream, cmd);
	if (ret < 0)
		return ret;

	return 0;
}
/*
 * soc level wrapper for pointer callback
 * If cpu_dai, codec_dai, component driver has the delay callback, then
 * the runtime->delay will be updated accordingly.
 */
static snd_pcm_uframes_t soc_pcm_pointer(struct snd_pcm_substream *substream)
{
	struct snd_soc_pcm_runtime *rtd = substream->private_data;
	struct snd_soc_dai *cpu_dai = rtd->cpu_dai;
	struct snd_soc_dai *codec_dai;
	struct snd_pcm_runtime *runtime = substream->runtime;
	snd_pcm_uframes_t offset = 0;
	snd_pcm_sframes_t delay = 0;
	snd_pcm_sframes_t codec_delay = 0;
	int i;

	/* clearing the previous total delay */
	runtime->delay = 0;

	offset = snd_soc_pcm_component_pointer(substream);

	/* base delay if assigned in pointer callback */
	delay = runtime->delay;

	delay += snd_soc_dai_delay(cpu_dai, substream);

	for_each_rtd_codec_dai(rtd, i, codec_dai) {
		codec_delay = max(codec_delay,
				  snd_soc_dai_delay(codec_dai, substream));
	}
	delay += codec_delay;

	runtime->delay = delay;

	return offset;
}

/* connect a FE and BE */
static int dpcm_be_connect(struct snd_soc_pcm_runtime *fe,
		struct snd_soc_pcm_runtime *be, int stream)
{
	struct snd_soc_dpcm *dpcm;
	unsigned long flags;
	char *name;

	/* only add new dpcms */
	for_each_dpcm_be(fe, stream, dpcm) {
		if (dpcm->be == be && dpcm->fe == fe)
			return 0;
	}

	dpcm = kzalloc(sizeof(struct snd_soc_dpcm), GFP_KERNEL);
	if (!dpcm)
		return -ENOMEM;

	dpcm->be = be;
	dpcm->fe = fe;
	be->dpcm[stream].runtime = fe->dpcm[stream].runtime;
	dpcm->state = SND_SOC_DPCM_LINK_STATE_NEW;
	spin_lock_irqsave(&fe->card->dpcm_lock, flags);
	list_add(&dpcm->list_be, &fe->dpcm[stream].be_clients);
	list_add(&dpcm->list_fe, &be->dpcm[stream].fe_clients);
	spin_unlock_irqrestore(&fe->card->dpcm_lock, flags);

	dev_dbg(fe->dev, "connected new DPCM %s path %s %s %s\n",
			stream ? "capture" : "playback",  fe->dai_link->name,
			stream ? "<-" : "->", be->dai_link->name);

#ifdef CONFIG_DEBUG_FS
	name = kasprintf(GFP_KERNEL, "%s:%s", be->dai_link->name,
			 stream ? "capture" : "playback");
	if (name) {
		dpcm->debugfs_state = debugfs_create_dir(name,
							 fe->debugfs_dpcm_root);
		debugfs_create_u32("state", 0644, dpcm->debugfs_state,
				   &dpcm->state);
		kfree(name);
	}
#endif
	return 1;
}

/* reparent a BE onto another FE */
static void dpcm_be_reparent(struct snd_soc_pcm_runtime *fe,
			struct snd_soc_pcm_runtime *be, int stream)
{
	struct snd_soc_dpcm *dpcm;
	struct snd_pcm_substream *fe_substream, *be_substream;

	/* reparent if BE is connected to other FEs */
	if (!be->dpcm[stream].users)
		return;

	be_substream = snd_soc_dpcm_get_substream(be, stream);

	for_each_dpcm_fe(be, stream, dpcm) {
		if (dpcm->fe == fe)
			continue;

		dev_dbg(fe->dev, "reparent %s path %s %s %s\n",
			stream ? "capture" : "playback",
			dpcm->fe->dai_link->name,
			stream ? "<-" : "->", dpcm->be->dai_link->name);

		fe_substream = snd_soc_dpcm_get_substream(dpcm->fe, stream);
		be_substream->runtime = fe_substream->runtime;
		break;
	}
}

/* disconnect a BE and FE */
void dpcm_be_disconnect(struct snd_soc_pcm_runtime *fe, int stream)
{
	struct snd_soc_dpcm *dpcm, *d;
	unsigned long flags;

	for_each_dpcm_be_safe(fe, stream, dpcm, d) {
		dev_dbg(fe->dev, "ASoC: BE %s disconnect check for %s\n",
				stream ? "capture" : "playback",
				dpcm->be->dai_link->name);

		if (dpcm->state != SND_SOC_DPCM_LINK_STATE_FREE)
			continue;

		dev_dbg(fe->dev, "freed DSP %s path %s %s %s\n",
			stream ? "capture" : "playback", fe->dai_link->name,
			stream ? "<-" : "->", dpcm->be->dai_link->name);

		/* BEs still alive need new FE */
		dpcm_be_reparent(fe, dpcm->be, stream);

#ifdef CONFIG_DEBUG_FS
		debugfs_remove_recursive(dpcm->debugfs_state);
#endif
		spin_lock_irqsave(&fe->card->dpcm_lock, flags);
		list_del(&dpcm->list_be);
		list_del(&dpcm->list_fe);
		spin_unlock_irqrestore(&fe->card->dpcm_lock, flags);
		kfree(dpcm);
	}
}

/* get BE for DAI widget and stream */
static struct snd_soc_pcm_runtime *dpcm_get_be(struct snd_soc_card *card,
		struct snd_soc_dapm_widget *widget, int stream)
{
	struct snd_soc_pcm_runtime *be;
	struct snd_soc_dai *dai;
	int i;

	dev_dbg(card->dev, "ASoC: find BE for widget %s\n", widget->name);

	if (stream == SNDRV_PCM_STREAM_PLAYBACK) {
		for_each_card_rtds(card, be) {

			if (!be->dai_link->no_pcm)
				continue;

			dev_dbg(card->dev, "ASoC: try BE : %s\n",
				be->cpu_dai->playback_widget ?
				be->cpu_dai->playback_widget->name : "(not set)");

			if (be->cpu_dai->playback_widget == widget)
				return be;

			for_each_rtd_codec_dai(be, i, dai) {
				if (dai->playback_widget == widget)
					return be;
			}
		}
	} else {

		for_each_card_rtds(card, be) {

			if (!be->dai_link->no_pcm)
				continue;

			dev_dbg(card->dev, "ASoC: try BE %s\n",
				be->cpu_dai->capture_widget ?
				be->cpu_dai->capture_widget->name : "(not set)");

			if (be->cpu_dai->capture_widget == widget)
				return be;

			for_each_rtd_codec_dai(be, i, dai) {
				if (dai->capture_widget == widget)
					return be;
			}
		}
	}

	/* dai link name and stream name set correctly ? */
	dev_err(card->dev, "ASoC: can't get %s BE for %s\n",
		stream ? "capture" : "playback", widget->name);
	return NULL;
}

static inline struct snd_soc_dapm_widget *
	dai_get_widget(struct snd_soc_dai *dai, int stream)
{
	if (stream == SNDRV_PCM_STREAM_PLAYBACK)
		return dai->playback_widget;
	else
		return dai->capture_widget;
}

static int widget_in_list(struct snd_soc_dapm_widget_list *list,
		struct snd_soc_dapm_widget *widget)
{
	int i;

	for (i = 0; i < list->num_widgets; i++) {
		if (widget == list->widgets[i])
			return 1;
	}

	return 0;
}

static bool dpcm_end_walk_at_be(struct snd_soc_dapm_widget *widget,
		enum snd_soc_dapm_direction dir)
{
	struct snd_soc_card *card = widget->dapm->card;
	struct snd_soc_pcm_runtime *rtd;
	struct snd_soc_dai *dai;
	int i;

	if (dir == SND_SOC_DAPM_DIR_OUT) {
		for_each_card_rtds(card, rtd) {
			if (!rtd->dai_link->no_pcm)
				continue;

			if (rtd->cpu_dai->playback_widget == widget)
				return true;

			for_each_rtd_codec_dai(rtd, i, dai) {
				if (dai->playback_widget == widget)
					return true;
			}
		}
	} else { /* SND_SOC_DAPM_DIR_IN */
		for_each_card_rtds(card, rtd) {
			if (!rtd->dai_link->no_pcm)
				continue;

			if (rtd->cpu_dai->capture_widget == widget)
				return true;

			for_each_rtd_codec_dai(rtd, i, dai) {
				if (dai->capture_widget == widget)
					return true;
			}
		}
	}

	return false;
}

int dpcm_path_get(struct snd_soc_pcm_runtime *fe,
	int stream, struct snd_soc_dapm_widget_list **list)
{
	struct snd_soc_dai *cpu_dai = fe->cpu_dai;
	int paths;

	/* get number of valid DAI paths and their widgets */
	paths = snd_soc_dapm_dai_get_connected_widgets(cpu_dai, stream, list,
			dpcm_end_walk_at_be);

	dev_dbg(fe->dev, "ASoC: found %d audio %s paths\n", paths,
			stream ? "capture" : "playback");

	return paths;
}

static int dpcm_prune_paths(struct snd_soc_pcm_runtime *fe, int stream,
	struct snd_soc_dapm_widget_list **list_)
{
	struct snd_soc_dpcm *dpcm;
	struct snd_soc_dapm_widget_list *list = *list_;
	struct snd_soc_dapm_widget *widget;
	struct snd_soc_dai *dai;
	int prune = 0;
	int do_prune;

	/* Destroy any old FE <--> BE connections */
	for_each_dpcm_be(fe, stream, dpcm) {
		unsigned int i;

		/* is there a valid CPU DAI widget for this BE */
		widget = dai_get_widget(dpcm->be->cpu_dai, stream);

		/* prune the BE if it's no longer in our active list */
		if (widget && widget_in_list(list, widget))
			continue;

		/* is there a valid CODEC DAI widget for this BE */
		do_prune = 1;
		for_each_rtd_codec_dai(dpcm->be, i, dai) {
			widget = dai_get_widget(dai, stream);

			/* prune the BE if it's no longer in our active list */
			if (widget && widget_in_list(list, widget))
				do_prune = 0;
		}
		if (!do_prune)
			continue;

		dev_dbg(fe->dev, "ASoC: pruning %s BE %s for %s\n",
			stream ? "capture" : "playback",
			dpcm->be->dai_link->name, fe->dai_link->name);
		dpcm->state = SND_SOC_DPCM_LINK_STATE_FREE;
		dpcm->be->dpcm[stream].runtime_update = SND_SOC_DPCM_UPDATE_BE;
		prune++;
	}

	dev_dbg(fe->dev, "ASoC: found %d old BE paths for pruning\n", prune);
	return prune;
}

static int dpcm_add_paths(struct snd_soc_pcm_runtime *fe, int stream,
	struct snd_soc_dapm_widget_list **list_)
{
	struct snd_soc_card *card = fe->card;
	struct snd_soc_dapm_widget_list *list = *list_;
	struct snd_soc_pcm_runtime *be;
	int i, new = 0, err;

	/* Create any new FE <--> BE connections */
	for (i = 0; i < list->num_widgets; i++) {

		switch (list->widgets[i]->id) {
		case snd_soc_dapm_dai_in:
			if (stream != SNDRV_PCM_STREAM_PLAYBACK)
				continue;
			break;
		case snd_soc_dapm_dai_out:
			if (stream != SNDRV_PCM_STREAM_CAPTURE)
				continue;
			break;
		default:
			continue;
		}

		/* is there a valid BE rtd for this widget */
		be = dpcm_get_be(card, list->widgets[i], stream);
		if (!be) {
			dev_err(fe->dev, "ASoC: no BE found for %s\n",
					list->widgets[i]->name);
			continue;
		}

		/* make sure BE is a real BE */
		if (!be->dai_link->no_pcm)
			continue;

		/* don't connect if FE is not running */
		if (!fe->dpcm[stream].runtime && !fe->fe_compr)
			continue;

		/* newly connected FE and BE */
		err = dpcm_be_connect(fe, be, stream);
		if (err < 0) {
			dev_err(fe->dev, "ASoC: can't connect %s\n",
				list->widgets[i]->name);
			break;
		} else if (err == 0) /* already connected */
			continue;

		/* new */
		be->dpcm[stream].runtime_update = SND_SOC_DPCM_UPDATE_BE;
		new++;
	}

	dev_dbg(fe->dev, "ASoC: found %d new BE paths\n", new);
	return new;
}

/*
 * Find the corresponding BE DAIs that source or sink audio to this
 * FE substream.
 */
int dpcm_process_paths(struct snd_soc_pcm_runtime *fe,
	int stream, struct snd_soc_dapm_widget_list **list, int new)
{
	if (new)
		return dpcm_add_paths(fe, stream, list);
	else
		return dpcm_prune_paths(fe, stream, list);
}

void dpcm_clear_pending_state(struct snd_soc_pcm_runtime *fe, int stream)
{
	struct snd_soc_dpcm *dpcm;
	unsigned long flags;

	spin_lock_irqsave(&fe->card->dpcm_lock, flags);
	for_each_dpcm_be(fe, stream, dpcm)
		dpcm->be->dpcm[stream].runtime_update =
						SND_SOC_DPCM_UPDATE_NO;
	spin_unlock_irqrestore(&fe->card->dpcm_lock, flags);
}

static void dpcm_be_dai_startup_unwind(struct snd_soc_pcm_runtime *fe,
	int stream)
{
	struct snd_soc_dpcm *dpcm;

	/* disable any enabled and non active backends */
	for_each_dpcm_be(fe, stream, dpcm) {

		struct snd_soc_pcm_runtime *be = dpcm->be;
		struct snd_pcm_substream *be_substream =
			snd_soc_dpcm_get_substream(be, stream);

		if (be->dpcm[stream].users == 0)
			dev_err(be->dev, "ASoC: no users %s at close - state %d\n",
				stream ? "capture" : "playback",
				be->dpcm[stream].state);

		if (--be->dpcm[stream].users != 0)
			continue;

		if (be->dpcm[stream].state != SND_SOC_DPCM_STATE_OPEN)
			continue;

		soc_pcm_close(be_substream);
		be_substream->runtime = NULL;
		be->dpcm[stream].state = SND_SOC_DPCM_STATE_CLOSE;
	}
}

int dpcm_be_dai_startup(struct snd_soc_pcm_runtime *fe, int stream)
{
	struct snd_soc_dpcm *dpcm;
	int err, count = 0;

	/* only startup BE DAIs that are either sinks or sources to this FE DAI */
	for_each_dpcm_be(fe, stream, dpcm) {

		struct snd_soc_pcm_runtime *be = dpcm->be;
		struct snd_pcm_substream *be_substream =
			snd_soc_dpcm_get_substream(be, stream);

		if (!be_substream) {
			dev_err(be->dev, "ASoC: no backend %s stream\n",
				stream ? "capture" : "playback");
			continue;
		}

		/* is this op for this BE ? */
		if (!snd_soc_dpcm_be_can_update(fe, be, stream))
			continue;

		/* first time the dpcm is open ? */
		if (be->dpcm[stream].users == DPCM_MAX_BE_USERS)
			dev_err(be->dev, "ASoC: too many users %s at open %d\n",
				stream ? "capture" : "playback",
				be->dpcm[stream].state);

		if (be->dpcm[stream].users++ != 0)
			continue;

		if ((be->dpcm[stream].state != SND_SOC_DPCM_STATE_NEW) &&
		    (be->dpcm[stream].state != SND_SOC_DPCM_STATE_CLOSE))
			continue;

		dev_dbg(be->dev, "ASoC: open %s BE %s\n",
			stream ? "capture" : "playback", be->dai_link->name);

		be_substream->runtime = be->dpcm[stream].runtime;
		err = soc_pcm_open(be_substream);
		if (err < 0) {
			dev_err(be->dev, "ASoC: BE open failed %d\n", err);
			be->dpcm[stream].users--;
			if (be->dpcm[stream].users < 0)
				dev_err(be->dev, "ASoC: no users %s at unwind %d\n",
					stream ? "capture" : "playback",
					be->dpcm[stream].state);

			be->dpcm[stream].state = SND_SOC_DPCM_STATE_CLOSE;
			goto unwind;
		}

		be->dpcm[stream].state = SND_SOC_DPCM_STATE_OPEN;
		count++;
	}

	return count;

unwind:
	/* disable any enabled and non active backends */
	for_each_dpcm_be_rollback(fe, stream, dpcm) {
		struct snd_soc_pcm_runtime *be = dpcm->be;
		struct snd_pcm_substream *be_substream =
			snd_soc_dpcm_get_substream(be, stream);

		if (!snd_soc_dpcm_be_can_update(fe, be, stream))
			continue;

		if (be->dpcm[stream].users == 0)
			dev_err(be->dev, "ASoC: no users %s at close %d\n",
				stream ? "capture" : "playback",
				be->dpcm[stream].state);

		if (--be->dpcm[stream].users != 0)
			continue;

		if (be->dpcm[stream].state != SND_SOC_DPCM_STATE_OPEN)
			continue;

		soc_pcm_close(be_substream);
		be_substream->runtime = NULL;
		be->dpcm[stream].state = SND_SOC_DPCM_STATE_CLOSE;
	}

	return err;
}

static void dpcm_init_runtime_hw(struct snd_pcm_runtime *runtime,
				 struct snd_soc_pcm_stream *stream)
{
	runtime->hw.rate_min = stream->rate_min;
	runtime->hw.rate_max = min_not_zero(stream->rate_max, UINT_MAX);
	runtime->hw.channels_min = stream->channels_min;
	runtime->hw.channels_max = stream->channels_max;
	if (runtime->hw.formats)
		runtime->hw.formats &= stream->formats;
	else
		runtime->hw.formats = stream->formats;
	runtime->hw.rates = stream->rates;
}

static void dpcm_runtime_merge_format(struct snd_pcm_substream *substream,
				      u64 *formats)
{
	struct snd_soc_pcm_runtime *fe = substream->private_data;
	struct snd_soc_dpcm *dpcm;
	struct snd_soc_dai *dai;
	int stream = substream->stream;

	if (!fe->dai_link->dpcm_merged_format)
		return;

	/*
	 * It returns merged BE codec format
	 * if FE want to use it (= dpcm_merged_format)
	 */

	for_each_dpcm_be(fe, stream, dpcm) {
		struct snd_soc_pcm_runtime *be = dpcm->be;
		struct snd_soc_dai_driver *codec_dai_drv;
		struct snd_soc_pcm_stream *codec_stream;
		int i;

		for_each_rtd_codec_dai(be, i, dai) {
			/*
			 * Skip CODECs which don't support the current stream
			 * type. See soc_pcm_init_runtime_hw() for more details
			 */
			if (!snd_soc_dai_stream_valid(dai, stream))
				continue;

			codec_dai_drv = dai->driver;
			if (stream == SNDRV_PCM_STREAM_PLAYBACK)
				codec_stream = &codec_dai_drv->playback;
			else
				codec_stream = &codec_dai_drv->capture;

			*formats &= codec_stream->formats;
		}
	}
}

static void dpcm_runtime_merge_chan(struct snd_pcm_substream *substream,
				    unsigned int *channels_min,
				    unsigned int *channels_max)
{
	struct snd_soc_pcm_runtime *fe = substream->private_data;
	struct snd_soc_dpcm *dpcm;
	int stream = substream->stream;

	if (!fe->dai_link->dpcm_merged_chan)
		return;

	/*
	 * It returns merged BE codec channel;
	 * if FE want to use it (= dpcm_merged_chan)
	 */

	for_each_dpcm_be(fe, stream, dpcm) {
		struct snd_soc_pcm_runtime *be = dpcm->be;
		struct snd_soc_dai_driver *cpu_dai_drv =  be->cpu_dai->driver;
		struct snd_soc_dai_driver *codec_dai_drv;
		struct snd_soc_pcm_stream *codec_stream;
		struct snd_soc_pcm_stream *cpu_stream;

		if (stream == SNDRV_PCM_STREAM_PLAYBACK)
			cpu_stream = &cpu_dai_drv->playback;
		else
			cpu_stream = &cpu_dai_drv->capture;

		*channels_min = max(*channels_min, cpu_stream->channels_min);
		*channels_max = min(*channels_max, cpu_stream->channels_max);

		/*
		 * chan min/max cannot be enforced if there are multiple CODEC
		 * DAIs connected to a single CPU DAI, use CPU DAI's directly
		 */
		if (be->num_codecs == 1) {
			codec_dai_drv = be->codec_dais[0]->driver;

			if (stream == SNDRV_PCM_STREAM_PLAYBACK)
				codec_stream = &codec_dai_drv->playback;
			else
				codec_stream = &codec_dai_drv->capture;

			*channels_min = max(*channels_min,
					    codec_stream->channels_min);
			*channels_max = min(*channels_max,
					    codec_stream->channels_max);
		}
	}
}

static void dpcm_runtime_merge_rate(struct snd_pcm_substream *substream,
				    unsigned int *rates,
				    unsigned int *rate_min,
				    unsigned int *rate_max)
{
	struct snd_soc_pcm_runtime *fe = substream->private_data;
	struct snd_soc_dpcm *dpcm;
	int stream = substream->stream;

	if (!fe->dai_link->dpcm_merged_rate)
		return;

	/*
	 * It returns merged BE codec channel;
	 * if FE want to use it (= dpcm_merged_chan)
	 */

	for_each_dpcm_be(fe, stream, dpcm) {
		struct snd_soc_pcm_runtime *be = dpcm->be;
		struct snd_soc_dai_driver *cpu_dai_drv =  be->cpu_dai->driver;
		struct snd_soc_dai_driver *codec_dai_drv;
		struct snd_soc_pcm_stream *codec_stream;
		struct snd_soc_pcm_stream *cpu_stream;
		struct snd_soc_dai *dai;
		int i;

		if (stream == SNDRV_PCM_STREAM_PLAYBACK)
			cpu_stream = &cpu_dai_drv->playback;
		else
			cpu_stream = &cpu_dai_drv->capture;

		*rate_min = max(*rate_min, cpu_stream->rate_min);
		*rate_max = min_not_zero(*rate_max, cpu_stream->rate_max);
		*rates = snd_pcm_rate_mask_intersect(*rates, cpu_stream->rates);

		for_each_rtd_codec_dai(be, i, dai) {
			/*
			 * Skip CODECs which don't support the current stream
			 * type. See soc_pcm_init_runtime_hw() for more details
			 */
			if (!snd_soc_dai_stream_valid(dai, stream))
				continue;

			codec_dai_drv = dai->driver;
			if (stream == SNDRV_PCM_STREAM_PLAYBACK)
				codec_stream = &codec_dai_drv->playback;
			else
				codec_stream = &codec_dai_drv->capture;

			*rate_min = max(*rate_min, codec_stream->rate_min);
			*rate_max = min_not_zero(*rate_max,
						 codec_stream->rate_max);
			*rates = snd_pcm_rate_mask_intersect(*rates,
						codec_stream->rates);
		}
	}
}

static void dpcm_set_fe_runtime(struct snd_pcm_substream *substream)
{
	struct snd_pcm_runtime *runtime = substream->runtime;
	struct snd_soc_pcm_runtime *rtd = substream->private_data;
	struct snd_soc_dai *cpu_dai = rtd->cpu_dai;
	struct snd_soc_dai_driver *cpu_dai_drv = cpu_dai->driver;

	if (substream->stream == SNDRV_PCM_STREAM_PLAYBACK)
		dpcm_init_runtime_hw(runtime, &cpu_dai_drv->playback);
	else
		dpcm_init_runtime_hw(runtime, &cpu_dai_drv->capture);

	dpcm_runtime_merge_format(substream, &runtime->hw.formats);
	dpcm_runtime_merge_chan(substream, &runtime->hw.channels_min,
				&runtime->hw.channels_max);
	dpcm_runtime_merge_rate(substream, &runtime->hw.rates,
				&runtime->hw.rate_min, &runtime->hw.rate_max);
}

static int dpcm_fe_dai_do_trigger(struct snd_pcm_substream *substream, int cmd);

/* Set FE's runtime_update state; the state is protected via PCM stream lock
 * for avoiding the race with trigger callback.
 * If the state is unset and a trigger is pending while the previous operation,
 * process the pending trigger action here.
 */
static void dpcm_set_fe_update_state(struct snd_soc_pcm_runtime *fe,
				     int stream, enum snd_soc_dpcm_update state)
{
	struct snd_pcm_substream *substream =
		snd_soc_dpcm_get_substream(fe, stream);

	snd_pcm_stream_lock_irq(substream);
	if (state == SND_SOC_DPCM_UPDATE_NO && fe->dpcm[stream].trigger_pending) {
		dpcm_fe_dai_do_trigger(substream,
				       fe->dpcm[stream].trigger_pending - 1);
		fe->dpcm[stream].trigger_pending = 0;
	}
	fe->dpcm[stream].runtime_update = state;
	snd_pcm_stream_unlock_irq(substream);
}

static int dpcm_apply_symmetry(struct snd_pcm_substream *fe_substream,
			       int stream)
{
	struct snd_soc_dpcm *dpcm;
	struct snd_soc_pcm_runtime *fe = fe_substream->private_data;
	struct snd_soc_dai *fe_cpu_dai = fe->cpu_dai;
	int err;

	/* apply symmetry for FE */
	if (soc_pcm_has_symmetry(fe_substream))
		fe_substream->runtime->hw.info |= SNDRV_PCM_INFO_JOINT_DUPLEX;

	/* Symmetry only applies if we've got an active stream. */
	if (fe_cpu_dai->active) {
		err = soc_pcm_apply_symmetry(fe_substream, fe_cpu_dai);
		if (err < 0)
			return err;
	}

	/* apply symmetry for BE */
	for_each_dpcm_be(fe, stream, dpcm) {
		struct snd_soc_pcm_runtime *be = dpcm->be;
		struct snd_pcm_substream *be_substream =
			snd_soc_dpcm_get_substream(be, stream);
		struct snd_soc_pcm_runtime *rtd;
		struct snd_soc_dai *codec_dai;
		int i;

		/* A backend may not have the requested substream */
		if (!be_substream)
			continue;

		rtd = be_substream->private_data;
		if (rtd->dai_link->be_hw_params_fixup)
			continue;

		if (soc_pcm_has_symmetry(be_substream))
			be_substream->runtime->hw.info |= SNDRV_PCM_INFO_JOINT_DUPLEX;

		/* Symmetry only applies if we've got an active stream. */
		if (rtd->cpu_dai->active) {
			err = soc_pcm_apply_symmetry(fe_substream,
						     rtd->cpu_dai);
			if (err < 0)
				return err;
		}

		for_each_rtd_codec_dai(rtd, i, codec_dai) {
			if (codec_dai->active) {
				err = soc_pcm_apply_symmetry(fe_substream,
							     codec_dai);
				if (err < 0)
					return err;
			}
		}
	}

	return 0;
}

static int dpcm_fe_dai_startup(struct snd_pcm_substream *fe_substream)
{
	struct snd_soc_pcm_runtime *fe = fe_substream->private_data;
	struct snd_pcm_runtime *runtime = fe_substream->runtime;
	int stream = fe_substream->stream, ret = 0;

	dpcm_set_fe_update_state(fe, stream, SND_SOC_DPCM_UPDATE_FE);

	ret = dpcm_be_dai_startup(fe, fe_substream->stream);
	if (ret < 0) {
		dev_err(fe->dev,"ASoC: failed to start some BEs %d\n", ret);
		goto be_err;
	}

	dev_dbg(fe->dev, "ASoC: open FE %s\n", fe->dai_link->name);

	/* start the DAI frontend */
	ret = soc_pcm_open(fe_substream);
	if (ret < 0) {
		dev_err(fe->dev,"ASoC: failed to start FE %d\n", ret);
		goto unwind;
	}

	fe->dpcm[stream].state = SND_SOC_DPCM_STATE_OPEN;

	dpcm_set_fe_runtime(fe_substream);
	snd_pcm_limit_hw_rates(runtime);

	ret = dpcm_apply_symmetry(fe_substream, stream);
	if (ret < 0) {
		dev_err(fe->dev, "ASoC: failed to apply dpcm symmetry %d\n",
			ret);
		goto unwind;
	}

	dpcm_set_fe_update_state(fe, stream, SND_SOC_DPCM_UPDATE_NO);
	return 0;

unwind:
	dpcm_be_dai_startup_unwind(fe, fe_substream->stream);
be_err:
	dpcm_set_fe_update_state(fe, stream, SND_SOC_DPCM_UPDATE_NO);
	return ret;
}

int dpcm_be_dai_shutdown(struct snd_soc_pcm_runtime *fe, int stream)
{
	struct snd_soc_dpcm *dpcm;

	/* only shutdown BEs that are either sinks or sources to this FE DAI */
	for_each_dpcm_be(fe, stream, dpcm) {

		struct snd_soc_pcm_runtime *be = dpcm->be;
		struct snd_pcm_substream *be_substream =
			snd_soc_dpcm_get_substream(be, stream);

		/* is this op for this BE ? */
		if (!snd_soc_dpcm_be_can_update(fe, be, stream))
			continue;

		if (be->dpcm[stream].users == 0)
			dev_err(be->dev, "ASoC: no users %s at close - state %d\n",
				stream ? "capture" : "playback",
				be->dpcm[stream].state);

		if (--be->dpcm[stream].users != 0)
			continue;

		if ((be->dpcm[stream].state != SND_SOC_DPCM_STATE_HW_FREE) &&
		    (be->dpcm[stream].state != SND_SOC_DPCM_STATE_OPEN)) {
			soc_pcm_hw_free(be_substream);
			be->dpcm[stream].state = SND_SOC_DPCM_STATE_HW_FREE;
		}

		dev_dbg(be->dev, "ASoC: close BE %s\n",
			be->dai_link->name);

		soc_pcm_close(be_substream);
		be_substream->runtime = NULL;

		be->dpcm[stream].state = SND_SOC_DPCM_STATE_CLOSE;
	}
	return 0;
}

static int dpcm_fe_dai_shutdown(struct snd_pcm_substream *substream)
{
	struct snd_soc_pcm_runtime *fe = substream->private_data;
	int stream = substream->stream;

	dpcm_set_fe_update_state(fe, stream, SND_SOC_DPCM_UPDATE_FE);

	/* shutdown the BEs */
	dpcm_be_dai_shutdown(fe, substream->stream);

	dev_dbg(fe->dev, "ASoC: close FE %s\n", fe->dai_link->name);

	/* now shutdown the frontend */
	soc_pcm_close(substream);

	/* run the stream event for each BE */
	dpcm_dapm_stream_event(fe, stream, SND_SOC_DAPM_STREAM_STOP);

	fe->dpcm[stream].state = SND_SOC_DPCM_STATE_CLOSE;
	dpcm_set_fe_update_state(fe, stream, SND_SOC_DPCM_UPDATE_NO);
	return 0;
}

int dpcm_be_dai_hw_free(struct snd_soc_pcm_runtime *fe, int stream)
{
	struct snd_soc_dpcm *dpcm;

	/* only hw_params backends that are either sinks or sources
	 * to this frontend DAI */
	for_each_dpcm_be(fe, stream, dpcm) {

		struct snd_soc_pcm_runtime *be = dpcm->be;
		struct snd_pcm_substream *be_substream =
			snd_soc_dpcm_get_substream(be, stream);

		/* is this op for this BE ? */
		if (!snd_soc_dpcm_be_can_update(fe, be, stream))
			continue;

		/* only free hw when no longer used - check all FEs */
		if (!snd_soc_dpcm_can_be_free_stop(fe, be, stream))
				continue;

		/* do not free hw if this BE is used by other FE */
		if (be->dpcm[stream].users > 1)
			continue;

		if ((be->dpcm[stream].state != SND_SOC_DPCM_STATE_HW_PARAMS) &&
		    (be->dpcm[stream].state != SND_SOC_DPCM_STATE_PREPARE) &&
		    (be->dpcm[stream].state != SND_SOC_DPCM_STATE_HW_FREE) &&
		    (be->dpcm[stream].state != SND_SOC_DPCM_STATE_PAUSED) &&
		    (be->dpcm[stream].state != SND_SOC_DPCM_STATE_STOP) &&
		    (be->dpcm[stream].state != SND_SOC_DPCM_STATE_SUSPEND))
			continue;

		dev_dbg(be->dev, "ASoC: hw_free BE %s\n",
			be->dai_link->name);

		soc_pcm_hw_free(be_substream);

		be->dpcm[stream].state = SND_SOC_DPCM_STATE_HW_FREE;
	}

	return 0;
}

static int dpcm_fe_dai_hw_free(struct snd_pcm_substream *substream)
{
	struct snd_soc_pcm_runtime *fe = substream->private_data;
	int err, stream = substream->stream;

	mutex_lock_nested(&fe->card->mutex, SND_SOC_CARD_CLASS_RUNTIME);
	dpcm_set_fe_update_state(fe, stream, SND_SOC_DPCM_UPDATE_FE);

	dev_dbg(fe->dev, "ASoC: hw_free FE %s\n", fe->dai_link->name);

	/* call hw_free on the frontend */
	err = soc_pcm_hw_free(substream);
	if (err < 0)
		dev_err(fe->dev,"ASoC: hw_free FE %s failed\n",
			fe->dai_link->name);

	/* only hw_params backends that are either sinks or sources
	 * to this frontend DAI */
	err = dpcm_be_dai_hw_free(fe, stream);

	fe->dpcm[stream].state = SND_SOC_DPCM_STATE_HW_FREE;
	dpcm_set_fe_update_state(fe, stream, SND_SOC_DPCM_UPDATE_NO);

	mutex_unlock(&fe->card->mutex);
	return 0;
}

int dpcm_be_dai_hw_params(struct snd_soc_pcm_runtime *fe, int stream)
{
	struct snd_soc_dpcm *dpcm;
	int ret;

	for_each_dpcm_be(fe, stream, dpcm) {

		struct snd_soc_pcm_runtime *be = dpcm->be;
		struct snd_pcm_substream *be_substream =
			snd_soc_dpcm_get_substream(be, stream);

		/* is this op for this BE ? */
		if (!snd_soc_dpcm_be_can_update(fe, be, stream))
			continue;

		/* copy params for each dpcm */
		memcpy(&dpcm->hw_params, &fe->dpcm[stream].hw_params,
				sizeof(struct snd_pcm_hw_params));

		/* perform any hw_params fixups */
		if (be->dai_link->be_hw_params_fixup) {
			ret = be->dai_link->be_hw_params_fixup(be,
					&dpcm->hw_params);
			if (ret < 0) {
				dev_err(be->dev,
					"ASoC: hw_params BE fixup failed %d\n",
					ret);
				goto unwind;
			}
		}

		/* copy the fixed-up hw params for BE dai */
		memcpy(&be->dpcm[stream].hw_params, &dpcm->hw_params,
		       sizeof(struct snd_pcm_hw_params));

		/* only allow hw_params() if no connected FEs are running */
		if (!snd_soc_dpcm_can_be_params(fe, be, stream))
			continue;

		if ((be->dpcm[stream].state != SND_SOC_DPCM_STATE_OPEN) &&
		    (be->dpcm[stream].state != SND_SOC_DPCM_STATE_HW_PARAMS) &&
		    (be->dpcm[stream].state != SND_SOC_DPCM_STATE_HW_FREE))
			continue;

		dev_dbg(be->dev, "ASoC: hw_params BE %s\n",
			be->dai_link->name);

		ret = soc_pcm_hw_params(be_substream, &dpcm->hw_params);
		if (ret < 0) {
			dev_err(dpcm->be->dev,
				"ASoC: hw_params BE failed %d\n", ret);
			goto unwind;
		}

		be->dpcm[stream].state = SND_SOC_DPCM_STATE_HW_PARAMS;
	}
	return 0;

unwind:
	/* disable any enabled and non active backends */
	for_each_dpcm_be_rollback(fe, stream, dpcm) {
		struct snd_soc_pcm_runtime *be = dpcm->be;
		struct snd_pcm_substream *be_substream =
			snd_soc_dpcm_get_substream(be, stream);

		if (!snd_soc_dpcm_be_can_update(fe, be, stream))
			continue;

		/* only allow hw_free() if no connected FEs are running */
		if (!snd_soc_dpcm_can_be_free_stop(fe, be, stream))
			continue;

		if ((be->dpcm[stream].state != SND_SOC_DPCM_STATE_OPEN) &&
		   (be->dpcm[stream].state != SND_SOC_DPCM_STATE_HW_PARAMS) &&
		   (be->dpcm[stream].state != SND_SOC_DPCM_STATE_HW_FREE) &&
		   (be->dpcm[stream].state != SND_SOC_DPCM_STATE_STOP))
			continue;

		soc_pcm_hw_free(be_substream);
	}

	return ret;
}

static int dpcm_fe_dai_hw_params(struct snd_pcm_substream *substream,
				 struct snd_pcm_hw_params *params)
{
	struct snd_soc_pcm_runtime *fe = substream->private_data;
	int ret, stream = substream->stream;

	mutex_lock_nested(&fe->card->mutex, SND_SOC_CARD_CLASS_RUNTIME);
	dpcm_set_fe_update_state(fe, stream, SND_SOC_DPCM_UPDATE_FE);

	memcpy(&fe->dpcm[substream->stream].hw_params, params,
			sizeof(struct snd_pcm_hw_params));
	ret = dpcm_be_dai_hw_params(fe, substream->stream);
	if (ret < 0) {
		dev_err(fe->dev,"ASoC: hw_params BE failed %d\n", ret);
		goto out;
	}

	dev_dbg(fe->dev, "ASoC: hw_params FE %s rate %d chan %x fmt %d\n",
			fe->dai_link->name, params_rate(params),
			params_channels(params), params_format(params));

	/* call hw_params on the frontend */
	ret = soc_pcm_hw_params(substream, params);
	if (ret < 0) {
		dev_err(fe->dev,"ASoC: hw_params FE failed %d\n", ret);
		dpcm_be_dai_hw_free(fe, stream);
	 } else
		fe->dpcm[stream].state = SND_SOC_DPCM_STATE_HW_PARAMS;

out:
	dpcm_set_fe_update_state(fe, stream, SND_SOC_DPCM_UPDATE_NO);
	mutex_unlock(&fe->card->mutex);
	return ret;
}

static int dpcm_do_trigger(struct snd_soc_dpcm *dpcm,
		struct snd_pcm_substream *substream, int cmd)
{
	int ret;

	dev_dbg(dpcm->be->dev, "ASoC: trigger BE %s cmd %d\n",
			dpcm->be->dai_link->name, cmd);

	ret = soc_pcm_trigger(substream, cmd);
	if (ret < 0)
		dev_err(dpcm->be->dev,"ASoC: trigger BE failed %d\n", ret);

	return ret;
}

int dpcm_be_dai_trigger(struct snd_soc_pcm_runtime *fe, int stream,
			       int cmd)
{
	struct snd_soc_dpcm *dpcm;
	int ret = 0;

	for_each_dpcm_be(fe, stream, dpcm) {

		struct snd_soc_pcm_runtime *be = dpcm->be;
		struct snd_pcm_substream *be_substream =
			snd_soc_dpcm_get_substream(be, stream);

		/* is this op for this BE ? */
		if (!snd_soc_dpcm_be_can_update(fe, be, stream))
			continue;

		switch (cmd) {
		case SNDRV_PCM_TRIGGER_START:
			if ((be->dpcm[stream].state != SND_SOC_DPCM_STATE_PREPARE) &&
			    (be->dpcm[stream].state != SND_SOC_DPCM_STATE_STOP))
				continue;

			ret = dpcm_do_trigger(dpcm, be_substream, cmd);
			if (ret)
				return ret;

			be->dpcm[stream].state = SND_SOC_DPCM_STATE_START;
			break;
		case SNDRV_PCM_TRIGGER_RESUME:
			if ((be->dpcm[stream].state != SND_SOC_DPCM_STATE_SUSPEND))
				continue;

			ret = dpcm_do_trigger(dpcm, be_substream, cmd);
			if (ret)
				return ret;

			be->dpcm[stream].state = SND_SOC_DPCM_STATE_START;
			break;
		case SNDRV_PCM_TRIGGER_PAUSE_RELEASE:
			if ((be->dpcm[stream].state != SND_SOC_DPCM_STATE_PAUSED))
				continue;

			ret = dpcm_do_trigger(dpcm, be_substream, cmd);
			if (ret)
				return ret;

			be->dpcm[stream].state = SND_SOC_DPCM_STATE_START;
			break;
		case SNDRV_PCM_TRIGGER_STOP:
			if (be->dpcm[stream].state != SND_SOC_DPCM_STATE_START)
				continue;

			if (!snd_soc_dpcm_can_be_free_stop(fe, be, stream))
				continue;

			ret = dpcm_do_trigger(dpcm, be_substream, cmd);
			if (ret)
				return ret;

			be->dpcm[stream].state = SND_SOC_DPCM_STATE_STOP;
			break;
		case SNDRV_PCM_TRIGGER_SUSPEND:
			if (be->dpcm[stream].state != SND_SOC_DPCM_STATE_START)
				continue;

			if (!snd_soc_dpcm_can_be_free_stop(fe, be, stream))
				continue;

			ret = dpcm_do_trigger(dpcm, be_substream, cmd);
			if (ret)
				return ret;

			be->dpcm[stream].state = SND_SOC_DPCM_STATE_SUSPEND;
			break;
		case SNDRV_PCM_TRIGGER_PAUSE_PUSH:
			if (be->dpcm[stream].state != SND_SOC_DPCM_STATE_START)
				continue;

			if (!snd_soc_dpcm_can_be_free_stop(fe, be, stream))
				continue;

			ret = dpcm_do_trigger(dpcm, be_substream, cmd);
			if (ret)
				return ret;

			be->dpcm[stream].state = SND_SOC_DPCM_STATE_PAUSED;
			break;
		}
	}

	return ret;
}
EXPORT_SYMBOL_GPL(dpcm_be_dai_trigger);

static int dpcm_dai_trigger_fe_be(struct snd_pcm_substream *substream,
				  int cmd, bool fe_first)
{
	struct snd_soc_pcm_runtime *fe = substream->private_data;
	int ret;

	/* call trigger on the frontend before the backend. */
	if (fe_first) {
		dev_dbg(fe->dev, "ASoC: pre trigger FE %s cmd %d\n",
			fe->dai_link->name, cmd);

		ret = soc_pcm_trigger(substream, cmd);
		if (ret < 0)
			return ret;

		ret = dpcm_be_dai_trigger(fe, substream->stream, cmd);
		return ret;
	}

	/* call trigger on the frontend after the backend. */
	ret = dpcm_be_dai_trigger(fe, substream->stream, cmd);
	if (ret < 0)
		return ret;

	dev_dbg(fe->dev, "ASoC: post trigger FE %s cmd %d\n",
		fe->dai_link->name, cmd);

	ret = soc_pcm_trigger(substream, cmd);

	return ret;
}

static int dpcm_fe_dai_do_trigger(struct snd_pcm_substream *substream, int cmd)
{
	struct snd_soc_pcm_runtime *fe = substream->private_data;
	int stream = substream->stream;
	int ret = 0;
	enum snd_soc_dpcm_trigger trigger = fe->dai_link->trigger[stream];

	fe->dpcm[stream].runtime_update = SND_SOC_DPCM_UPDATE_FE;

	switch (trigger) {
	case SND_SOC_DPCM_TRIGGER_PRE:
		switch (cmd) {
		case SNDRV_PCM_TRIGGER_START:
		case SNDRV_PCM_TRIGGER_RESUME:
		case SNDRV_PCM_TRIGGER_PAUSE_RELEASE:
			ret = dpcm_dai_trigger_fe_be(substream, cmd, true);
			break;
		case SNDRV_PCM_TRIGGER_STOP:
		case SNDRV_PCM_TRIGGER_SUSPEND:
		case SNDRV_PCM_TRIGGER_PAUSE_PUSH:
			ret = dpcm_dai_trigger_fe_be(substream, cmd, false);
			break;
		default:
			ret = -EINVAL;
			break;
		}
		break;
	case SND_SOC_DPCM_TRIGGER_POST:
		switch (cmd) {
		case SNDRV_PCM_TRIGGER_START:
		case SNDRV_PCM_TRIGGER_RESUME:
		case SNDRV_PCM_TRIGGER_PAUSE_RELEASE:
			ret = dpcm_dai_trigger_fe_be(substream, cmd, false);
			break;
		case SNDRV_PCM_TRIGGER_STOP:
		case SNDRV_PCM_TRIGGER_SUSPEND:
		case SNDRV_PCM_TRIGGER_PAUSE_PUSH:
			ret = dpcm_dai_trigger_fe_be(substream, cmd, true);
			break;
		default:
			ret = -EINVAL;
			break;
		}
		break;
	case SND_SOC_DPCM_TRIGGER_BESPOKE:
		/* bespoke trigger() - handles both FE and BEs */

		dev_dbg(fe->dev, "ASoC: bespoke trigger FE %s cmd %d\n",
				fe->dai_link->name, cmd);

		ret = soc_pcm_bespoke_trigger(substream, cmd);
		break;
	default:
		dev_err(fe->dev, "ASoC: invalid trigger cmd %d for %s\n", cmd,
				fe->dai_link->name);
		ret = -EINVAL;
		goto out;
	}

	if (ret < 0) {
		dev_err(fe->dev, "ASoC: trigger FE cmd: %d failed: %d\n",
			cmd, ret);
		goto out;
	}

	switch (cmd) {
	case SNDRV_PCM_TRIGGER_START:
	case SNDRV_PCM_TRIGGER_RESUME:
	case SNDRV_PCM_TRIGGER_PAUSE_RELEASE:
		fe->dpcm[stream].state = SND_SOC_DPCM_STATE_START;
		break;
	case SNDRV_PCM_TRIGGER_STOP:
	case SNDRV_PCM_TRIGGER_SUSPEND:
		fe->dpcm[stream].state = SND_SOC_DPCM_STATE_STOP;
		break;
	case SNDRV_PCM_TRIGGER_PAUSE_PUSH:
		fe->dpcm[stream].state = SND_SOC_DPCM_STATE_PAUSED;
		break;
	}

out:
	fe->dpcm[stream].runtime_update = SND_SOC_DPCM_UPDATE_NO;
	return ret;
}

static int dpcm_fe_dai_trigger(struct snd_pcm_substream *substream, int cmd)
{
	struct snd_soc_pcm_runtime *fe = substream->private_data;
	int stream = substream->stream;

	/* if FE's runtime_update is already set, we're in race;
	 * process this trigger later at exit
	 */
	if (fe->dpcm[stream].runtime_update != SND_SOC_DPCM_UPDATE_NO) {
		fe->dpcm[stream].trigger_pending = cmd + 1;
		return 0; /* delayed, assuming it's successful */
	}

	/* we're alone, let's trigger */
	return dpcm_fe_dai_do_trigger(substream, cmd);
}

int dpcm_be_dai_prepare(struct snd_soc_pcm_runtime *fe, int stream)
{
	struct snd_soc_dpcm *dpcm;
	int ret = 0;

	for_each_dpcm_be(fe, stream, dpcm) {

		struct snd_soc_pcm_runtime *be = dpcm->be;
		struct snd_pcm_substream *be_substream =
			snd_soc_dpcm_get_substream(be, stream);

		/* is this op for this BE ? */
		if (!snd_soc_dpcm_be_can_update(fe, be, stream))
			continue;

		if ((be->dpcm[stream].state != SND_SOC_DPCM_STATE_HW_PARAMS) &&
		    (be->dpcm[stream].state != SND_SOC_DPCM_STATE_STOP) &&
		    (be->dpcm[stream].state != SND_SOC_DPCM_STATE_SUSPEND) &&
		    (be->dpcm[stream].state != SND_SOC_DPCM_STATE_PAUSED))
			continue;

		dev_dbg(be->dev, "ASoC: prepare BE %s\n",
			be->dai_link->name);

		ret = soc_pcm_prepare(be_substream);
		if (ret < 0) {
			dev_err(be->dev, "ASoC: backend prepare failed %d\n",
				ret);
			break;
		}

		be->dpcm[stream].state = SND_SOC_DPCM_STATE_PREPARE;
	}
	return ret;
}

static int dpcm_fe_dai_prepare(struct snd_pcm_substream *substream)
{
	struct snd_soc_pcm_runtime *fe = substream->private_data;
	int stream = substream->stream, ret = 0;

	mutex_lock_nested(&fe->card->mutex, SND_SOC_CARD_CLASS_RUNTIME);

	dev_dbg(fe->dev, "ASoC: prepare FE %s\n", fe->dai_link->name);

	dpcm_set_fe_update_state(fe, stream, SND_SOC_DPCM_UPDATE_FE);

	/* there is no point preparing this FE if there are no BEs */
	if (list_empty(&fe->dpcm[stream].be_clients)) {
		dev_err(fe->dev, "ASoC: no backend DAIs enabled for %s\n",
				fe->dai_link->name);
		ret = -EINVAL;
		goto out;
	}

	ret = dpcm_be_dai_prepare(fe, substream->stream);
	if (ret < 0)
		goto out;

	/* call prepare on the frontend */
	ret = soc_pcm_prepare(substream);
	if (ret < 0) {
		dev_err(fe->dev,"ASoC: prepare FE %s failed\n",
			fe->dai_link->name);
		goto out;
	}

	/* run the stream event for each BE */
	dpcm_dapm_stream_event(fe, stream, SND_SOC_DAPM_STREAM_START);
	fe->dpcm[stream].state = SND_SOC_DPCM_STATE_PREPARE;

out:
	dpcm_set_fe_update_state(fe, stream, SND_SOC_DPCM_UPDATE_NO);
	mutex_unlock(&fe->card->mutex);

	return ret;
}

static int dpcm_run_update_shutdown(struct snd_soc_pcm_runtime *fe, int stream)
{
	struct snd_pcm_substream *substream =
		snd_soc_dpcm_get_substream(fe, stream);
	enum snd_soc_dpcm_trigger trigger = fe->dai_link->trigger[stream];
	int err;

	dev_dbg(fe->dev, "ASoC: runtime %s close on FE %s\n",
			stream ? "capture" : "playback", fe->dai_link->name);

	if (trigger == SND_SOC_DPCM_TRIGGER_BESPOKE) {
		/* call bespoke trigger - FE takes care of all BE triggers */
		dev_dbg(fe->dev, "ASoC: bespoke trigger FE %s cmd stop\n",
				fe->dai_link->name);

		err = soc_pcm_bespoke_trigger(substream, SNDRV_PCM_TRIGGER_STOP);
		if (err < 0)
			dev_err(fe->dev,"ASoC: trigger FE failed %d\n", err);
	} else {
		dev_dbg(fe->dev, "ASoC: trigger FE %s cmd stop\n",
			fe->dai_link->name);

		err = dpcm_be_dai_trigger(fe, stream, SNDRV_PCM_TRIGGER_STOP);
		if (err < 0)
			dev_err(fe->dev,"ASoC: trigger FE failed %d\n", err);
	}

	err = dpcm_be_dai_hw_free(fe, stream);
	if (err < 0)
		dev_err(fe->dev,"ASoC: hw_free FE failed %d\n", err);

	err = dpcm_be_dai_shutdown(fe, stream);
	if (err < 0)
		dev_err(fe->dev,"ASoC: shutdown FE failed %d\n", err);

	/* run the stream event for each BE */
	dpcm_dapm_stream_event(fe, stream, SND_SOC_DAPM_STREAM_NOP);

	return 0;
}

static int dpcm_run_update_startup(struct snd_soc_pcm_runtime *fe, int stream)
{
	struct snd_pcm_substream *substream =
		snd_soc_dpcm_get_substream(fe, stream);
	struct snd_soc_dpcm *dpcm;
	enum snd_soc_dpcm_trigger trigger = fe->dai_link->trigger[stream];
	int ret;
	unsigned long flags;

	dev_dbg(fe->dev, "ASoC: runtime %s open on FE %s\n",
			stream ? "capture" : "playback", fe->dai_link->name);

	/* Only start the BE if the FE is ready */
	if (fe->dpcm[stream].state == SND_SOC_DPCM_STATE_HW_FREE ||
		fe->dpcm[stream].state == SND_SOC_DPCM_STATE_CLOSE)
		return -EINVAL;

	/* startup must always be called for new BEs */
	ret = dpcm_be_dai_startup(fe, stream);
	if (ret < 0)
		goto disconnect;

	/* keep going if FE state is > open */
	if (fe->dpcm[stream].state == SND_SOC_DPCM_STATE_OPEN)
		return 0;

	ret = dpcm_be_dai_hw_params(fe, stream);
	if (ret < 0)
		goto close;

	/* keep going if FE state is > hw_params */
	if (fe->dpcm[stream].state == SND_SOC_DPCM_STATE_HW_PARAMS)
		return 0;


	ret = dpcm_be_dai_prepare(fe, stream);
	if (ret < 0)
		goto hw_free;

	/* run the stream event for each BE */
	dpcm_dapm_stream_event(fe, stream, SND_SOC_DAPM_STREAM_NOP);

	/* keep going if FE state is > prepare */
	if (fe->dpcm[stream].state == SND_SOC_DPCM_STATE_PREPARE ||
		fe->dpcm[stream].state == SND_SOC_DPCM_STATE_STOP)
		return 0;

	if (trigger == SND_SOC_DPCM_TRIGGER_BESPOKE) {
		/* call trigger on the frontend - FE takes care of all BE triggers */
		dev_dbg(fe->dev, "ASoC: bespoke trigger FE %s cmd start\n",
				fe->dai_link->name);

		ret = soc_pcm_bespoke_trigger(substream, SNDRV_PCM_TRIGGER_START);
		if (ret < 0) {
			dev_err(fe->dev,"ASoC: bespoke trigger FE failed %d\n", ret);
			goto hw_free;
		}
	} else {
		dev_dbg(fe->dev, "ASoC: trigger FE %s cmd start\n",
			fe->dai_link->name);

		ret = dpcm_be_dai_trigger(fe, stream,
					SNDRV_PCM_TRIGGER_START);
		if (ret < 0) {
			dev_err(fe->dev,"ASoC: trigger FE failed %d\n", ret);
			goto hw_free;
		}
	}

	return 0;

hw_free:
	dpcm_be_dai_hw_free(fe, stream);
close:
	dpcm_be_dai_shutdown(fe, stream);
disconnect:
	/* disconnect any non started BEs */
	spin_lock_irqsave(&fe->card->dpcm_lock, flags);
	for_each_dpcm_be(fe, stream, dpcm) {
		struct snd_soc_pcm_runtime *be = dpcm->be;
		if (be->dpcm[stream].state != SND_SOC_DPCM_STATE_START)
				dpcm->state = SND_SOC_DPCM_LINK_STATE_FREE;
	}
	spin_unlock_irqrestore(&fe->card->dpcm_lock, flags);

	return ret;
}

static int dpcm_run_new_update(struct snd_soc_pcm_runtime *fe, int stream)
{
	int ret;

	dpcm_set_fe_update_state(fe, stream, SND_SOC_DPCM_UPDATE_BE);
	ret = dpcm_run_update_startup(fe, stream);
	if (ret < 0)
		dev_err(fe->dev, "ASoC: failed to startup some BEs\n");
	dpcm_set_fe_update_state(fe, stream, SND_SOC_DPCM_UPDATE_NO);

	return ret;
}

static int dpcm_run_old_update(struct snd_soc_pcm_runtime *fe, int stream)
{
	int ret;

	dpcm_set_fe_update_state(fe, stream, SND_SOC_DPCM_UPDATE_BE);
	ret = dpcm_run_update_shutdown(fe, stream);
	if (ret < 0)
		dev_err(fe->dev, "ASoC: failed to shutdown some BEs\n");
	dpcm_set_fe_update_state(fe, stream, SND_SOC_DPCM_UPDATE_NO);

	return ret;
}

static int soc_dpcm_fe_runtime_update(struct snd_soc_pcm_runtime *fe, int new)
{
	struct snd_soc_dapm_widget_list *list;
	int count, paths;

	if (!fe->dai_link->dynamic)
		return 0;

	/* only check active links */
	if (!fe->cpu_dai->active)
		return 0;

	/* DAPM sync will call this to update DSP paths */
	dev_dbg(fe->dev, "ASoC: DPCM %s runtime update for FE %s\n",
		new ? "new" : "old", fe->dai_link->name);

	/* skip if FE doesn't have playback capability */
	if (!snd_soc_dai_stream_valid(fe->cpu_dai,   SNDRV_PCM_STREAM_PLAYBACK) ||
	    !snd_soc_dai_stream_valid(fe->codec_dai, SNDRV_PCM_STREAM_PLAYBACK))
		goto capture;

	/* skip if FE isn't currently playing */
	if (!fe->cpu_dai->playback_active || !fe->codec_dai->playback_active)
		goto capture;

	paths = dpcm_path_get(fe, SNDRV_PCM_STREAM_PLAYBACK, &list);
	if (paths < 0) {
		dev_warn(fe->dev, "ASoC: %s no valid %s path\n",
			 fe->dai_link->name,  "playback");
		return paths;
	}

	/* update any playback paths */
	count = dpcm_process_paths(fe, SNDRV_PCM_STREAM_PLAYBACK, &list, new);
	if (count) {
		if (new)
			dpcm_run_new_update(fe, SNDRV_PCM_STREAM_PLAYBACK);
		else
			dpcm_run_old_update(fe, SNDRV_PCM_STREAM_PLAYBACK);

		dpcm_clear_pending_state(fe, SNDRV_PCM_STREAM_PLAYBACK);
		dpcm_be_disconnect(fe, SNDRV_PCM_STREAM_PLAYBACK);
	}

	dpcm_path_put(&list);

capture:
	/* skip if FE doesn't have capture capability */
	if (!snd_soc_dai_stream_valid(fe->cpu_dai,   SNDRV_PCM_STREAM_CAPTURE) ||
	    !snd_soc_dai_stream_valid(fe->codec_dai, SNDRV_PCM_STREAM_CAPTURE))
		return 0;

	/* skip if FE isn't currently capturing */
	if (!fe->cpu_dai->capture_active || !fe->codec_dai->capture_active)
		return 0;

	paths = dpcm_path_get(fe, SNDRV_PCM_STREAM_CAPTURE, &list);
	if (paths < 0) {
		dev_warn(fe->dev, "ASoC: %s no valid %s path\n",
			 fe->dai_link->name,  "capture");
		return paths;
	}

	/* update any old capture paths */
	count = dpcm_process_paths(fe, SNDRV_PCM_STREAM_CAPTURE, &list, new);
	if (count) {
		if (new)
			dpcm_run_new_update(fe, SNDRV_PCM_STREAM_CAPTURE);
		else
			dpcm_run_old_update(fe, SNDRV_PCM_STREAM_CAPTURE);

		dpcm_clear_pending_state(fe, SNDRV_PCM_STREAM_CAPTURE);
		dpcm_be_disconnect(fe, SNDRV_PCM_STREAM_CAPTURE);
	}

	dpcm_path_put(&list);

	return 0;
}

/* Called by DAPM mixer/mux changes to update audio routing between PCMs and
 * any DAI links.
 */
int soc_dpcm_runtime_update(struct snd_soc_card *card)
{
	struct snd_soc_pcm_runtime *fe;
	int ret = 0;

	mutex_lock_nested(&card->mutex, SND_SOC_CARD_CLASS_RUNTIME);
	/* shutdown all old paths first */
	for_each_card_rtds(card, fe) {
		ret = soc_dpcm_fe_runtime_update(fe, 0);
		if (ret)
			goto out;
	}

	/* bring new paths up */
	for_each_card_rtds(card, fe) {
		ret = soc_dpcm_fe_runtime_update(fe, 1);
		if (ret)
			goto out;
	}

out:
	mutex_unlock(&card->mutex);
	return ret;
}
int soc_dpcm_be_digital_mute(struct snd_soc_pcm_runtime *fe, int mute)
{
	struct snd_soc_dpcm *dpcm;
	struct snd_soc_dai *dai;

	for_each_dpcm_be(fe, SNDRV_PCM_STREAM_PLAYBACK, dpcm) {

		struct snd_soc_pcm_runtime *be = dpcm->be;
		int i;

		if (be->dai_link->ignore_suspend)
			continue;

		for_each_rtd_codec_dai(be, i, dai) {
			struct snd_soc_dai_driver *drv = dai->driver;

			dev_dbg(be->dev, "ASoC: BE digital mute %s\n",
					 be->dai_link->name);

			if (drv->ops && drv->ops->digital_mute &&
							dai->playback_active)
				drv->ops->digital_mute(dai, mute);
		}
	}

	return 0;
}

static int dpcm_fe_dai_open(struct snd_pcm_substream *fe_substream)
{
	struct snd_soc_pcm_runtime *fe = fe_substream->private_data;
	struct snd_soc_dpcm *dpcm;
	struct snd_soc_dapm_widget_list *list;
	int ret;
	int stream = fe_substream->stream;

	mutex_lock_nested(&fe->card->mutex, SND_SOC_CARD_CLASS_RUNTIME);
	fe->dpcm[stream].runtime = fe_substream->runtime;

	ret = dpcm_path_get(fe, stream, &list);
	if (ret < 0) {
		mutex_unlock(&fe->card->mutex);
		return ret;
	} else if (ret == 0) {
		dev_dbg(fe->dev, "ASoC: %s no valid %s route\n",
			fe->dai_link->name, stream ? "capture" : "playback");
	}

	/* calculate valid and active FE <-> BE dpcms */
	dpcm_process_paths(fe, stream, &list, 1);

	ret = dpcm_fe_dai_startup(fe_substream);
	if (ret < 0) {
		/* clean up all links */
		for_each_dpcm_be(fe, stream, dpcm)
			dpcm->state = SND_SOC_DPCM_LINK_STATE_FREE;

		dpcm_be_disconnect(fe, stream);
		fe->dpcm[stream].runtime = NULL;
	}

	dpcm_clear_pending_state(fe, stream);
	dpcm_path_put(&list);
	mutex_unlock(&fe->card->mutex);
	return ret;
}

static int dpcm_fe_dai_close(struct snd_pcm_substream *fe_substream)
{
	struct snd_soc_pcm_runtime *fe = fe_substream->private_data;
	struct snd_soc_dpcm *dpcm;
	int stream = fe_substream->stream, ret;

	mutex_lock_nested(&fe->card->mutex, SND_SOC_CARD_CLASS_RUNTIME);
	ret = dpcm_fe_dai_shutdown(fe_substream);

	/* mark FE's links ready to prune */
	for_each_dpcm_be(fe, stream, dpcm)
		dpcm->state = SND_SOC_DPCM_LINK_STATE_FREE;

	dpcm_be_disconnect(fe, stream);

	fe->dpcm[stream].runtime = NULL;
	mutex_unlock(&fe->card->mutex);
	return ret;
}

static void soc_pcm_private_free(struct snd_pcm *pcm)
{
	struct snd_soc_pcm_runtime *rtd = pcm->private_data;

	/* need to sync the delayed work before releasing resources */
	flush_delayed_work(&rtd->delayed_work);
	snd_soc_pcm_component_free(pcm);
}

/* create a new pcm */
int soc_new_pcm(struct snd_soc_pcm_runtime *rtd, int num)
{
	struct snd_soc_dai *codec_dai;
	struct snd_soc_dai *cpu_dai = rtd->cpu_dai;
	struct snd_soc_rtdcom_list *rtdcom;
	struct snd_soc_component *component;
	struct snd_pcm *pcm;
	char new_name[64];
	int ret = 0, playback = 0, capture = 0;
	int i;

	if (rtd->dai_link->dynamic || rtd->dai_link->no_pcm) {
		playback = rtd->dai_link->dpcm_playback;
		capture = rtd->dai_link->dpcm_capture;
	} else {
		/* Adapt stream for codec2codec links */
		struct snd_soc_pcm_stream *cpu_capture = rtd->dai_link->params ?
			&cpu_dai->driver->playback : &cpu_dai->driver->capture;
		struct snd_soc_pcm_stream *cpu_playback = rtd->dai_link->params ?
			&cpu_dai->driver->capture : &cpu_dai->driver->playback;

		for_each_rtd_codec_dai(rtd, i, codec_dai) {
			if (snd_soc_dai_stream_valid(codec_dai, SNDRV_PCM_STREAM_PLAYBACK) &&
			    snd_soc_dai_stream_valid(cpu_dai,   SNDRV_PCM_STREAM_PLAYBACK))
				playback = 1;
			if (snd_soc_dai_stream_valid(codec_dai, SNDRV_PCM_STREAM_CAPTURE) &&
			    snd_soc_dai_stream_valid(cpu_dai,   SNDRV_PCM_STREAM_CAPTURE))
				capture = 1;
		}

		capture = capture && cpu_capture->channels_min;
		playback = playback && cpu_playback->channels_min;
	}

	if (rtd->dai_link->playback_only) {
		playback = 1;
		capture = 0;
	}

	if (rtd->dai_link->capture_only) {
		playback = 0;
		capture = 1;
	}

	/* create the PCM */
	if (rtd->dai_link->params) {
		snprintf(new_name, sizeof(new_name), "codec2codec(%s)",
			 rtd->dai_link->stream_name);

		ret = snd_pcm_new_internal(rtd->card->snd_card, new_name, num,
					   playback, capture, &pcm);
	} else if (rtd->dai_link->no_pcm) {
		snprintf(new_name, sizeof(new_name), "(%s)",
			rtd->dai_link->stream_name);

		ret = snd_pcm_new_internal(rtd->card->snd_card, new_name, num,
				playback, capture, &pcm);
	} else {
		if (rtd->dai_link->dynamic)
			snprintf(new_name, sizeof(new_name), "%s (*)",
				rtd->dai_link->stream_name);
		else
			snprintf(new_name, sizeof(new_name), "%s %s-%d",
				rtd->dai_link->stream_name,
				(rtd->num_codecs > 1) ?
				"multicodec" : rtd->codec_dai->name, num);

		ret = snd_pcm_new(rtd->card->snd_card, new_name, num, playback,
			capture, &pcm);
	}
	if (ret < 0) {
		dev_err(rtd->card->dev, "ASoC: can't create pcm for %s\n",
			rtd->dai_link->name);
		return ret;
	}
	dev_dbg(rtd->card->dev, "ASoC: registered pcm #%d %s\n",num, new_name);

	/* DAPM dai link stream work */
	if (rtd->dai_link->params)
		INIT_DELAYED_WORK(&rtd->delayed_work,
				  codec2codec_close_delayed_work);
	else
		INIT_DELAYED_WORK(&rtd->delayed_work, close_delayed_work);

	pcm->nonatomic = rtd->dai_link->nonatomic;
	rtd->pcm = pcm;
	pcm->private_data = rtd;

	if (rtd->dai_link->no_pcm || rtd->dai_link->params) {
		if (playback)
			pcm->streams[SNDRV_PCM_STREAM_PLAYBACK].substream->private_data = rtd;
		if (capture)
			pcm->streams[SNDRV_PCM_STREAM_CAPTURE].substream->private_data = rtd;
		goto out;
	}

	/* ASoC PCM operations */
	if (rtd->dai_link->dynamic) {
		rtd->ops.open		= dpcm_fe_dai_open;
		rtd->ops.hw_params	= dpcm_fe_dai_hw_params;
		rtd->ops.prepare	= dpcm_fe_dai_prepare;
		rtd->ops.trigger	= dpcm_fe_dai_trigger;
		rtd->ops.hw_free	= dpcm_fe_dai_hw_free;
		rtd->ops.close		= dpcm_fe_dai_close;
		rtd->ops.pointer	= soc_pcm_pointer;
		rtd->ops.ioctl		= snd_soc_pcm_component_ioctl;
	} else {
		rtd->ops.open		= soc_pcm_open;
		rtd->ops.hw_params	= soc_pcm_hw_params;
		rtd->ops.prepare	= soc_pcm_prepare;
		rtd->ops.trigger	= soc_pcm_trigger;
		rtd->ops.hw_free	= soc_pcm_hw_free;
		rtd->ops.close		= soc_pcm_close;
		rtd->ops.pointer	= soc_pcm_pointer;
		rtd->ops.ioctl		= snd_soc_pcm_component_ioctl;
	}

<<<<<<< HEAD
	for_each_rtdcom(rtd, rtdcom) {
		const struct snd_soc_component_driver *drv = rtdcom->component->driver;
=======
	for_each_rtd_components(rtd, rtdcom, component) {
		const struct snd_soc_component_driver *drv = component->driver;
>>>>>>> d6f1bd09

		if (drv->copy_user)
			rtd->ops.copy_user	= snd_soc_pcm_component_copy_user;
		if (drv->page)
			rtd->ops.page		= snd_soc_pcm_component_page;
		if (drv->mmap)
			rtd->ops.mmap		= snd_soc_pcm_component_mmap;
	}

	if (playback)
		snd_pcm_set_ops(pcm, SNDRV_PCM_STREAM_PLAYBACK, &rtd->ops);

	if (capture)
		snd_pcm_set_ops(pcm, SNDRV_PCM_STREAM_CAPTURE, &rtd->ops);

	ret = snd_soc_pcm_component_new(pcm);
	if (ret < 0) {
		dev_err(rtd->dev, "ASoC: pcm constructor failed: %d\n", ret);
		return ret;
	}

	pcm->private_free = soc_pcm_private_free;
	pcm->no_device_suspend = true;
out:
	dev_info(rtd->card->dev, "%s <-> %s mapping ok\n",
		 (rtd->num_codecs > 1) ? "multicodec" : rtd->codec_dai->name,
		 cpu_dai->name);
	return ret;
}

/* is the current PCM operation for this FE ? */
int snd_soc_dpcm_fe_can_update(struct snd_soc_pcm_runtime *fe, int stream)
{
	if (fe->dpcm[stream].runtime_update == SND_SOC_DPCM_UPDATE_FE)
		return 1;
	return 0;
}
EXPORT_SYMBOL_GPL(snd_soc_dpcm_fe_can_update);

/* is the current PCM operation for this BE ? */
int snd_soc_dpcm_be_can_update(struct snd_soc_pcm_runtime *fe,
		struct snd_soc_pcm_runtime *be, int stream)
{
	if ((fe->dpcm[stream].runtime_update == SND_SOC_DPCM_UPDATE_FE) ||
	   ((fe->dpcm[stream].runtime_update == SND_SOC_DPCM_UPDATE_BE) &&
		  be->dpcm[stream].runtime_update))
		return 1;
	return 0;
}
EXPORT_SYMBOL_GPL(snd_soc_dpcm_be_can_update);

/* get the substream for this BE */
struct snd_pcm_substream *
	snd_soc_dpcm_get_substream(struct snd_soc_pcm_runtime *be, int stream)
{
	return be->pcm->streams[stream].substream;
}
EXPORT_SYMBOL_GPL(snd_soc_dpcm_get_substream);

/* get the BE runtime state */
enum snd_soc_dpcm_state
	snd_soc_dpcm_be_get_state(struct snd_soc_pcm_runtime *be, int stream)
{
	return be->dpcm[stream].state;
}
EXPORT_SYMBOL_GPL(snd_soc_dpcm_be_get_state);

/* set the BE runtime state */
void snd_soc_dpcm_be_set_state(struct snd_soc_pcm_runtime *be,
		int stream, enum snd_soc_dpcm_state state)
{
	be->dpcm[stream].state = state;
}
EXPORT_SYMBOL_GPL(snd_soc_dpcm_be_set_state);

/*
 * We can only hw_free, stop, pause or suspend a BE DAI if any of it's FE
 * are not running, paused or suspended for the specified stream direction.
 */
int snd_soc_dpcm_can_be_free_stop(struct snd_soc_pcm_runtime *fe,
		struct snd_soc_pcm_runtime *be, int stream)
{
	struct snd_soc_dpcm *dpcm;
	int state;
	int ret = 1;
	unsigned long flags;

	spin_lock_irqsave(&fe->card->dpcm_lock, flags);
	for_each_dpcm_fe(be, stream, dpcm) {

		if (dpcm->fe == fe)
			continue;

		state = dpcm->fe->dpcm[stream].state;
		if (state == SND_SOC_DPCM_STATE_START ||
			state == SND_SOC_DPCM_STATE_PAUSED ||
			state == SND_SOC_DPCM_STATE_SUSPEND) {
			ret = 0;
			break;
		}
	}
	spin_unlock_irqrestore(&fe->card->dpcm_lock, flags);

	/* it's safe to free/stop this BE DAI */
	return ret;
}
EXPORT_SYMBOL_GPL(snd_soc_dpcm_can_be_free_stop);

/*
 * We can only change hw params a BE DAI if any of it's FE are not prepared,
 * running, paused or suspended for the specified stream direction.
 */
int snd_soc_dpcm_can_be_params(struct snd_soc_pcm_runtime *fe,
		struct snd_soc_pcm_runtime *be, int stream)
{
	struct snd_soc_dpcm *dpcm;
	int state;
	int ret = 1;
	unsigned long flags;

	spin_lock_irqsave(&fe->card->dpcm_lock, flags);
	for_each_dpcm_fe(be, stream, dpcm) {

		if (dpcm->fe == fe)
			continue;

		state = dpcm->fe->dpcm[stream].state;
		if (state == SND_SOC_DPCM_STATE_START ||
			state == SND_SOC_DPCM_STATE_PAUSED ||
			state == SND_SOC_DPCM_STATE_SUSPEND ||
			state == SND_SOC_DPCM_STATE_PREPARE) {
			ret = 0;
			break;
		}
	}
	spin_unlock_irqrestore(&fe->card->dpcm_lock, flags);

	/* it's safe to change hw_params */
	return ret;
}
EXPORT_SYMBOL_GPL(snd_soc_dpcm_can_be_params);

#ifdef CONFIG_DEBUG_FS
static const char *dpcm_state_string(enum snd_soc_dpcm_state state)
{
	switch (state) {
	case SND_SOC_DPCM_STATE_NEW:
		return "new";
	case SND_SOC_DPCM_STATE_OPEN:
		return "open";
	case SND_SOC_DPCM_STATE_HW_PARAMS:
		return "hw_params";
	case SND_SOC_DPCM_STATE_PREPARE:
		return "prepare";
	case SND_SOC_DPCM_STATE_START:
		return "start";
	case SND_SOC_DPCM_STATE_STOP:
		return "stop";
	case SND_SOC_DPCM_STATE_SUSPEND:
		return "suspend";
	case SND_SOC_DPCM_STATE_PAUSED:
		return "paused";
	case SND_SOC_DPCM_STATE_HW_FREE:
		return "hw_free";
	case SND_SOC_DPCM_STATE_CLOSE:
		return "close";
	}

	return "unknown";
}

static ssize_t dpcm_show_state(struct snd_soc_pcm_runtime *fe,
				int stream, char *buf, size_t size)
{
	struct snd_pcm_hw_params *params = &fe->dpcm[stream].hw_params;
	struct snd_soc_dpcm *dpcm;
	ssize_t offset = 0;
	unsigned long flags;

	/* FE state */
	offset += snprintf(buf + offset, size - offset,
			"[%s - %s]\n", fe->dai_link->name,
			stream ? "Capture" : "Playback");

	offset += snprintf(buf + offset, size - offset, "State: %s\n",
	                dpcm_state_string(fe->dpcm[stream].state));

	if ((fe->dpcm[stream].state >= SND_SOC_DPCM_STATE_HW_PARAMS) &&
	    (fe->dpcm[stream].state <= SND_SOC_DPCM_STATE_STOP))
		offset += snprintf(buf + offset, size - offset,
				"Hardware Params: "
				"Format = %s, Channels = %d, Rate = %d\n",
				snd_pcm_format_name(params_format(params)),
				params_channels(params),
				params_rate(params));

	/* BEs state */
	offset += snprintf(buf + offset, size - offset, "Backends:\n");

	if (list_empty(&fe->dpcm[stream].be_clients)) {
		offset += snprintf(buf + offset, size - offset,
				" No active DSP links\n");
		goto out;
	}

	spin_lock_irqsave(&fe->card->dpcm_lock, flags);
	for_each_dpcm_be(fe, stream, dpcm) {
		struct snd_soc_pcm_runtime *be = dpcm->be;
		params = &dpcm->hw_params;

		offset += snprintf(buf + offset, size - offset,
				"- %s\n", be->dai_link->name);

		offset += snprintf(buf + offset, size - offset,
				"   State: %s\n",
				dpcm_state_string(be->dpcm[stream].state));

		if ((be->dpcm[stream].state >= SND_SOC_DPCM_STATE_HW_PARAMS) &&
		    (be->dpcm[stream].state <= SND_SOC_DPCM_STATE_STOP))
			offset += snprintf(buf + offset, size - offset,
				"   Hardware Params: "
				"Format = %s, Channels = %d, Rate = %d\n",
				snd_pcm_format_name(params_format(params)),
				params_channels(params),
				params_rate(params));
	}
	spin_unlock_irqrestore(&fe->card->dpcm_lock, flags);
out:
	return offset;
}

static ssize_t dpcm_state_read_file(struct file *file, char __user *user_buf,
				size_t count, loff_t *ppos)
{
	struct snd_soc_pcm_runtime *fe = file->private_data;
	ssize_t out_count = PAGE_SIZE, offset = 0, ret = 0;
	char *buf;

	buf = kmalloc(out_count, GFP_KERNEL);
	if (!buf)
		return -ENOMEM;

	if (snd_soc_dai_stream_valid(fe->cpu_dai, SNDRV_PCM_STREAM_PLAYBACK))
		offset += dpcm_show_state(fe, SNDRV_PCM_STREAM_PLAYBACK,
					buf + offset, out_count - offset);

	if (snd_soc_dai_stream_valid(fe->cpu_dai, SNDRV_PCM_STREAM_CAPTURE))
		offset += dpcm_show_state(fe, SNDRV_PCM_STREAM_CAPTURE,
					buf + offset, out_count - offset);

	ret = simple_read_from_buffer(user_buf, count, ppos, buf, offset);

	kfree(buf);
	return ret;
}

static const struct file_operations dpcm_state_fops = {
	.open = simple_open,
	.read = dpcm_state_read_file,
	.llseek = default_llseek,
};

void soc_dpcm_debugfs_add(struct snd_soc_pcm_runtime *rtd)
{
	if (!rtd->dai_link)
		return;

	if (!rtd->dai_link->dynamic)
		return;

	if (!rtd->card->debugfs_card_root)
		return;

	rtd->debugfs_dpcm_root = debugfs_create_dir(rtd->dai_link->name,
			rtd->card->debugfs_card_root);

	debugfs_create_file("state", 0444, rtd->debugfs_dpcm_root,
			    rtd, &dpcm_state_fops);
}
#endif<|MERGE_RESOLUTION|>--- conflicted
+++ resolved
@@ -1040,8 +1040,6 @@
 
 	if (rtd->dai_link->ops->trigger) {
 		ret = rtd->dai_link->ops->trigger(substream, cmd);
-<<<<<<< HEAD
-=======
 		if (ret < 0)
 			return ret;
 	}
@@ -1058,7 +1056,6 @@
 
 	for_each_rtd_codec_dai(rtd, i, codec_dai) {
 		ret = snd_soc_dai_trigger(codec_dai, substream, cmd);
->>>>>>> d6f1bd09
 		if (ret < 0)
 			return ret;
 	}
@@ -1082,47 +1079,10 @@
 	}
 
 	ret = snd_soc_dai_trigger(cpu_dai, substream, cmd);
-<<<<<<< HEAD
 	if (ret < 0)
 		return ret;
 
-	for_each_rtd_codec_dai(rtd, i, codec_dai) {
-		ret = snd_soc_dai_trigger(codec_dai, substream, cmd);
-		if (ret < 0)
-			return ret;
-	}
-
-	return 0;
-}
-
-static int soc_pcm_trigger_stop(struct snd_pcm_substream *substream, int cmd)
-{
-	struct snd_soc_pcm_runtime *rtd = substream->private_data;
-	struct snd_soc_component *component;
-	struct snd_soc_rtdcom_list *rtdcom;
-	struct snd_soc_dai *cpu_dai = rtd->cpu_dai;
-	struct snd_soc_dai *codec_dai;
-	int i, ret;
-
-	for_each_rtd_codec_dai(rtd, i, codec_dai) {
-		ret = snd_soc_dai_trigger(codec_dai, substream, cmd);
-		if (ret < 0)
-			return ret;
-	}
-
-	ret = snd_soc_dai_trigger(cpu_dai, substream, cmd);
-	if (ret < 0)
-		return ret;
-
-	for_each_rtdcom(rtd, rtdcom) {
-		component = rtdcom->component;
-
-=======
-	if (ret < 0)
-		return ret;
-
 	for_each_rtd_components(rtd, rtdcom, component) {
->>>>>>> d6f1bd09
 		ret = snd_soc_component_trigger(component, substream, cmd);
 		if (ret < 0)
 			return ret;
@@ -3057,13 +3017,8 @@
 		rtd->ops.ioctl		= snd_soc_pcm_component_ioctl;
 	}
 
-<<<<<<< HEAD
-	for_each_rtdcom(rtd, rtdcom) {
-		const struct snd_soc_component_driver *drv = rtdcom->component->driver;
-=======
 	for_each_rtd_components(rtd, rtdcom, component) {
 		const struct snd_soc_component_driver *drv = component->driver;
->>>>>>> d6f1bd09
 
 		if (drv->copy_user)
 			rtd->ops.copy_user	= snd_soc_pcm_component_copy_user;
