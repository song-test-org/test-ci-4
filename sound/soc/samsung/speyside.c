/*
 * Speyside audio support
 *
 * Copyright 2011 Wolfson Microelectronics
 *
 * This program is free software; you can redistribute  it and/or modify it
 * under  the terms of  the GNU General  Public License as published by the
 * Free Software Foundation;  either version 2 of the  License, or (at your
 * option) any later version.
 */

#include <sound/soc.h>
#include <sound/soc-dapm.h>
#include <sound/jack.h>
#include <linux/gpio.h>

#include "../codecs/wm8996.h"
#include "../codecs/wm9081.h"

#define WM8996_HPSEL_GPIO 214

static int speyside_set_bias_level(struct snd_soc_card *card,
				   struct snd_soc_dapm_context *dapm,
				   enum snd_soc_bias_level level)
{
	struct snd_soc_dai *codec_dai = card->rtd[0].codec_dai;
	int ret;

	if (dapm->dev != codec_dai->dev)
		return 0;

	switch (level) {
	case SND_SOC_BIAS_STANDBY:
<<<<<<< HEAD
		ret = snd_soc_dai_set_sysclk(codec_dai, WM8915_SYSCLK_MCLK2,
=======
		ret = snd_soc_dai_set_sysclk(codec_dai, WM8996_SYSCLK_MCLK2,
>>>>>>> 43c4893c
					     32768, SND_SOC_CLOCK_IN);
		if (ret < 0)
			return ret;

<<<<<<< HEAD
		ret = snd_soc_dai_set_pll(codec_dai, WM8915_FLL_MCLK2,
=======
		ret = snd_soc_dai_set_pll(codec_dai, WM8996_FLL_MCLK2,
>>>>>>> 43c4893c
					  0, 0, 0);
		if (ret < 0) {
			pr_err("Failed to stop FLL\n");
			return ret;
		}
		break;

	default:
		break;
	}

	return 0;
}

static int speyside_set_bias_level_post(struct snd_soc_card *card,
					struct snd_soc_dapm_context *dapm,
					enum snd_soc_bias_level level)
{
	struct snd_soc_dai *codec_dai = card->rtd[0].codec_dai;
	int ret;

	if (dapm->dev != codec_dai->dev)
		return 0;

	switch (level) {
	case SND_SOC_BIAS_PREPARE:
		if (card->dapm.bias_level == SND_SOC_BIAS_STANDBY) {
			ret = snd_soc_dai_set_pll(codec_dai, 0,
<<<<<<< HEAD
						  WM8915_FLL_MCLK2,
=======
						  WM8996_FLL_MCLK2,
>>>>>>> 43c4893c
						  32768, 48000 * 256);
			if (ret < 0) {
				pr_err("Failed to start FLL\n");
				return ret;
			}

			ret = snd_soc_dai_set_sysclk(codec_dai,
<<<<<<< HEAD
						     WM8915_SYSCLK_FLL,
=======
						     WM8996_SYSCLK_FLL,
>>>>>>> 43c4893c
						     48000 * 256,
						     SND_SOC_CLOCK_IN);
			if (ret < 0)
				return ret;
		}
		break;

	default:
		break;
	}

	card->dapm.bias_level = level;

	return 0;
}

static int speyside_hw_params(struct snd_pcm_substream *substream,
			      struct snd_pcm_hw_params *params)
{
	struct snd_soc_pcm_runtime *rtd = substream->private_data;
	struct snd_soc_dai *cpu_dai = rtd->cpu_dai;
	struct snd_soc_dai *codec_dai = rtd->codec_dai;
	int ret;

	ret = snd_soc_dai_set_fmt(codec_dai, SND_SOC_DAIFMT_I2S
					 | SND_SOC_DAIFMT_NB_NF
					 | SND_SOC_DAIFMT_CBM_CFM);
	if (ret < 0)
		return ret;

	ret = snd_soc_dai_set_fmt(cpu_dai, SND_SOC_DAIFMT_I2S
					 | SND_SOC_DAIFMT_NB_NF
					 | SND_SOC_DAIFMT_CBM_CFM);
	if (ret < 0)
		return ret;

	return 0;
}

static struct snd_soc_ops speyside_ops = {
	.hw_params = speyside_hw_params,
};

static struct snd_soc_jack speyside_headset;

/* Headset jack detection DAPM pins */
static struct snd_soc_jack_pin speyside_headset_pins[] = {
	{
		.pin = "Headset Mic",
		.mask = SND_JACK_MICROPHONE,
	},
	{
		.pin = "Headphone",
		.mask = SND_JACK_HEADPHONE,
	},
};

/* Default the headphone selection to active high */
static int speyside_jack_polarity;

static int speyside_get_micbias(struct snd_soc_dapm_widget *source,
				struct snd_soc_dapm_widget *sink)
{
	if (speyside_jack_polarity && (strcmp(source->name, "MICB1") == 0))
		return 1;
	if (!speyside_jack_polarity && (strcmp(source->name, "MICB2") == 0))
		return 1;

	return 0;
}

static void speyside_set_polarity(struct snd_soc_codec *codec,
				  int polarity)
{
	speyside_jack_polarity = !polarity;
	gpio_direction_output(WM8996_HPSEL_GPIO, speyside_jack_polarity);

	/* Re-run DAPM to make sure we're using the correct mic bias */
	snd_soc_dapm_sync(&codec->dapm);
}

static int speyside_wm8996_init(struct snd_soc_pcm_runtime *rtd)
{
	struct snd_soc_dai *dai = rtd->codec_dai;
	struct snd_soc_codec *codec = rtd->codec;
	int ret;

<<<<<<< HEAD
	ret = snd_soc_dai_set_sysclk(dai, WM8915_SYSCLK_MCLK2, 32768, 0);
=======
	ret = snd_soc_dai_set_sysclk(dai, WM8996_SYSCLK_MCLK2, 32768, 0);
>>>>>>> 43c4893c
	if (ret < 0)
		return ret;

	ret = gpio_request(WM8996_HPSEL_GPIO, "HP_SEL");
	if (ret != 0)
		pr_err("Failed to request HP_SEL GPIO: %d\n", ret);
	gpio_direction_output(WM8996_HPSEL_GPIO, speyside_jack_polarity);

	ret = snd_soc_jack_new(codec, "Headset",
			       SND_JACK_HEADSET | SND_JACK_BTN_0,
			       &speyside_headset);
	if (ret)
		return ret;

	ret = snd_soc_jack_add_pins(&speyside_headset,
				    ARRAY_SIZE(speyside_headset_pins),
				    speyside_headset_pins);
	if (ret)
		return ret;

	wm8996_detect(codec, &speyside_headset, speyside_set_polarity);

	return 0;
}

static int speyside_late_probe(struct snd_soc_card *card)
{
	snd_soc_dapm_ignore_suspend(&card->dapm, "Headphone");
	snd_soc_dapm_ignore_suspend(&card->dapm, "Headset Mic");
	snd_soc_dapm_ignore_suspend(&card->dapm, "Main AMIC");
	snd_soc_dapm_ignore_suspend(&card->dapm, "Main DMIC");
	snd_soc_dapm_ignore_suspend(&card->dapm, "Speaker");
	snd_soc_dapm_ignore_suspend(&card->dapm, "WM1250 Output");
	snd_soc_dapm_ignore_suspend(&card->dapm, "WM1250 Input");

	return 0;
}

static struct snd_soc_dai_link speyside_dai[] = {
	{
		.name = "CPU",
		.stream_name = "CPU",
		.cpu_dai_name = "samsung-i2s.0",
		.codec_dai_name = "wm8996-aif1",
		.platform_name = "samsung-audio",
		.codec_name = "wm8996.1-001a",
		.init = speyside_wm8996_init,
		.ops = &speyside_ops,
	},
	{
		.name = "Baseband",
		.stream_name = "Baseband",
		.cpu_dai_name = "wm8996-aif2",
		.codec_dai_name = "wm1250-ev1",
		.codec_name = "wm1250-ev1.1-0027",
		.ops = &speyside_ops,
		.ignore_suspend = 1,
	},
};

static int speyside_wm9081_init(struct snd_soc_dapm_context *dapm)
{
	snd_soc_dapm_nc_pin(dapm, "LINEOUT");

	/* At any time the WM9081 is active it will have this clock */
	return snd_soc_codec_set_sysclk(dapm->codec, WM9081_SYSCLK_MCLK,
					48000 * 256, 0);
}

static struct snd_soc_aux_dev speyside_aux_dev[] = {
	{
		.name = "wm9081",
		.codec_name = "wm9081.1-006c",
		.init = speyside_wm9081_init,
	},
};

static struct snd_soc_codec_conf speyside_codec_conf[] = {
	{
		.dev_name = "wm9081.1-006c",
		.name_prefix = "Sub",
	},
};

static const struct snd_kcontrol_new controls[] = {
	SOC_DAPM_PIN_SWITCH("Main Speaker"),
	SOC_DAPM_PIN_SWITCH("Main DMIC"),
	SOC_DAPM_PIN_SWITCH("Main AMIC"),
	SOC_DAPM_PIN_SWITCH("WM1250 Input"),
	SOC_DAPM_PIN_SWITCH("WM1250 Output"),
};

static struct snd_soc_dapm_widget widgets[] = {
	SND_SOC_DAPM_HP("Headphone", NULL),
	SND_SOC_DAPM_MIC("Headset Mic", NULL),

	SND_SOC_DAPM_SPK("Main Speaker", NULL),

	SND_SOC_DAPM_MIC("Main AMIC", NULL),
	SND_SOC_DAPM_MIC("Main DMIC", NULL),
};

static struct snd_soc_dapm_route audio_paths[] = {
	{ "IN1RN", NULL, "MICB1" },
	{ "IN1RP", NULL, "MICB1" },
	{ "IN1RN", NULL, "MICB2" },
	{ "IN1RP", NULL, "MICB2" },
	{ "MICB1", NULL, "Headset Mic", speyside_get_micbias },
	{ "MICB2", NULL, "Headset Mic", speyside_get_micbias },

	{ "IN1LP", NULL, "MICB2" },
	{ "IN1RN", NULL, "MICB1" },
	{ "MICB2", NULL, "Main AMIC" },

	{ "DMIC1DAT", NULL, "MICB1" },
	{ "DMIC2DAT", NULL, "MICB1" },
	{ "MICB1", NULL, "Main DMIC" },

	{ "Headphone", NULL, "HPOUT1L" },
	{ "Headphone", NULL, "HPOUT1R" },

	{ "Sub IN1", NULL, "HPOUT2L" },
	{ "Sub IN2", NULL, "HPOUT2R" },

	{ "Main Speaker", NULL, "Sub SPKN" },
	{ "Main Speaker", NULL, "Sub SPKP" },
	{ "Main Speaker", NULL, "SPKDAT" },
};

static struct snd_soc_card speyside = {
	.name = "Speyside",
	.dai_link = speyside_dai,
	.num_links = ARRAY_SIZE(speyside_dai),
	.aux_dev = speyside_aux_dev,
	.num_aux_devs = ARRAY_SIZE(speyside_aux_dev),
	.codec_conf = speyside_codec_conf,
	.num_configs = ARRAY_SIZE(speyside_codec_conf),

	.set_bias_level = speyside_set_bias_level,
	.set_bias_level_post = speyside_set_bias_level_post,

	.controls = controls,
	.num_controls = ARRAY_SIZE(controls),
	.dapm_widgets = widgets,
	.num_dapm_widgets = ARRAY_SIZE(widgets),
	.dapm_routes = audio_paths,
	.num_dapm_routes = ARRAY_SIZE(audio_paths),

	.late_probe = speyside_late_probe,
};

static __devinit int speyside_probe(struct platform_device *pdev)
{
	struct snd_soc_card *card = &speyside;
	int ret;

	card->dev = &pdev->dev;

	ret = snd_soc_register_card(card);
	if (ret) {
		dev_err(&pdev->dev, "snd_soc_register_card() failed: %d\n",
			ret);
		return ret;
	}

	return 0;
}

static int __devexit speyside_remove(struct platform_device *pdev)
{
	struct snd_soc_card *card = platform_get_drvdata(pdev);

	snd_soc_unregister_card(card);

	return 0;
}

static struct platform_driver speyside_driver = {
	.driver = {
		.name = "speyside",
		.owner = THIS_MODULE,
		.pm = &snd_soc_pm_ops,
	},
	.probe = speyside_probe,
	.remove = __devexit_p(speyside_remove),
};

static int __init speyside_audio_init(void)
{
	return platform_driver_register(&speyside_driver);
}
module_init(speyside_audio_init);

static void __exit speyside_audio_exit(void)
{
	platform_driver_unregister(&speyside_driver);
}
module_exit(speyside_audio_exit);

MODULE_DESCRIPTION("Speyside audio support");
MODULE_AUTHOR("Mark Brown <broonie@opensource.wolfsonmicro.com>");
MODULE_LICENSE("GPL");
MODULE_ALIAS("platform:speyside");<|MERGE_RESOLUTION|>--- conflicted
+++ resolved
@@ -31,20 +31,12 @@
 
 	switch (level) {
 	case SND_SOC_BIAS_STANDBY:
-<<<<<<< HEAD
-		ret = snd_soc_dai_set_sysclk(codec_dai, WM8915_SYSCLK_MCLK2,
-=======
 		ret = snd_soc_dai_set_sysclk(codec_dai, WM8996_SYSCLK_MCLK2,
->>>>>>> 43c4893c
 					     32768, SND_SOC_CLOCK_IN);
 		if (ret < 0)
 			return ret;
 
-<<<<<<< HEAD
-		ret = snd_soc_dai_set_pll(codec_dai, WM8915_FLL_MCLK2,
-=======
 		ret = snd_soc_dai_set_pll(codec_dai, WM8996_FLL_MCLK2,
->>>>>>> 43c4893c
 					  0, 0, 0);
 		if (ret < 0) {
 			pr_err("Failed to stop FLL\n");
@@ -73,11 +65,7 @@
 	case SND_SOC_BIAS_PREPARE:
 		if (card->dapm.bias_level == SND_SOC_BIAS_STANDBY) {
 			ret = snd_soc_dai_set_pll(codec_dai, 0,
-<<<<<<< HEAD
-						  WM8915_FLL_MCLK2,
-=======
 						  WM8996_FLL_MCLK2,
->>>>>>> 43c4893c
 						  32768, 48000 * 256);
 			if (ret < 0) {
 				pr_err("Failed to start FLL\n");
@@ -85,11 +73,7 @@
 			}
 
 			ret = snd_soc_dai_set_sysclk(codec_dai,
-<<<<<<< HEAD
-						     WM8915_SYSCLK_FLL,
-=======
 						     WM8996_SYSCLK_FLL,
->>>>>>> 43c4893c
 						     48000 * 256,
 						     SND_SOC_CLOCK_IN);
 			if (ret < 0)
@@ -177,11 +161,7 @@
 	struct snd_soc_codec *codec = rtd->codec;
 	int ret;
 
-<<<<<<< HEAD
-	ret = snd_soc_dai_set_sysclk(dai, WM8915_SYSCLK_MCLK2, 32768, 0);
-=======
 	ret = snd_soc_dai_set_sysclk(dai, WM8996_SYSCLK_MCLK2, 32768, 0);
->>>>>>> 43c4893c
 	if (ret < 0)
 		return ret;
 
