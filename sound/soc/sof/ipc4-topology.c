// SPDX-License-Identifier: (GPL-2.0-only OR BSD-3-Clause)
//
// This file is provided under a dual BSD/GPLv2 license.  When using or
// redistributing this file, you may do so under either license.
//
// Copyright(c) 2022 Intel Corporation. All rights reserved.
//
//
#include <linux/bitfield.h>
#include <uapi/sound/sof/tokens.h>
#include <sound/pcm_params.h>
#include <sound/sof/ext_manifest4.h>
#include <sound/intel-nhlt.h>
#include "sof-priv.h"
#include "sof-audio.h"
#include "ipc4-priv.h"
#include "ipc4-topology.h"
#include "ops.h"

#define SOF_IPC4_GAIN_PARAM_ID  0
#define SOF_IPC4_TPLG_ABI_SIZE 6
#define SOF_IPC4_CHAIN_DMA_BUF_SIZE_MS 2

static DEFINE_IDA(alh_group_ida);
static DEFINE_IDA(pipeline_ida);

static const struct sof_topology_token ipc4_sched_tokens[] = {
	{SOF_TKN_SCHED_LP_MODE, SND_SOC_TPLG_TUPLE_TYPE_WORD, get_token_u32,
		offsetof(struct sof_ipc4_pipeline, lp_mode)},
	{SOF_TKN_SCHED_USE_CHAIN_DMA, SND_SOC_TPLG_TUPLE_TYPE_BOOL, get_token_u16,
		offsetof(struct sof_ipc4_pipeline, use_chain_dma)},
	{SOF_TKN_SCHED_CORE, SND_SOC_TPLG_TUPLE_TYPE_WORD, get_token_u32,
		offsetof(struct sof_ipc4_pipeline, core_id)},
};

static const struct sof_topology_token pipeline_tokens[] = {
	{SOF_TKN_SCHED_DYNAMIC_PIPELINE, SND_SOC_TPLG_TUPLE_TYPE_BOOL, get_token_u16,
		offsetof(struct snd_sof_widget, dynamic_pipeline_widget)},
};

static const struct sof_topology_token ipc4_comp_tokens[] = {
	{SOF_TKN_COMP_CPC, SND_SOC_TPLG_TUPLE_TYPE_WORD, get_token_u32,
		offsetof(struct sof_ipc4_base_module_cfg, cpc)},
	{SOF_TKN_COMP_IS_PAGES, SND_SOC_TPLG_TUPLE_TYPE_WORD, get_token_u32,
		offsetof(struct sof_ipc4_base_module_cfg, is_pages)},
};

static const struct sof_topology_token ipc4_in_audio_format_tokens[] = {
	{SOF_TKN_CAVS_AUDIO_FORMAT_IN_RATE, SND_SOC_TPLG_TUPLE_TYPE_WORD, get_token_u32,
		offsetof(struct sof_ipc4_pin_format, audio_fmt.sampling_frequency)},
	{SOF_TKN_CAVS_AUDIO_FORMAT_IN_BIT_DEPTH, SND_SOC_TPLG_TUPLE_TYPE_WORD, get_token_u32,
		offsetof(struct sof_ipc4_pin_format, audio_fmt.bit_depth)},
	{SOF_TKN_CAVS_AUDIO_FORMAT_IN_CH_MAP, SND_SOC_TPLG_TUPLE_TYPE_WORD, get_token_u32,
		offsetof(struct sof_ipc4_pin_format, audio_fmt.ch_map)},
	{SOF_TKN_CAVS_AUDIO_FORMAT_IN_CH_CFG, SND_SOC_TPLG_TUPLE_TYPE_WORD, get_token_u32,
		offsetof(struct sof_ipc4_pin_format, audio_fmt.ch_cfg)},
	{SOF_TKN_CAVS_AUDIO_FORMAT_IN_INTERLEAVING_STYLE, SND_SOC_TPLG_TUPLE_TYPE_WORD,
		get_token_u32, offsetof(struct sof_ipc4_pin_format,
		audio_fmt.interleaving_style)},
	{SOF_TKN_CAVS_AUDIO_FORMAT_IN_FMT_CFG, SND_SOC_TPLG_TUPLE_TYPE_WORD, get_token_u32,
		offsetof(struct sof_ipc4_pin_format, audio_fmt.fmt_cfg)},
	{SOF_TKN_CAVS_AUDIO_FORMAT_PIN_INDEX, SND_SOC_TPLG_TUPLE_TYPE_WORD, get_token_u32,
		offsetof(struct sof_ipc4_pin_format, pin_index)},
	{SOF_TKN_CAVS_AUDIO_FORMAT_IBS, SND_SOC_TPLG_TUPLE_TYPE_WORD, get_token_u32,
		offsetof(struct sof_ipc4_pin_format, buffer_size)},
};

static const struct sof_topology_token ipc4_out_audio_format_tokens[] = {
	{SOF_TKN_CAVS_AUDIO_FORMAT_OUT_RATE, SND_SOC_TPLG_TUPLE_TYPE_WORD, get_token_u32,
		offsetof(struct sof_ipc4_pin_format, audio_fmt.sampling_frequency)},
	{SOF_TKN_CAVS_AUDIO_FORMAT_OUT_BIT_DEPTH, SND_SOC_TPLG_TUPLE_TYPE_WORD, get_token_u32,
		offsetof(struct sof_ipc4_pin_format, audio_fmt.bit_depth)},
	{SOF_TKN_CAVS_AUDIO_FORMAT_OUT_CH_MAP, SND_SOC_TPLG_TUPLE_TYPE_WORD, get_token_u32,
		offsetof(struct sof_ipc4_pin_format, audio_fmt.ch_map)},
	{SOF_TKN_CAVS_AUDIO_FORMAT_OUT_CH_CFG, SND_SOC_TPLG_TUPLE_TYPE_WORD, get_token_u32,
		offsetof(struct sof_ipc4_pin_format, audio_fmt.ch_cfg)},
	{SOF_TKN_CAVS_AUDIO_FORMAT_OUT_INTERLEAVING_STYLE, SND_SOC_TPLG_TUPLE_TYPE_WORD,
		get_token_u32, offsetof(struct sof_ipc4_pin_format,
		audio_fmt.interleaving_style)},
	{SOF_TKN_CAVS_AUDIO_FORMAT_OUT_FMT_CFG, SND_SOC_TPLG_TUPLE_TYPE_WORD, get_token_u32,
		offsetof(struct sof_ipc4_pin_format, audio_fmt.fmt_cfg)},
	{SOF_TKN_CAVS_AUDIO_FORMAT_PIN_INDEX, SND_SOC_TPLG_TUPLE_TYPE_WORD, get_token_u32,
		offsetof(struct sof_ipc4_pin_format, pin_index)},
	{SOF_TKN_CAVS_AUDIO_FORMAT_OBS, SND_SOC_TPLG_TUPLE_TYPE_WORD, get_token_u32,
		offsetof(struct sof_ipc4_pin_format, buffer_size)},
};

static const struct sof_topology_token ipc4_copier_deep_buffer_tokens[] = {
	{SOF_TKN_INTEL_COPIER_DEEP_BUFFER_DMA_MS, SND_SOC_TPLG_TUPLE_TYPE_WORD, get_token_u32, 0},
};

static const struct sof_topology_token ipc4_copier_tokens[] = {
	{SOF_TKN_INTEL_COPIER_NODE_TYPE, SND_SOC_TPLG_TUPLE_TYPE_WORD, get_token_u32, 0},
};

static const struct sof_topology_token ipc4_audio_fmt_num_tokens[] = {
	{SOF_TKN_COMP_NUM_INPUT_AUDIO_FORMATS, SND_SOC_TPLG_TUPLE_TYPE_WORD, get_token_u32,
		offsetof(struct sof_ipc4_available_audio_format, num_input_formats)},
	{SOF_TKN_COMP_NUM_OUTPUT_AUDIO_FORMATS, SND_SOC_TPLG_TUPLE_TYPE_WORD, get_token_u32,
		offsetof(struct sof_ipc4_available_audio_format, num_output_formats)},
};

static const struct sof_topology_token dai_tokens[] = {
	{SOF_TKN_DAI_TYPE, SND_SOC_TPLG_TUPLE_TYPE_STRING, get_token_dai_type,
		offsetof(struct sof_ipc4_copier, dai_type)},
	{SOF_TKN_DAI_INDEX, SND_SOC_TPLG_TUPLE_TYPE_WORD, get_token_u32,
		offsetof(struct sof_ipc4_copier, dai_index)},
};

/* Component extended tokens */
static const struct sof_topology_token comp_ext_tokens[] = {
	{SOF_TKN_COMP_UUID, SND_SOC_TPLG_TUPLE_TYPE_UUID, get_token_uuid,
		offsetof(struct snd_sof_widget, uuid)},
	{SOF_TKN_COMP_CORE_ID, SND_SOC_TPLG_TUPLE_TYPE_WORD, get_token_u32,
		offsetof(struct snd_sof_widget, core)},
};

static const struct sof_topology_token gain_tokens[] = {
	{SOF_TKN_GAIN_RAMP_TYPE, SND_SOC_TPLG_TUPLE_TYPE_WORD,
		get_token_u32, offsetof(struct sof_ipc4_gain_data, curve_type)},
	{SOF_TKN_GAIN_RAMP_DURATION,
		SND_SOC_TPLG_TUPLE_TYPE_WORD, get_token_u32,
		offsetof(struct sof_ipc4_gain_data, curve_duration_l)},
	{SOF_TKN_GAIN_VAL, SND_SOC_TPLG_TUPLE_TYPE_WORD,
		get_token_u32, offsetof(struct sof_ipc4_gain_data, init_val)},
};

/* SRC */
static const struct sof_topology_token src_tokens[] = {
	{SOF_TKN_SRC_RATE_OUT, SND_SOC_TPLG_TUPLE_TYPE_WORD, get_token_u32,
		offsetof(struct sof_ipc4_src, sink_rate)},
};

static const struct sof_token_info ipc4_token_list[SOF_TOKEN_COUNT] = {
	[SOF_DAI_TOKENS] = {"DAI tokens", dai_tokens, ARRAY_SIZE(dai_tokens)},
	[SOF_PIPELINE_TOKENS] = {"Pipeline tokens", pipeline_tokens, ARRAY_SIZE(pipeline_tokens)},
	[SOF_SCHED_TOKENS] = {"Scheduler tokens", ipc4_sched_tokens,
		ARRAY_SIZE(ipc4_sched_tokens)},
	[SOF_COMP_EXT_TOKENS] = {"Comp extended tokens", comp_ext_tokens,
		ARRAY_SIZE(comp_ext_tokens)},
	[SOF_COMP_TOKENS] = {"IPC4 Component tokens",
		ipc4_comp_tokens, ARRAY_SIZE(ipc4_comp_tokens)},
	[SOF_IN_AUDIO_FORMAT_TOKENS] = {"IPC4 Input Audio format tokens",
		ipc4_in_audio_format_tokens, ARRAY_SIZE(ipc4_in_audio_format_tokens)},
	[SOF_OUT_AUDIO_FORMAT_TOKENS] = {"IPC4 Output Audio format tokens",
		ipc4_out_audio_format_tokens, ARRAY_SIZE(ipc4_out_audio_format_tokens)},
	[SOF_COPIER_DEEP_BUFFER_TOKENS] = {"IPC4 Copier deep buffer tokens",
		ipc4_copier_deep_buffer_tokens, ARRAY_SIZE(ipc4_copier_deep_buffer_tokens)},
	[SOF_COPIER_TOKENS] = {"IPC4 Copier tokens", ipc4_copier_tokens,
		ARRAY_SIZE(ipc4_copier_tokens)},
	[SOF_AUDIO_FMT_NUM_TOKENS] = {"IPC4 Audio format number tokens",
		ipc4_audio_fmt_num_tokens, ARRAY_SIZE(ipc4_audio_fmt_num_tokens)},
	[SOF_GAIN_TOKENS] = {"Gain tokens", gain_tokens, ARRAY_SIZE(gain_tokens)},
	[SOF_SRC_TOKENS] = {"SRC tokens", src_tokens, ARRAY_SIZE(src_tokens)},
};

static void sof_ipc4_dbg_audio_format(struct device *dev, struct sof_ipc4_pin_format *pin_fmt,
				      int num_formats)
{
	int i;

	for (i = 0; i < num_formats; i++) {
		struct sof_ipc4_audio_format *fmt = &pin_fmt[i].audio_fmt;
		dev_dbg(dev,
			"Pin index #%d: %uHz, %ubit (ch_map %#x ch_cfg %u interleaving_style %u fmt_cfg %#x) buffer size %d\n",
			pin_fmt[i].pin_index, fmt->sampling_frequency, fmt->bit_depth, fmt->ch_map,
			fmt->ch_cfg, fmt->interleaving_style, fmt->fmt_cfg,
			pin_fmt[i].buffer_size);
	}
}

static const struct sof_ipc4_audio_format *
sof_ipc4_get_input_pin_audio_fmt(struct snd_sof_widget *swidget, int pin_index)
{
	struct sof_ipc4_base_module_cfg_ext *base_cfg_ext;
	struct sof_ipc4_process *process;
	int i;

	if (swidget->id != snd_soc_dapm_effect) {
		struct sof_ipc4_base_module_cfg *base = swidget->private;

		/* For non-process modules, base module config format is used for all input pins */
		return &base->audio_fmt;
	}

	process = swidget->private;
	base_cfg_ext = process->base_config_ext;

	/*
	 * If there are multiple input formats available for a pin, the first available format
	 * is chosen.
	 */
	for (i = 0; i < base_cfg_ext->num_input_pin_fmts; i++) {
		struct sof_ipc4_pin_format *pin_format = &base_cfg_ext->pin_formats[i];

		if (pin_format->pin_index == pin_index)
			return &pin_format->audio_fmt;
	}

	return NULL;
}

/**
 * sof_ipc4_get_audio_fmt - get available audio formats from swidget->tuples
 * @scomp: pointer to pointer to SOC component
 * @swidget: pointer to struct snd_sof_widget containing tuples
 * @available_fmt: pointer to struct sof_ipc4_available_audio_format being filling in
 * @module_base_cfg: Pointer to the base_config in the module init IPC payload
 *
 * Return: 0 if successful
 */
static int sof_ipc4_get_audio_fmt(struct snd_soc_component *scomp,
				  struct snd_sof_widget *swidget,
				  struct sof_ipc4_available_audio_format *available_fmt,
				  struct sof_ipc4_base_module_cfg *module_base_cfg)
{
	struct sof_ipc4_pin_format *in_format = NULL;
	struct sof_ipc4_pin_format *out_format;
	int ret;

	ret = sof_update_ipc_object(scomp, available_fmt,
				    SOF_AUDIO_FMT_NUM_TOKENS, swidget->tuples,
				    swidget->num_tuples, sizeof(available_fmt), 1);
	if (ret) {
		dev_err(scomp->dev, "Failed to parse audio format token count\n");
		return ret;
	}

	if (!available_fmt->num_input_formats && !available_fmt->num_output_formats) {
		dev_err(scomp->dev, "No input/output pin formats set in topology\n");
		return -EINVAL;
	}

	dev_dbg(scomp->dev,
		"Number of input audio formats: %d. Number of output audio formats: %d\n",
		available_fmt->num_input_formats, available_fmt->num_output_formats);

	/* set cpc and is_pages in the module's base_config */
	ret = sof_update_ipc_object(scomp, module_base_cfg, SOF_COMP_TOKENS, swidget->tuples,
				    swidget->num_tuples, sizeof(*module_base_cfg), 1);
	if (ret) {
		dev_err(scomp->dev, "parse comp tokens for %s failed, error: %d\n",
			swidget->widget->name, ret);
		return ret;
	}

	dev_dbg(scomp->dev, "widget %s cpc: %d is_pages: %d\n",
		swidget->widget->name, module_base_cfg->cpc, module_base_cfg->is_pages);

	if (available_fmt->num_input_formats) {
		in_format = kcalloc(available_fmt->num_input_formats,
				    sizeof(*in_format), GFP_KERNEL);
		if (!in_format)
			return -ENOMEM;
		available_fmt->input_pin_fmts = in_format;

		ret = sof_update_ipc_object(scomp, in_format,
					    SOF_IN_AUDIO_FORMAT_TOKENS, swidget->tuples,
					    swidget->num_tuples, sizeof(*in_format),
					    available_fmt->num_input_formats);
		if (ret) {
			dev_err(scomp->dev, "parse input audio fmt tokens failed %d\n", ret);
			goto err_in;
		}

		dev_dbg(scomp->dev, "Input audio formats for %s\n", swidget->widget->name);
		sof_ipc4_dbg_audio_format(scomp->dev, in_format,
					  available_fmt->num_input_formats);
	}

	if (available_fmt->num_output_formats) {
		out_format = kcalloc(available_fmt->num_output_formats, sizeof(*out_format),
				     GFP_KERNEL);
		if (!out_format) {
			ret = -ENOMEM;
			goto err_in;
		}

		ret = sof_update_ipc_object(scomp, out_format,
					    SOF_OUT_AUDIO_FORMAT_TOKENS, swidget->tuples,
					    swidget->num_tuples, sizeof(*out_format),
					    available_fmt->num_output_formats);
		if (ret) {
			dev_err(scomp->dev, "parse output audio fmt tokens failed\n");
			goto err_out;
		}

		available_fmt->output_pin_fmts = out_format;
		dev_dbg(scomp->dev, "Output audio formats for %s\n", swidget->widget->name);
		sof_ipc4_dbg_audio_format(scomp->dev, out_format,
					  available_fmt->num_output_formats);
	}

	return 0;

err_out:
	kfree(out_format);
err_in:
	kfree(in_format);
	available_fmt->input_pin_fmts = NULL;
	return ret;
}

/* release the memory allocated in sof_ipc4_get_audio_fmt */
static void sof_ipc4_free_audio_fmt(struct sof_ipc4_available_audio_format *available_fmt)

{
	kfree(available_fmt->output_pin_fmts);
	available_fmt->output_pin_fmts = NULL;
	kfree(available_fmt->input_pin_fmts);
	available_fmt->input_pin_fmts = NULL;
}

static void sof_ipc4_widget_free_comp_pipeline(struct snd_sof_widget *swidget)
{
	kfree(swidget->private);
}

static int sof_ipc4_widget_set_module_info(struct snd_sof_widget *swidget)
{
	struct snd_soc_component *scomp = swidget->scomp;
	struct snd_sof_dev *sdev = snd_soc_component_get_drvdata(scomp);

	swidget->module_info = sof_ipc4_find_module_by_uuid(sdev, &swidget->uuid);

	if (swidget->module_info)
		return 0;

	dev_err(sdev->dev, "failed to find module info for widget %s with UUID %pUL\n",
		swidget->widget->name, &swidget->uuid);
	return -EINVAL;
}

static int sof_ipc4_widget_setup_msg(struct snd_sof_widget *swidget, struct sof_ipc4_msg *msg)
{
	struct sof_ipc4_fw_module *fw_module;
	uint32_t type;
	int ret;

	ret = sof_ipc4_widget_set_module_info(swidget);
	if (ret)
		return ret;

	fw_module = swidget->module_info;

	msg->primary = fw_module->man4_module_entry.id;
	msg->primary |= SOF_IPC4_MSG_TYPE_SET(SOF_IPC4_MOD_INIT_INSTANCE);
	msg->primary |= SOF_IPC4_MSG_DIR(SOF_IPC4_MSG_REQUEST);
	msg->primary |= SOF_IPC4_MSG_TARGET(SOF_IPC4_MODULE_MSG);

	msg->extension = SOF_IPC4_MOD_EXT_CORE_ID(swidget->core);

	type = (fw_module->man4_module_entry.type & SOF_IPC4_MODULE_DP) ? 1 : 0;
	msg->extension |= SOF_IPC4_MOD_EXT_DOMAIN(type);

	return 0;
}

static void sof_ipc4_widget_update_kcontrol_module_id(struct snd_sof_widget *swidget)
{
	struct snd_soc_component *scomp = swidget->scomp;
	struct snd_sof_dev *sdev = snd_soc_component_get_drvdata(scomp);
	struct sof_ipc4_fw_module *fw_module = swidget->module_info;
	struct snd_sof_control *scontrol;

	/* update module ID for all kcontrols for this widget */
	list_for_each_entry(scontrol, &sdev->kcontrol_list, list) {
		if (scontrol->comp_id == swidget->comp_id) {
			struct sof_ipc4_control_data *cdata = scontrol->ipc_control_data;
			struct sof_ipc4_msg *msg = &cdata->msg;

			msg->primary |= fw_module->man4_module_entry.id;
		}
	}
}

static int sof_ipc4_widget_setup_pcm(struct snd_sof_widget *swidget)
{
	struct sof_ipc4_available_audio_format *available_fmt;
	struct snd_soc_component *scomp = swidget->scomp;
	struct sof_ipc4_copier *ipc4_copier;
	int node_type = 0;
	int ret;

	ipc4_copier = kzalloc(sizeof(*ipc4_copier), GFP_KERNEL);
	if (!ipc4_copier)
		return -ENOMEM;

	swidget->private = ipc4_copier;
	available_fmt = &ipc4_copier->available_fmt;

	dev_dbg(scomp->dev, "Updating IPC structure for %s\n", swidget->widget->name);

	ret = sof_ipc4_get_audio_fmt(scomp, swidget, available_fmt,
				     &ipc4_copier->data.base_config);
	if (ret)
		goto free_copier;

	/*
	 * This callback is used by host copier and module-to-module copier,
	 * and only host copier needs to set gtw_cfg.
	 */
	if (!WIDGET_IS_AIF(swidget->id))
		goto skip_gtw_cfg;

	ret = sof_update_ipc_object(scomp, &node_type,
				    SOF_COPIER_TOKENS, swidget->tuples,
				    swidget->num_tuples, sizeof(node_type), 1);

	if (ret) {
		dev_err(scomp->dev, "parse host copier node type token failed %d\n",
			ret);
		goto free_available_fmt;
	}
	dev_dbg(scomp->dev, "host copier '%s' node_type %u\n", swidget->widget->name, node_type);

skip_gtw_cfg:
	ipc4_copier->gtw_attr = kzalloc(sizeof(*ipc4_copier->gtw_attr), GFP_KERNEL);
	if (!ipc4_copier->gtw_attr) {
		ret = -ENOMEM;
		goto free_available_fmt;
	}

	ipc4_copier->copier_config = (uint32_t *)ipc4_copier->gtw_attr;
	ipc4_copier->data.gtw_cfg.config_length =
		sizeof(struct sof_ipc4_gtw_attributes) >> 2;

	switch (swidget->id) {
	case snd_soc_dapm_aif_in:
	case snd_soc_dapm_aif_out:
		ipc4_copier->data.gtw_cfg.node_id = SOF_IPC4_NODE_TYPE(node_type);
		break;
	case snd_soc_dapm_buffer:
		ipc4_copier->data.gtw_cfg.node_id = SOF_IPC4_INVALID_NODE_ID;
		ipc4_copier->ipc_config_size = 0;
		break;
	default:
		dev_err(scomp->dev, "invalid widget type %d\n", swidget->id);
		ret = -EINVAL;
		goto free_gtw_attr;
	}

	/* set up module info and message header */
	ret = sof_ipc4_widget_setup_msg(swidget, &ipc4_copier->msg);
	if (ret)
		goto free_gtw_attr;

	return 0;

free_gtw_attr:
	kfree(ipc4_copier->gtw_attr);
free_available_fmt:
	sof_ipc4_free_audio_fmt(available_fmt);
free_copier:
	kfree(ipc4_copier);
	swidget->private = NULL;
	return ret;
}

static void sof_ipc4_widget_free_comp_pcm(struct snd_sof_widget *swidget)
{
	struct sof_ipc4_copier *ipc4_copier = swidget->private;
	struct sof_ipc4_available_audio_format *available_fmt;

	if (!ipc4_copier)
		return;

	available_fmt = &ipc4_copier->available_fmt;
	kfree(available_fmt->output_pin_fmts);
	kfree(ipc4_copier->gtw_attr);
	kfree(ipc4_copier);
	swidget->private = NULL;
}

static int sof_ipc4_widget_setup_comp_dai(struct snd_sof_widget *swidget)
{
	struct sof_ipc4_available_audio_format *available_fmt;
	struct snd_soc_component *scomp = swidget->scomp;
	struct snd_sof_dai *dai = swidget->private;
	struct sof_ipc4_copier *ipc4_copier;
	struct snd_sof_widget *pipe_widget;
	struct sof_ipc4_pipeline *pipeline;
	int node_type = 0;
	int ret;

	ipc4_copier = kzalloc(sizeof(*ipc4_copier), GFP_KERNEL);
	if (!ipc4_copier)
		return -ENOMEM;

	available_fmt = &ipc4_copier->available_fmt;

	dev_dbg(scomp->dev, "Updating IPC structure for %s\n", swidget->widget->name);

	ret = sof_ipc4_get_audio_fmt(scomp, swidget, available_fmt,
				     &ipc4_copier->data.base_config);
	if (ret)
		goto free_copier;

	ret = sof_update_ipc_object(scomp, &node_type,
				    SOF_COPIER_TOKENS, swidget->tuples,
				    swidget->num_tuples, sizeof(node_type), 1);
	if (ret) {
		dev_err(scomp->dev, "parse dai node type failed %d\n", ret);
		goto free_available_fmt;
	}

	ret = sof_update_ipc_object(scomp, ipc4_copier,
				    SOF_DAI_TOKENS, swidget->tuples,
				    swidget->num_tuples, sizeof(u32), 1);
	if (ret) {
		dev_err(scomp->dev, "parse dai copier node token failed %d\n", ret);
		goto free_available_fmt;
	}

	dev_dbg(scomp->dev, "dai %s node_type %u dai_type %u dai_index %d\n", swidget->widget->name,
		node_type, ipc4_copier->dai_type, ipc4_copier->dai_index);

	ipc4_copier->data.gtw_cfg.node_id = SOF_IPC4_NODE_TYPE(node_type);

	pipe_widget = swidget->spipe->pipe_widget;
	pipeline = pipe_widget->private;
	if (pipeline->use_chain_dma && ipc4_copier->dai_type != SOF_DAI_INTEL_HDA) {
		dev_err(scomp->dev,
			"Bad DAI type '%d', Chained DMA is only supported by HDA DAIs (%d).\n",
			ipc4_copier->dai_type, SOF_DAI_INTEL_HDA);
		ret = -ENODEV;
		goto free_available_fmt;
	}

	switch (ipc4_copier->dai_type) {
	case SOF_DAI_INTEL_ALH:
	{
		struct snd_sof_dev *sdev = snd_soc_component_get_drvdata(scomp);
		struct sof_ipc4_alh_configuration_blob *blob;
		struct snd_soc_dapm_path *p;
		struct snd_sof_widget *w;
		int src_num = 0;

		snd_soc_dapm_widget_for_each_source_path(swidget->widget, p)
			src_num++;

		if (swidget->id == snd_soc_dapm_dai_in && src_num == 0) {
			/*
			 * The blob will not be used if the ALH copier is playback direction
			 * and doesn't connect to any source.
			 * It is fine to call kfree(ipc4_copier->copier_config) since
			 * ipc4_copier->copier_config is null.
			 */
			ret = 0;
			break;
		}

		blob = kzalloc(sizeof(*blob), GFP_KERNEL);
		if (!blob) {
			ret = -ENOMEM;
			goto free_available_fmt;
		}

		list_for_each_entry(w, &sdev->widget_list, list) {
			if (w->widget->sname &&
			    strcmp(w->widget->sname, swidget->widget->sname))
				continue;

			blob->alh_cfg.count++;
		}

		ipc4_copier->copier_config = (uint32_t *)blob;
		ipc4_copier->data.gtw_cfg.config_length = sizeof(*blob) >> 2;
		break;
	}
	case SOF_DAI_INTEL_SSP:
		/* set SSP DAI index as the node_id */
		ipc4_copier->data.gtw_cfg.node_id |=
			SOF_IPC4_NODE_INDEX_INTEL_SSP(ipc4_copier->dai_index);
		break;
	case SOF_DAI_INTEL_DMIC:
		/* set DMIC DAI index as the node_id */
		ipc4_copier->data.gtw_cfg.node_id |=
			SOF_IPC4_NODE_INDEX_INTEL_DMIC(ipc4_copier->dai_index);
		break;
	default:
		ipc4_copier->gtw_attr = kzalloc(sizeof(*ipc4_copier->gtw_attr), GFP_KERNEL);
		if (!ipc4_copier->gtw_attr) {
			ret = -ENOMEM;
			goto free_available_fmt;
		}

		ipc4_copier->copier_config = (uint32_t *)ipc4_copier->gtw_attr;
		ipc4_copier->data.gtw_cfg.config_length =
			sizeof(struct sof_ipc4_gtw_attributes) >> 2;
		break;
	}

	dai->scomp = scomp;
	dai->private = ipc4_copier;

	/* set up module info and message header */
	ret = sof_ipc4_widget_setup_msg(swidget, &ipc4_copier->msg);
	if (ret)
		goto free_copier_config;

	return 0;

free_copier_config:
	kfree(ipc4_copier->copier_config);
free_available_fmt:
	sof_ipc4_free_audio_fmt(available_fmt);
free_copier:
	kfree(ipc4_copier);
	dai->private = NULL;
	dai->scomp = NULL;
	return ret;
}

static void sof_ipc4_widget_free_comp_dai(struct snd_sof_widget *swidget)
{
	struct sof_ipc4_available_audio_format *available_fmt;
	struct snd_sof_dai *dai = swidget->private;
	struct sof_ipc4_copier *ipc4_copier;

	if (!dai)
		return;

	if (!dai->private) {
		kfree(dai);
		swidget->private = NULL;
		return;
	}

	ipc4_copier = dai->private;
	available_fmt = &ipc4_copier->available_fmt;

	kfree(available_fmt->output_pin_fmts);
	if (ipc4_copier->dai_type != SOF_DAI_INTEL_SSP &&
	    ipc4_copier->dai_type != SOF_DAI_INTEL_DMIC)
		kfree(ipc4_copier->copier_config);
	kfree(dai->private);
	kfree(dai);
	swidget->private = NULL;
}

static int sof_ipc4_widget_setup_comp_pipeline(struct snd_sof_widget *swidget)
{
	struct snd_soc_component *scomp = swidget->scomp;
	struct sof_ipc4_pipeline *pipeline;
	int ret;

	pipeline = kzalloc(sizeof(*pipeline), GFP_KERNEL);
	if (!pipeline)
		return -ENOMEM;

	ret = sof_update_ipc_object(scomp, pipeline, SOF_SCHED_TOKENS, swidget->tuples,
				    swidget->num_tuples, sizeof(*pipeline), 1);
	if (ret) {
		dev_err(scomp->dev, "parsing scheduler tokens failed\n");
		goto err;
	}

	swidget->core = pipeline->core_id;

	if (pipeline->use_chain_dma) {
		dev_dbg(scomp->dev, "Set up chain DMA for %s\n", swidget->widget->name);
		swidget->private = pipeline;
		return 0;
	}

	/* parse one set of pipeline tokens */
	ret = sof_update_ipc_object(scomp, swidget, SOF_PIPELINE_TOKENS, swidget->tuples,
				    swidget->num_tuples, sizeof(*swidget), 1);
	if (ret) {
		dev_err(scomp->dev, "parsing pipeline tokens failed\n");
		goto err;
	}

	/* TODO: Get priority from topology */
	pipeline->priority = 0;

	dev_dbg(scomp->dev, "pipeline '%s': id %d, pri %d, core_id %u, lp mode %d\n",
		swidget->widget->name, swidget->pipeline_id,
		pipeline->priority, pipeline->core_id, pipeline->lp_mode);

	swidget->private = pipeline;

	pipeline->msg.primary = SOF_IPC4_GLB_PIPE_PRIORITY(pipeline->priority);
	pipeline->msg.primary |= SOF_IPC4_MSG_TYPE_SET(SOF_IPC4_GLB_CREATE_PIPELINE);
	pipeline->msg.primary |= SOF_IPC4_MSG_DIR(SOF_IPC4_MSG_REQUEST);
	pipeline->msg.primary |= SOF_IPC4_MSG_TARGET(SOF_IPC4_FW_GEN_MSG);

	pipeline->msg.extension = pipeline->lp_mode;
	pipeline->msg.extension |= SOF_IPC4_GLB_PIPE_EXT_CORE_ID(pipeline->core_id);
	pipeline->state = SOF_IPC4_PIPE_UNINITIALIZED;

	return 0;
err:
	kfree(pipeline);
	return ret;
}

static int sof_ipc4_widget_setup_comp_pga(struct snd_sof_widget *swidget)
{
	struct snd_soc_component *scomp = swidget->scomp;
	struct sof_ipc4_gain *gain;
	int ret;

	gain = kzalloc(sizeof(*gain), GFP_KERNEL);
	if (!gain)
		return -ENOMEM;

	swidget->private = gain;

	gain->data.channels = SOF_IPC4_GAIN_ALL_CHANNELS_MASK;
	gain->data.init_val = SOF_IPC4_VOL_ZERO_DB;

	ret = sof_ipc4_get_audio_fmt(scomp, swidget, &gain->available_fmt, &gain->base_config);
	if (ret)
		goto err;

	ret = sof_update_ipc_object(scomp, &gain->data, SOF_GAIN_TOKENS, swidget->tuples,
				    swidget->num_tuples, sizeof(gain->data), 1);
	if (ret) {
		dev_err(scomp->dev, "Parsing gain tokens failed\n");
		goto err;
	}

	dev_dbg(scomp->dev,
		"pga widget %s: ramp type: %d, ramp duration %d, initial gain value: %#x, cpc %d\n",
		swidget->widget->name, gain->data.curve_type, gain->data.curve_duration_l,
		gain->data.init_val, gain->base_config.cpc);

	ret = sof_ipc4_widget_setup_msg(swidget, &gain->msg);
	if (ret)
		goto err;

	sof_ipc4_widget_update_kcontrol_module_id(swidget);

	return 0;
err:
	sof_ipc4_free_audio_fmt(&gain->available_fmt);
	kfree(gain);
	swidget->private = NULL;
	return ret;
}

static void sof_ipc4_widget_free_comp_pga(struct snd_sof_widget *swidget)
{
	struct sof_ipc4_gain *gain = swidget->private;

	if (!gain)
		return;

	sof_ipc4_free_audio_fmt(&gain->available_fmt);
	kfree(swidget->private);
	swidget->private = NULL;
}

static int sof_ipc4_widget_setup_comp_mixer(struct snd_sof_widget *swidget)
{
	struct snd_soc_component *scomp = swidget->scomp;
	struct sof_ipc4_mixer *mixer;
	int ret;

	dev_dbg(scomp->dev, "Updating IPC structure for %s\n", swidget->widget->name);

	mixer = kzalloc(sizeof(*mixer), GFP_KERNEL);
	if (!mixer)
		return -ENOMEM;

	swidget->private = mixer;

	ret = sof_ipc4_get_audio_fmt(scomp, swidget, &mixer->available_fmt,
				     &mixer->base_config);
	if (ret)
		goto err;

	ret = sof_ipc4_widget_setup_msg(swidget, &mixer->msg);
	if (ret)
		goto err;

	return 0;
err:
	sof_ipc4_free_audio_fmt(&mixer->available_fmt);
	kfree(mixer);
	swidget->private = NULL;
	return ret;
}

static int sof_ipc4_widget_setup_comp_src(struct snd_sof_widget *swidget)
{
	struct snd_soc_component *scomp = swidget->scomp;
	struct sof_ipc4_src *src;
	int ret;

	dev_dbg(scomp->dev, "Updating IPC structure for %s\n", swidget->widget->name);

	src = kzalloc(sizeof(*src), GFP_KERNEL);
	if (!src)
		return -ENOMEM;

	swidget->private = src;

	ret = sof_ipc4_get_audio_fmt(scomp, swidget, &src->available_fmt, &src->base_config);
	if (ret)
		goto err;

	ret = sof_update_ipc_object(scomp, src, SOF_SRC_TOKENS, swidget->tuples,
				    swidget->num_tuples, sizeof(*src), 1);
	if (ret) {
		dev_err(scomp->dev, "Parsing SRC tokens failed\n");
		goto err;
	}

	dev_dbg(scomp->dev, "SRC sink rate %d\n", src->sink_rate);

	ret = sof_ipc4_widget_setup_msg(swidget, &src->msg);
	if (ret)
		goto err;

	return 0;
err:
	sof_ipc4_free_audio_fmt(&src->available_fmt);
	kfree(src);
	swidget->private = NULL;
	return ret;
}

static void sof_ipc4_widget_free_comp_src(struct snd_sof_widget *swidget)
{
	struct sof_ipc4_src *src = swidget->private;

	if (!src)
		return;

	sof_ipc4_free_audio_fmt(&src->available_fmt);
	kfree(swidget->private);
	swidget->private = NULL;
}

static void sof_ipc4_widget_free_comp_mixer(struct snd_sof_widget *swidget)
{
	struct sof_ipc4_mixer *mixer = swidget->private;

	if (!mixer)
		return;

	sof_ipc4_free_audio_fmt(&mixer->available_fmt);
	kfree(swidget->private);
	swidget->private = NULL;
}

/*
 * Add the process modules support. The process modules are defined as snd_soc_dapm_effect modules.
 */
static int sof_ipc4_widget_setup_comp_process(struct snd_sof_widget *swidget)
{
	struct snd_soc_component *scomp = swidget->scomp;
	struct sof_ipc4_fw_module *fw_module;
	struct sof_ipc4_process *process;
	void *cfg;
	int ret;

	process = kzalloc(sizeof(*process), GFP_KERNEL);
	if (!process)
		return -ENOMEM;

	swidget->private = process;

	ret = sof_ipc4_get_audio_fmt(scomp, swidget, &process->available_fmt,
				     &process->base_config);
	if (ret)
		goto err;

	ret = sof_ipc4_widget_setup_msg(swidget, &process->msg);
	if (ret)
		goto err;

	/* parse process init module payload config type from module info */
	fw_module = swidget->module_info;
	process->init_config = FIELD_GET(SOF_IPC4_MODULE_INIT_CONFIG_MASK,
					 fw_module->man4_module_entry.type);

	process->ipc_config_size = sizeof(struct sof_ipc4_base_module_cfg);

	/* allocate memory for base config extension if needed */
	if (process->init_config == SOF_IPC4_MODULE_INIT_CONFIG_TYPE_BASE_CFG_WITH_EXT) {
		struct sof_ipc4_base_module_cfg_ext *base_cfg_ext;
		u32 ext_size = struct_size(base_cfg_ext, pin_formats,
						swidget->num_input_pins + swidget->num_output_pins);

		base_cfg_ext = kzalloc(ext_size, GFP_KERNEL);
		if (!base_cfg_ext) {
			ret = -ENOMEM;
			goto free_available_fmt;
		}

		base_cfg_ext->num_input_pin_fmts = swidget->num_input_pins;
		base_cfg_ext->num_output_pin_fmts = swidget->num_output_pins;
		process->base_config_ext = base_cfg_ext;
		process->base_config_ext_size = ext_size;
		process->ipc_config_size += ext_size;
	}

	cfg = kzalloc(process->ipc_config_size, GFP_KERNEL);
	if (!cfg) {
		ret = -ENOMEM;
		goto free_base_cfg_ext;
	}

	process->ipc_config_data = cfg;

	sof_ipc4_widget_update_kcontrol_module_id(swidget);

	return 0;
free_base_cfg_ext:
	kfree(process->base_config_ext);
	process->base_config_ext = NULL;
free_available_fmt:
	sof_ipc4_free_audio_fmt(&process->available_fmt);
err:
	kfree(process);
	swidget->private = NULL;
	return ret;
}

static void sof_ipc4_widget_free_comp_process(struct snd_sof_widget *swidget)
{
	struct sof_ipc4_process *process = swidget->private;

	if (!process)
		return;

	kfree(process->ipc_config_data);
	kfree(process->base_config_ext);
	sof_ipc4_free_audio_fmt(&process->available_fmt);
	kfree(swidget->private);
	swidget->private = NULL;
}

static void
sof_ipc4_update_pipeline_mem_usage(struct snd_sof_dev *sdev, struct snd_sof_widget *swidget,
				   struct sof_ipc4_base_module_cfg *base_config)
{
	struct sof_ipc4_fw_module *fw_module = swidget->module_info;
	struct snd_sof_widget *pipe_widget;
	struct sof_ipc4_pipeline *pipeline;
	int task_mem, queue_mem;
	int ibs, bss, total;

	ibs = base_config->ibs;
	bss = base_config->is_pages;

	task_mem = SOF_IPC4_PIPELINE_OBJECT_SIZE;
	task_mem += SOF_IPC4_MODULE_INSTANCE_LIST_ITEM_SIZE + bss;

	if (fw_module->man4_module_entry.type & SOF_IPC4_MODULE_LL) {
		task_mem += SOF_IPC4_FW_ROUNDUP(SOF_IPC4_LL_TASK_OBJECT_SIZE);
		task_mem += SOF_IPC4_FW_MAX_QUEUE_COUNT * SOF_IPC4_MODULE_INSTANCE_LIST_ITEM_SIZE;
		task_mem += SOF_IPC4_LL_TASK_LIST_ITEM_SIZE;
	} else {
		task_mem += SOF_IPC4_FW_ROUNDUP(SOF_IPC4_DP_TASK_OBJECT_SIZE);
		task_mem += SOF_IPC4_DP_TASK_LIST_SIZE;
	}

	ibs = SOF_IPC4_FW_ROUNDUP(ibs);
	queue_mem = SOF_IPC4_FW_MAX_QUEUE_COUNT * (SOF_IPC4_DATA_QUEUE_OBJECT_SIZE +  ibs);

	total = SOF_IPC4_FW_PAGE(task_mem + queue_mem);

	pipe_widget = swidget->spipe->pipe_widget;
	pipeline = pipe_widget->private;
	pipeline->mem_usage += total;
}

static int sof_ipc4_widget_assign_instance_id(struct snd_sof_dev *sdev,
					      struct snd_sof_widget *swidget)
{
	struct sof_ipc4_fw_module *fw_module = swidget->module_info;
	int max_instances = fw_module->man4_module_entry.instance_max_count;

	swidget->instance_id = ida_alloc_max(&fw_module->m_ida, max_instances, GFP_KERNEL);
	if (swidget->instance_id < 0) {
		dev_err(sdev->dev, "failed to assign instance id for widget %s",
			swidget->widget->name);
		return swidget->instance_id;
	}

	return 0;
}

/* update hw_params based on the audio stream format */
static int sof_ipc4_update_hw_params(struct snd_sof_dev *sdev, struct snd_pcm_hw_params *params,
				     struct sof_ipc4_audio_format *fmt)
{
	snd_pcm_format_t snd_fmt;
	struct snd_interval *i;
	struct snd_mask *m;
	int valid_bits = SOF_IPC4_AUDIO_FORMAT_CFG_V_BIT_DEPTH(fmt->fmt_cfg);
	unsigned int channels, rate;

	switch (valid_bits) {
	case 16:
		snd_fmt = SNDRV_PCM_FORMAT_S16_LE;
		break;
	case 24:
		snd_fmt = SNDRV_PCM_FORMAT_S24_LE;
		break;
	case 32:
		snd_fmt = SNDRV_PCM_FORMAT_S32_LE;
		break;
	default:
		dev_err(sdev->dev, "invalid PCM valid_bits %d\n", valid_bits);
		return -EINVAL;
	}

	m = hw_param_mask(params, SNDRV_PCM_HW_PARAM_FORMAT);
	snd_mask_none(m);
	snd_mask_set_format(m, snd_fmt);

	rate = fmt->sampling_frequency;
	i = hw_param_interval(params, SNDRV_PCM_HW_PARAM_RATE);
	i->min = rate;
	i->max = rate;

	channels = SOF_IPC4_AUDIO_FORMAT_CFG_CHANNELS_COUNT(fmt->fmt_cfg);
	i = hw_param_interval(params, SNDRV_PCM_HW_PARAM_CHANNELS);
	i->min = channels;
	i->max = channels;

	return 0;
}

static int sof_ipc4_init_audio_fmt(struct snd_sof_dev *sdev,
				   struct snd_sof_widget *swidget,
				   struct sof_ipc4_base_module_cfg *base_config,
				   struct snd_pcm_hw_params *params,
				   struct sof_ipc4_available_audio_format *available_fmt,
				   struct sof_ipc4_pin_format *pin_fmts, u32 pin_fmts_size)
{
	u32 valid_bits;
	u32 channels;
	u32 rate;
	int sample_valid_bits;
	int i;

	if (!pin_fmts) {
		dev_err(sdev->dev, "no reference formats for %s\n", swidget->widget->name);
		return -EINVAL;
	}

	switch (params_format(params)) {
	case SNDRV_PCM_FORMAT_S16_LE:
		sample_valid_bits = 16;
		break;
	case SNDRV_PCM_FORMAT_S24_LE:
		sample_valid_bits = 24;
		break;
	case SNDRV_PCM_FORMAT_S32_LE:
		sample_valid_bits = 32;
		break;
	default:
		dev_err(sdev->dev, "invalid pcm frame format %d\n", params_format(params));
		return -EINVAL;
	}

	if (!pin_fmts_size) {
		dev_err(sdev->dev, "no formats available for %s\n", swidget->widget->name);
		return -EINVAL;
	}

	/*
	 * Search supported audio formats with pin index 0 to match rate, channels ,and
	 * sample_valid_bytes from runtime params
	 */
	for (i = 0; i < pin_fmts_size; i++) {
		struct sof_ipc4_audio_format *fmt = &pin_fmts[i].audio_fmt;

		if (pin_fmts[i].pin_index)
			continue;

		rate = fmt->sampling_frequency;
		channels = SOF_IPC4_AUDIO_FORMAT_CFG_CHANNELS_COUNT(fmt->fmt_cfg);
		valid_bits = SOF_IPC4_AUDIO_FORMAT_CFG_V_BIT_DEPTH(fmt->fmt_cfg);
		if (params_rate(params) == rate && params_channels(params) == channels &&
		    sample_valid_bits == valid_bits) {
			dev_dbg(sdev->dev, "matched audio format index for %uHz, %ubit, %u channels: %d\n",
				rate, valid_bits, channels, i);
			break;
		}
	}

	if (i == pin_fmts_size) {
		dev_err(sdev->dev, "%s: Unsupported audio format: %uHz, %ubit, %u channels\n",
			__func__, params_rate(params), sample_valid_bits, params_channels(params));
		return -EINVAL;
	}

	/* copy input format */
	if (available_fmt->num_input_formats && i < available_fmt->num_input_formats) {
		memcpy(&base_config->audio_fmt, &available_fmt->input_pin_fmts[i].audio_fmt,
		       sizeof(struct sof_ipc4_audio_format));

		/* set base_cfg ibs/obs */
		base_config->ibs = available_fmt->input_pin_fmts[i].buffer_size;

		dev_dbg(sdev->dev, "Init input audio formats for %s\n", swidget->widget->name);
		sof_ipc4_dbg_audio_format(sdev->dev, &available_fmt->input_pin_fmts[i], 1);
	}

	if (available_fmt->num_output_formats && i < available_fmt->num_output_formats)
		base_config->obs = available_fmt->output_pin_fmts[i].buffer_size;

	/* Return the index of the matched format */
	return i;
}

static void sof_ipc4_unprepare_copier_module(struct snd_sof_widget *swidget)
{
	struct sof_ipc4_copier *ipc4_copier = NULL;
	struct snd_sof_widget *pipe_widget;
	struct sof_ipc4_pipeline *pipeline;

	/* reset pipeline memory usage */
	pipe_widget = swidget->spipe->pipe_widget;
	pipeline = pipe_widget->private;
	pipeline->mem_usage = 0;

	if (WIDGET_IS_AIF(swidget->id) || swidget->id == snd_soc_dapm_buffer) {
		if (pipeline->use_chain_dma) {
			pipeline->msg.primary = 0;
			pipeline->msg.extension = 0;
		}
		ipc4_copier = swidget->private;
	} else if (WIDGET_IS_DAI(swidget->id)) {
		struct snd_sof_dai *dai = swidget->private;

		ipc4_copier = dai->private;

		if (pipeline->use_chain_dma) {
			pipeline->msg.primary = 0;
			pipeline->msg.extension = 0;
		}

		if (ipc4_copier->dai_type == SOF_DAI_INTEL_ALH) {
			struct sof_ipc4_copier_data *copier_data = &ipc4_copier->data;
			struct sof_ipc4_alh_configuration_blob *blob;
			unsigned int group_id;

			blob = (struct sof_ipc4_alh_configuration_blob *)ipc4_copier->copier_config;
			if (blob->alh_cfg.count > 1) {
				group_id = SOF_IPC4_NODE_INDEX(ipc4_copier->data.gtw_cfg.node_id) -
					   ALH_MULTI_GTW_BASE;
				ida_free(&alh_group_ida, group_id);
			}

			/* clear the node ID */
			copier_data->gtw_cfg.node_id &= ~SOF_IPC4_NODE_INDEX_MASK;
		}
	}

	if (ipc4_copier) {
		kfree(ipc4_copier->ipc_config_data);
		ipc4_copier->ipc_config_data = NULL;
		ipc4_copier->ipc_config_size = 0;
	}
}

#if IS_ENABLED(CONFIG_ACPI) && IS_ENABLED(CONFIG_SND_INTEL_NHLT)
static int snd_sof_get_hw_config_params(struct snd_sof_dev *sdev, struct snd_sof_dai *dai,
					int *sample_rate, int *channel_count, int *bit_depth)
{
	struct snd_soc_tplg_hw_config *hw_config;
	struct snd_sof_dai_link *slink;
	bool dai_link_found = false;
	bool hw_cfg_found = false;
	int i;

	/* get current hw_config from link */
	list_for_each_entry(slink, &sdev->dai_link_list, list) {
		if (!strcmp(slink->link->name, dai->name)) {
			dai_link_found = true;
			break;
		}
	}

	if (!dai_link_found) {
		dev_err(sdev->dev, "%s: no DAI link found for DAI %s\n", __func__, dai->name);
		return -EINVAL;
	}

	for (i = 0; i < slink->num_hw_configs; i++) {
		hw_config = &slink->hw_configs[i];
		if (dai->current_config == le32_to_cpu(hw_config->id)) {
			hw_cfg_found = true;
			break;
		}
	}

	if (!hw_cfg_found) {
		dev_err(sdev->dev, "%s: no matching hw_config found for DAI %s\n", __func__,
			dai->name);
		return -EINVAL;
	}

	*bit_depth = le32_to_cpu(hw_config->tdm_slot_width);
	*channel_count = le32_to_cpu(hw_config->tdm_slots);
	*sample_rate = le32_to_cpu(hw_config->fsync_rate);

	dev_dbg(sdev->dev, "sample rate: %d sample width: %d channels: %d\n",
		*sample_rate, *bit_depth, *channel_count);

	return 0;
}

static int snd_sof_get_nhlt_endpoint_data(struct snd_sof_dev *sdev, struct snd_sof_dai *dai,
					  struct snd_pcm_hw_params *params, u32 dai_index,
					  u32 linktype, u8 dir, u32 **dst, u32 *len)
{
	struct sof_ipc4_fw_data *ipc4_data = sdev->private;
	struct nhlt_specific_cfg *cfg;
	int sample_rate, channel_count;
	int bit_depth, ret;
	u32 nhlt_type;

	/* convert to NHLT type */
	switch (linktype) {
	case SOF_DAI_INTEL_DMIC:
		nhlt_type = NHLT_LINK_DMIC;
		bit_depth = params_width(params);
		channel_count = params_channels(params);
		sample_rate = params_rate(params);
		break;
	case SOF_DAI_INTEL_SSP:
		nhlt_type = NHLT_LINK_SSP;
		ret = snd_sof_get_hw_config_params(sdev, dai, &sample_rate, &channel_count,
						   &bit_depth);
		if (ret < 0)
			return ret;
		break;
	default:
		return 0;
	}

	dev_dbg(sdev->dev, "dai index %d nhlt type %d direction %d\n",
		dai_index, nhlt_type, dir);

	/* find NHLT blob with matching params */
	cfg = intel_nhlt_get_endpoint_blob(sdev->dev, ipc4_data->nhlt, dai_index, nhlt_type,
					   bit_depth, bit_depth, channel_count, sample_rate,
					   dir, 0);

	if (!cfg) {
		dev_err(sdev->dev,
			"no matching blob for sample rate: %d sample width: %d channels: %d\n",
			sample_rate, bit_depth, channel_count);
		return -EINVAL;
	}

	/* config length should be in dwords */
	*len = cfg->size >> 2;
	*dst = (u32 *)cfg->caps;

	return 0;
}
#else
static int snd_sof_get_nhlt_endpoint_data(struct snd_sof_dev *sdev, struct snd_sof_dai *dai,
					  struct snd_pcm_hw_params *params, u32 dai_index,
					  u32 linktype, u8 dir, u32 **dst, u32 *len)
{
	return 0;
}
#endif

static int ipc4_set_fmt_mask(struct snd_mask *fmt, unsigned int bit_depth)
{
	switch (bit_depth) {
	case 16:
		snd_mask_set_format(fmt, SNDRV_PCM_FORMAT_S16_LE);
		break;
	case 24:
		snd_mask_set_format(fmt, SNDRV_PCM_FORMAT_S24_LE);
		break;
	case 32:
		snd_mask_set_format(fmt, SNDRV_PCM_FORMAT_S32_LE);
		break;
	default:
		return -EINVAL;
	}

	return 0;
}

static int ipc4_copier_set_capture_fmt(struct snd_sof_dev *sdev,
				       struct snd_pcm_hw_params *pipeline_params,
				       struct snd_pcm_hw_params *fe_params,
				       struct sof_ipc4_available_audio_format *available_fmt)
{
	struct sof_ipc4_audio_format *audio_fmt;
	unsigned int sample_valid_bits;
	bool multiple_formats = false;
	bool fe_format_match = false;
	struct snd_mask *fmt;
	int i;

	for (i = 0; i < available_fmt->num_output_formats; i++) {
		unsigned int val;

		audio_fmt = &available_fmt->output_pin_fmts[i].audio_fmt;
		val = SOF_IPC4_AUDIO_FORMAT_CFG_V_BIT_DEPTH(audio_fmt->fmt_cfg);

		if (i == 0)
			sample_valid_bits = val;
		else if (sample_valid_bits != val)
			multiple_formats = true;

		if (snd_pcm_format_width(params_format(fe_params)) == val)
			fe_format_match = true;
	}

	fmt = hw_param_mask(pipeline_params, SNDRV_PCM_HW_PARAM_FORMAT);
	snd_mask_none(fmt);

	if (multiple_formats) {
		if (fe_format_match) {
			/* multiple formats defined and one matches FE */
			snd_mask_set_format(fmt, params_format(fe_params));
			return 0;
		}

		dev_err(sdev->dev, "Multiple audio formats for single dai_out not supported\n");
		return -EINVAL;
	}

	return ipc4_set_fmt_mask(fmt, sample_valid_bits);
}

static int
sof_ipc4_prepare_copier_module(struct snd_sof_widget *swidget,
			       struct snd_pcm_hw_params *fe_params,
			       struct snd_sof_platform_stream_params *platform_params,
			       struct snd_pcm_hw_params *pipeline_params, int dir)
{
	struct sof_ipc4_available_audio_format *available_fmt;
	struct snd_soc_component *scomp = swidget->scomp;
	struct snd_sof_dev *sdev = snd_soc_component_get_drvdata(scomp);
	struct sof_ipc4_pin_format *format_list_to_search;
	struct sof_ipc4_copier_data *copier_data;
	struct snd_pcm_hw_params *ref_params;
	struct sof_ipc4_copier *ipc4_copier;
	struct snd_sof_dai *dai;
	struct snd_mask *fmt;
	int out_sample_valid_bits;
	void **ipc_config_data;
	int *ipc_config_size;
	u32 **data;
	int ipc_size, ret;
	u32 deep_buffer_dma_ms = 0;
	u32 format_list_count;

	dev_dbg(sdev->dev, "copier %s, type %d", swidget->widget->name, swidget->id);

	switch (swidget->id) {
	case snd_soc_dapm_aif_in:
	case snd_soc_dapm_aif_out:
	{
		struct sof_ipc4_gtw_attributes *gtw_attr;
		struct snd_sof_widget *pipe_widget;
		struct sof_ipc4_pipeline *pipeline;

		/* parse the deep buffer dma size */
		ret = sof_update_ipc_object(scomp, &deep_buffer_dma_ms,
					    SOF_COPIER_DEEP_BUFFER_TOKENS, swidget->tuples,
					    swidget->num_tuples, sizeof(u32), 1);
		if (ret) {
			dev_err(scomp->dev, "Failed to parse deep buffer dma size for %s\n",
				swidget->widget->name);
			return ret;
		}

		ipc4_copier = (struct sof_ipc4_copier *)swidget->private;
		gtw_attr = ipc4_copier->gtw_attr;
		copier_data = &ipc4_copier->data;
		available_fmt = &ipc4_copier->available_fmt;

		pipe_widget = swidget->spipe->pipe_widget;
		pipeline = pipe_widget->private;

		if (pipeline->use_chain_dma) {
			u32 host_dma_id;
			u32 fifo_size;

			host_dma_id = platform_params->stream_tag - 1;
			pipeline->msg.primary |= SOF_IPC4_GLB_CHAIN_DMA_HOST_ID(host_dma_id);

			/* Set SCS bit for S16_LE format only */
			if (params_format(fe_params) == SNDRV_PCM_FORMAT_S16_LE)
				pipeline->msg.primary |= SOF_IPC4_GLB_CHAIN_DMA_SCS_MASK;

			/*
			 * Despite its name the bitfield 'fifo_size' is used to define DMA buffer
			 * size. The expression calculates 2ms buffer size.
			 */
			fifo_size = DIV_ROUND_UP((SOF_IPC4_CHAIN_DMA_BUF_SIZE_MS *
						  params_rate(fe_params) *
						  params_channels(fe_params) *
						  params_physical_width(fe_params)), 8000);
			pipeline->msg.extension |= SOF_IPC4_GLB_EXT_CHAIN_DMA_FIFO_SIZE(fifo_size);

			/*
			 * Chain DMA does not support stream timestamping, set node_id to invalid
			 * to skip the code in sof_ipc4_get_stream_start_offset().
			 */
			copier_data->gtw_cfg.node_id = SOF_IPC4_INVALID_NODE_ID;

			return 0;
		}

		/*
		 * Use the input_pin_fmts to match pcm params for playback and the output_pin_fmts
		 * for capture.
		 */
		if (dir == SNDRV_PCM_STREAM_PLAYBACK) {
			format_list_to_search = available_fmt->input_pin_fmts;
			format_list_count = available_fmt->num_input_formats;
		} else {
			format_list_to_search = available_fmt->output_pin_fmts;
			format_list_count = available_fmt->num_output_formats;
		}

		copier_data->gtw_cfg.node_id &= ~SOF_IPC4_NODE_INDEX_MASK;
		copier_data->gtw_cfg.node_id |=
			SOF_IPC4_NODE_INDEX(platform_params->stream_tag - 1);

		/* set gateway attributes */
		gtw_attr->lp_buffer_alloc = pipeline->lp_mode;
		ref_params = fe_params;
		break;
	}
	case snd_soc_dapm_dai_in:
	case snd_soc_dapm_dai_out:
	{
		struct snd_sof_widget *pipe_widget = swidget->spipe->pipe_widget;
		struct sof_ipc4_pipeline *pipeline = pipe_widget->private;

		if (pipeline->use_chain_dma)
			return 0;

		dai = swidget->private;

		ipc4_copier = (struct sof_ipc4_copier *)dai->private;
		copier_data = &ipc4_copier->data;
		available_fmt = &ipc4_copier->available_fmt;
		if (dir == SNDRV_PCM_STREAM_CAPTURE) {
			format_list_to_search = available_fmt->output_pin_fmts;
			format_list_count = available_fmt->num_output_formats;

			ret = ipc4_copier_set_capture_fmt(sdev, pipeline_params, fe_params,
							  available_fmt);
			if (ret < 0)
				return ret;
		} else {
			format_list_to_search = available_fmt->input_pin_fmts;
			format_list_count = available_fmt->num_input_formats;
		}

		ref_params = pipeline_params;

		ret = snd_sof_get_nhlt_endpoint_data(sdev, dai, fe_params, ipc4_copier->dai_index,
						     ipc4_copier->dai_type, dir,
						     &ipc4_copier->copier_config,
						     &copier_data->gtw_cfg.config_length);
		if (ret < 0)
			return ret;

		break;
	}
	case snd_soc_dapm_buffer:
	{
		ipc4_copier = (struct sof_ipc4_copier *)swidget->private;
		copier_data = &ipc4_copier->data;
		available_fmt = &ipc4_copier->available_fmt;

		/* Use the input formats to match pcm params */
		format_list_to_search = available_fmt->input_pin_fmts;
		format_list_count = available_fmt->num_input_formats;
		ref_params = pipeline_params;

		break;
	}
	default:
		dev_err(sdev->dev, "unsupported type %d for copier %s",
			swidget->id, swidget->widget->name);
		return -EINVAL;
	}

	/* set input and output audio formats */
	ret = sof_ipc4_init_audio_fmt(sdev, swidget, &copier_data->base_config, ref_params,
				      available_fmt, format_list_to_search, format_list_count);
	if (ret < 0)
		return ret;

	/*
	 * Set the output format. Current topology defines pin 0 input and output formats in pairs.
	 * This assumes that the pin 0 formats are defined before all other pins.
	 * So pick the output audio format with the same index as the chosen
	 * input format. This logic will need to be updated when the format definitions
	 * in topology change.
	 */
	memcpy(&copier_data->out_format, &available_fmt->output_pin_fmts[ret].audio_fmt,
	       sizeof(struct sof_ipc4_audio_format));
	dev_dbg(sdev->dev, "Output audio format for %s\n", swidget->widget->name);
	sof_ipc4_dbg_audio_format(sdev->dev, &available_fmt->output_pin_fmts[ret], 1);

	switch (swidget->id) {
	case snd_soc_dapm_dai_in:
	case snd_soc_dapm_dai_out:
	{
		/*
		 * Only SOF_DAI_INTEL_ALH needs copier_data to set blob.
		 * That's why only ALH dai's blob is set after sof_ipc4_init_audio_fmt
		 */
		if (ipc4_copier->dai_type == SOF_DAI_INTEL_ALH) {
			struct sof_ipc4_alh_configuration_blob *blob;
			struct sof_ipc4_copier_data *alh_data;
			struct sof_ipc4_copier *alh_copier;
			struct snd_sof_widget *w;
			u32 ch_count = 0;
			u32 ch_mask = 0;
			u32 ch_map;
			u32 step;
			u32 mask;
			int i;

			blob = (struct sof_ipc4_alh_configuration_blob *)ipc4_copier->copier_config;

			blob->gw_attr.lp_buffer_alloc = 0;

			/* Get channel_mask from ch_map */
			ch_map = copier_data->base_config.audio_fmt.ch_map;
			for (i = 0; ch_map; i++) {
				if ((ch_map & 0xf) != 0xf) {
					ch_mask |= BIT(i);
					ch_count++;
				}
				ch_map >>= 4;
			}

			step = ch_count / blob->alh_cfg.count;
			mask =  GENMASK(step - 1, 0);
			/*
			 * Set each gtw_cfg.node_id to blob->alh_cfg.mapping[]
			 * for all widgets with the same stream name
			 */
			i = 0;
			list_for_each_entry(w, &sdev->widget_list, list) {
				if (w->widget->sname &&
				    strcmp(w->widget->sname, swidget->widget->sname))
					continue;

				dai = w->private;
				alh_copier = (struct sof_ipc4_copier *)dai->private;
				alh_data = &alh_copier->data;
				blob->alh_cfg.mapping[i].alh_id = alh_data->gtw_cfg.node_id;
				/*
				 * Set the same channel mask for playback as the audio data is
				 * duplicated for all speakers. For capture, split the channels
				 * among the aggregated DAIs. For example, with 4 channels on 2
				 * aggregated DAIs, the channel_mask should be 0x3 and 0xc for the
				 * two DAI's.
				 * The channel masks used depend on the cpu_dais used in the
				 * dailink at the machine driver level, which actually comes from
				 * the tables in soc_acpi files depending on the _ADR and devID
				 * registers for each codec.
				 */
				if (w->id == snd_soc_dapm_dai_in)
					blob->alh_cfg.mapping[i].channel_mask = ch_mask;
				else
					blob->alh_cfg.mapping[i].channel_mask = mask << (step * i);

				i++;
			}
			if (blob->alh_cfg.count > 1) {
				int group_id;

				group_id = ida_alloc_max(&alh_group_ida, ALH_MULTI_GTW_COUNT - 1,
							 GFP_KERNEL);

				if (group_id < 0)
					return group_id;

				/* add multi-gateway base */
				group_id += ALH_MULTI_GTW_BASE;
				copier_data->gtw_cfg.node_id &= ~SOF_IPC4_NODE_INDEX_MASK;
				copier_data->gtw_cfg.node_id |= SOF_IPC4_NODE_INDEX(group_id);
			}
		}
	}
	}

	/* modify the input params for the next widget */
	fmt = hw_param_mask(pipeline_params, SNDRV_PCM_HW_PARAM_FORMAT);
	out_sample_valid_bits =
		SOF_IPC4_AUDIO_FORMAT_CFG_V_BIT_DEPTH(copier_data->out_format.fmt_cfg);
	snd_mask_none(fmt);
	ret = ipc4_set_fmt_mask(fmt, out_sample_valid_bits);
	if (ret)
		return ret;

	/*
	 * Set the gateway dma_buffer_size to 2ms buffer size to meet the FW expectation. In the
	 * deep buffer case, set the dma_buffer_size depending on the deep_buffer_dma_ms set
	 * in topology.
	 */
	switch (swidget->id) {
	case snd_soc_dapm_dai_in:
		copier_data->gtw_cfg.dma_buffer_size =
			SOF_IPC4_MIN_DMA_BUFFER_SIZE * copier_data->base_config.ibs;
		break;
	case snd_soc_dapm_aif_in:
			copier_data->gtw_cfg.dma_buffer_size =
				max((u32)SOF_IPC4_MIN_DMA_BUFFER_SIZE, deep_buffer_dma_ms) *
					copier_data->base_config.ibs;
		break;
	case snd_soc_dapm_dai_out:
	case snd_soc_dapm_aif_out:
		copier_data->gtw_cfg.dma_buffer_size =
			SOF_IPC4_MIN_DMA_BUFFER_SIZE * copier_data->base_config.obs;
		break;
	default:
		break;
	}

	data = &ipc4_copier->copier_config;
	ipc_config_size = &ipc4_copier->ipc_config_size;
	ipc_config_data = &ipc4_copier->ipc_config_data;

	/* config_length is DWORD based */
	ipc_size = sizeof(*copier_data) + copier_data->gtw_cfg.config_length * 4;

	dev_dbg(sdev->dev, "copier %s, IPC size is %d", swidget->widget->name, ipc_size);

	*ipc_config_data = kzalloc(ipc_size, GFP_KERNEL);
	if (!*ipc_config_data)
		return -ENOMEM;

	*ipc_config_size = ipc_size;

	/* copy IPC data */
	memcpy(*ipc_config_data, (void *)copier_data, sizeof(*copier_data));
	if (copier_data->gtw_cfg.config_length)
		memcpy(*ipc_config_data + sizeof(*copier_data),
		       *data, copier_data->gtw_cfg.config_length * 4);

	/* update pipeline memory usage */
	sof_ipc4_update_pipeline_mem_usage(sdev, swidget, &copier_data->base_config);

	return 0;
}

static int sof_ipc4_prepare_gain_module(struct snd_sof_widget *swidget,
					struct snd_pcm_hw_params *fe_params,
					struct snd_sof_platform_stream_params *platform_params,
					struct snd_pcm_hw_params *pipeline_params, int dir)
{
	struct snd_soc_component *scomp = swidget->scomp;
	struct snd_sof_dev *sdev = snd_soc_component_get_drvdata(scomp);
	struct sof_ipc4_gain *gain = swidget->private;
	struct sof_ipc4_available_audio_format *available_fmt = &gain->available_fmt;
	int ret;

	ret = sof_ipc4_init_audio_fmt(sdev, swidget, &gain->base_config,
				      pipeline_params, available_fmt,
				      available_fmt->input_pin_fmts,
				      available_fmt->num_input_formats);
	if (ret < 0)
		return ret;

	/* update pipeline memory usage */
	sof_ipc4_update_pipeline_mem_usage(sdev, swidget, &gain->base_config);

	return 0;
}

static int sof_ipc4_prepare_mixer_module(struct snd_sof_widget *swidget,
					 struct snd_pcm_hw_params *fe_params,
					 struct snd_sof_platform_stream_params *platform_params,
					 struct snd_pcm_hw_params *pipeline_params, int dir)
{
	struct snd_soc_component *scomp = swidget->scomp;
	struct snd_sof_dev *sdev = snd_soc_component_get_drvdata(scomp);
	struct sof_ipc4_mixer *mixer = swidget->private;
	struct sof_ipc4_available_audio_format *available_fmt = &mixer->available_fmt;
	int ret;

	ret = sof_ipc4_init_audio_fmt(sdev, swidget, &mixer->base_config,
				      pipeline_params, available_fmt,
				      available_fmt->input_pin_fmts,
				      available_fmt->num_input_formats);
	if (ret < 0)
		return ret;

	/* update pipeline memory usage */
	sof_ipc4_update_pipeline_mem_usage(sdev, swidget, &mixer->base_config);

	return 0;
}

static int sof_ipc4_prepare_src_module(struct snd_sof_widget *swidget,
				       struct snd_pcm_hw_params *fe_params,
				       struct snd_sof_platform_stream_params *platform_params,
				       struct snd_pcm_hw_params *pipeline_params, int dir)
{
	struct snd_soc_component *scomp = swidget->scomp;
	struct snd_sof_dev *sdev = snd_soc_component_get_drvdata(scomp);
	struct sof_ipc4_src *src = swidget->private;
	struct sof_ipc4_available_audio_format *available_fmt = &src->available_fmt;
	struct snd_interval *rate;
	int ret;

	ret = sof_ipc4_init_audio_fmt(sdev, swidget, &src->base_config,
				      pipeline_params, available_fmt,
				      available_fmt->input_pin_fmts,
				      available_fmt->num_input_formats);
	if (ret < 0)
		return ret;

	/* update pipeline memory usage */
	sof_ipc4_update_pipeline_mem_usage(sdev, swidget, &src->base_config);

	/* update pipeline_params for sink widgets */
	rate = hw_param_interval(pipeline_params, SNDRV_PCM_HW_PARAM_RATE);
	rate->min = src->sink_rate;
	rate->max = rate->min;

	return 0;
}

static int
sof_ipc4_process_set_pin_formats(struct snd_sof_widget *swidget, int pin_type)
{
	struct sof_ipc4_process *process = swidget->private;
	struct sof_ipc4_base_module_cfg_ext *base_cfg_ext = process->base_config_ext;
	struct sof_ipc4_available_audio_format *available_fmt = &process->available_fmt;
	struct sof_ipc4_pin_format *pin_format, *format_list_to_search;
	struct snd_soc_component *scomp = swidget->scomp;
	int num_pins, format_list_count;
	int pin_format_offset = 0;
	int i, j;

	/* set number of pins, offset of pin format and format list to search based on pin type */
	if (pin_type == SOF_PIN_TYPE_INPUT) {
		num_pins = swidget->num_input_pins;
		format_list_to_search = available_fmt->input_pin_fmts;
		format_list_count = available_fmt->num_input_formats;
	} else {
		num_pins = swidget->num_output_pins;
		pin_format_offset = swidget->num_input_pins;
		format_list_to_search = available_fmt->output_pin_fmts;
		format_list_count = available_fmt->num_output_formats;
	}

	for (i = pin_format_offset; i < num_pins + pin_format_offset; i++) {
		pin_format = &base_cfg_ext->pin_formats[i];

		/* Pin 0 audio formats are derived from the base config input/output format */
		if (i == pin_format_offset) {
			if (pin_type == SOF_PIN_TYPE_INPUT) {
				pin_format->buffer_size = process->base_config.ibs;
				pin_format->audio_fmt = process->base_config.audio_fmt;
			} else {
				pin_format->buffer_size = process->base_config.obs;
				pin_format->audio_fmt = process->output_format;
			}
			continue;
		}

		/*
		 * For all other pins, find the pin formats from those set in topology. If there
		 * is more than one format specified for a pin, this will pick the first available
		 * one.
		 */
		for (j = 0; j < format_list_count; j++) {
			struct sof_ipc4_pin_format *pin_format_item = &format_list_to_search[j];

			if (pin_format_item->pin_index == i - pin_format_offset) {
				*pin_format = *pin_format_item;
				break;
			}
		}

		if (j == format_list_count) {
			dev_err(scomp->dev, "%s pin %d format not found for %s\n",
				(pin_type == SOF_PIN_TYPE_INPUT) ? "input" : "output",
				i - pin_format_offset, swidget->widget->name);
			return -EINVAL;
		}
	}

	return 0;
}

static int sof_ipc4_process_add_base_cfg_extn(struct snd_sof_widget *swidget)
{
	int ret, i;

	/* copy input and output pin formats */
	for (i = 0; i <= SOF_PIN_TYPE_OUTPUT; i++) {
		ret = sof_ipc4_process_set_pin_formats(swidget, i);
		if (ret < 0)
			return ret;
	}

	return 0;
}

static int sof_ipc4_prepare_process_module(struct snd_sof_widget *swidget,
					   struct snd_pcm_hw_params *fe_params,
					   struct snd_sof_platform_stream_params *platform_params,
					   struct snd_pcm_hw_params *pipeline_params, int dir)
{
	struct snd_soc_component *scomp = swidget->scomp;
	struct snd_sof_dev *sdev = snd_soc_component_get_drvdata(scomp);
	struct sof_ipc4_process *process = swidget->private;
	struct sof_ipc4_available_audio_format *available_fmt = &process->available_fmt;
	void *cfg = process->ipc_config_data;
	int ret;

	ret = sof_ipc4_init_audio_fmt(sdev, swidget, &process->base_config,
				      pipeline_params, available_fmt,
				      available_fmt->input_pin_fmts,
				      available_fmt->num_input_formats);
	if (ret < 0)
		return ret;

	/* copy Pin 0 output format */
	if (available_fmt->num_output_formats && ret < available_fmt->num_output_formats &&
	    !available_fmt->output_pin_fmts[ret].pin_index) {
		memcpy(&process->output_format, &available_fmt->output_pin_fmts[ret].audio_fmt,
		       sizeof(struct sof_ipc4_audio_format));

		/* modify the pipeline params with the pin 0 output format */
		ret = sof_ipc4_update_hw_params(sdev, pipeline_params, &process->output_format);
		if (ret)
			return ret;
	}

	/* update pipeline memory usage */
	sof_ipc4_update_pipeline_mem_usage(sdev, swidget, &process->base_config);

	/* ipc_config_data is composed of the base_config followed by an optional extension */
	memcpy(cfg, &process->base_config, sizeof(struct sof_ipc4_base_module_cfg));
	cfg += sizeof(struct sof_ipc4_base_module_cfg);

	if (process->init_config == SOF_IPC4_MODULE_INIT_CONFIG_TYPE_BASE_CFG_WITH_EXT) {
		struct sof_ipc4_base_module_cfg_ext *base_cfg_ext = process->base_config_ext;

		ret = sof_ipc4_process_add_base_cfg_extn(swidget);
		if (ret < 0)
			return ret;

		memcpy(cfg, base_cfg_ext, process->base_config_ext_size);
	}

	return 0;
}

static int sof_ipc4_control_load_volume(struct snd_sof_dev *sdev, struct snd_sof_control *scontrol)
{
	struct sof_ipc4_control_data *control_data;
	struct sof_ipc4_msg *msg;
	int i;

	scontrol->size = struct_size(control_data, chanv, scontrol->num_channels);

	/* scontrol->ipc_control_data will be freed in sof_control_unload */
	scontrol->ipc_control_data = kzalloc(scontrol->size, GFP_KERNEL);
	if (!scontrol->ipc_control_data)
		return -ENOMEM;

	control_data = scontrol->ipc_control_data;
	control_data->index = scontrol->index;

	msg = &control_data->msg;
	msg->primary = SOF_IPC4_MSG_TYPE_SET(SOF_IPC4_MOD_LARGE_CONFIG_SET);
	msg->primary |= SOF_IPC4_MSG_DIR(SOF_IPC4_MSG_REQUEST);
	msg->primary |= SOF_IPC4_MSG_TARGET(SOF_IPC4_MODULE_MSG);

	msg->extension = SOF_IPC4_MOD_EXT_MSG_PARAM_ID(SOF_IPC4_GAIN_PARAM_ID);

	/* set default volume values to 0dB in control */
	for (i = 0; i < scontrol->num_channels; i++) {
		control_data->chanv[i].channel = i;
		control_data->chanv[i].value = SOF_IPC4_VOL_ZERO_DB;
	}

	return 0;
}

static int sof_ipc4_control_load_bytes(struct snd_sof_dev *sdev, struct snd_sof_control *scontrol)
{
	struct sof_ipc4_control_data *control_data;
	struct sof_ipc4_msg *msg;
	int ret;

	if (scontrol->max_size < (sizeof(*control_data) + sizeof(struct sof_abi_hdr))) {
		dev_err(sdev->dev, "insufficient size for a bytes control %s: %zu.\n",
			scontrol->name, scontrol->max_size);
		return -EINVAL;
	}

	if (scontrol->priv_size > scontrol->max_size - sizeof(*control_data)) {
		dev_err(sdev->dev, "scontrol %s bytes data size %zu exceeds max %zu.\n",
			scontrol->name, scontrol->priv_size,
			scontrol->max_size - sizeof(*control_data));
		return -EINVAL;
	}

	scontrol->size = sizeof(struct sof_ipc4_control_data) + scontrol->priv_size;

	scontrol->ipc_control_data = kzalloc(scontrol->max_size, GFP_KERNEL);
	if (!scontrol->ipc_control_data)
		return -ENOMEM;

	control_data = scontrol->ipc_control_data;
	control_data->index = scontrol->index;
	if (scontrol->priv_size > 0) {
		memcpy(control_data->data, scontrol->priv, scontrol->priv_size);
		kfree(scontrol->priv);
		scontrol->priv = NULL;

		if (control_data->data->magic != SOF_IPC4_ABI_MAGIC) {
			dev_err(sdev->dev, "Wrong ABI magic (%#x) for control: %s\n",
				control_data->data->magic, scontrol->name);
			ret = -EINVAL;
			goto err;
		}

		/* TODO: check the ABI version */

		if (control_data->data->size + sizeof(struct sof_abi_hdr) !=
		    scontrol->priv_size) {
			dev_err(sdev->dev, "Control %s conflict in bytes %zu vs. priv size %zu.\n",
				scontrol->name,
				control_data->data->size + sizeof(struct sof_abi_hdr),
				scontrol->priv_size);
			ret = -EINVAL;
			goto err;
		}
	}

	msg = &control_data->msg;
	msg->primary = SOF_IPC4_MSG_TYPE_SET(SOF_IPC4_MOD_LARGE_CONFIG_SET);
	msg->primary |= SOF_IPC4_MSG_DIR(SOF_IPC4_MSG_REQUEST);
	msg->primary |= SOF_IPC4_MSG_TARGET(SOF_IPC4_MODULE_MSG);

	return 0;

err:
	kfree(scontrol->ipc_control_data);
	scontrol->ipc_control_data = NULL;
	return ret;
}

static int sof_ipc4_control_setup(struct snd_sof_dev *sdev, struct snd_sof_control *scontrol)
{
	switch (scontrol->info_type) {
	case SND_SOC_TPLG_CTL_VOLSW:
	case SND_SOC_TPLG_CTL_VOLSW_SX:
	case SND_SOC_TPLG_CTL_VOLSW_XR_SX:
		return sof_ipc4_control_load_volume(sdev, scontrol);
	case SND_SOC_TPLG_CTL_BYTES:
		return sof_ipc4_control_load_bytes(sdev, scontrol);
	default:
		break;
	}

	return 0;
}

static int sof_ipc4_widget_setup(struct snd_sof_dev *sdev, struct snd_sof_widget *swidget)
{
	struct snd_sof_widget *pipe_widget = swidget->spipe->pipe_widget;
	struct sof_ipc4_fw_data *ipc4_data = sdev->private;
	struct sof_ipc4_pipeline *pipeline;
	struct sof_ipc4_msg *msg;
	void *ipc_data = NULL;
	u32 ipc_size = 0;
	int ret;

	switch (swidget->id) {
	case snd_soc_dapm_scheduler:
		pipeline = swidget->private;

		if (pipeline->use_chain_dma) {
			dev_warn(sdev->dev, "use_chain_dma set for scheduler %s",
				 swidget->widget->name);
			return 0;
		}

		dev_dbg(sdev->dev, "pipeline: %d memory pages: %d\n", swidget->pipeline_id,
			pipeline->mem_usage);

		msg = &pipeline->msg;
		msg->primary |= pipeline->mem_usage;

		swidget->instance_id = ida_alloc_max(&pipeline_ida, ipc4_data->max_num_pipelines,
						     GFP_KERNEL);
		if (swidget->instance_id < 0) {
			dev_err(sdev->dev, "failed to assign pipeline id for %s: %d\n",
				swidget->widget->name, swidget->instance_id);
			return swidget->instance_id;
		}
		msg->primary &= ~SOF_IPC4_GLB_PIPE_INSTANCE_MASK;
		msg->primary |= SOF_IPC4_GLB_PIPE_INSTANCE_ID(swidget->instance_id);
		break;
	case snd_soc_dapm_aif_in:
	case snd_soc_dapm_aif_out:
	case snd_soc_dapm_buffer:
	{
		struct sof_ipc4_copier *ipc4_copier = swidget->private;

		pipeline = pipe_widget->private;
		if (pipeline->use_chain_dma)
			return 0;

		ipc_size = ipc4_copier->ipc_config_size;
		ipc_data = ipc4_copier->ipc_config_data;

		msg = &ipc4_copier->msg;
		break;
	}
	case snd_soc_dapm_dai_in:
	case snd_soc_dapm_dai_out:
	{
		struct snd_sof_dai *dai = swidget->private;
		struct sof_ipc4_copier *ipc4_copier = dai->private;

		pipeline = pipe_widget->private;
		if (pipeline->use_chain_dma)
			return 0;

		ipc_size = ipc4_copier->ipc_config_size;
		ipc_data = ipc4_copier->ipc_config_data;

		msg = &ipc4_copier->msg;
		break;
	}
	case snd_soc_dapm_pga:
	{
		struct sof_ipc4_gain *gain = swidget->private;

		ipc_size = sizeof(struct sof_ipc4_base_module_cfg) +
			   sizeof(struct sof_ipc4_gain_data);
		ipc_data = gain;

		msg = &gain->msg;
		break;
	}
	case snd_soc_dapm_mixer:
	{
		struct sof_ipc4_mixer *mixer = swidget->private;

		ipc_size = sizeof(mixer->base_config);
		ipc_data = &mixer->base_config;

		msg = &mixer->msg;
		break;
	}
	case snd_soc_dapm_src:
	{
		struct sof_ipc4_src *src = swidget->private;

		ipc_size = sizeof(struct sof_ipc4_base_module_cfg) + sizeof(src->sink_rate);
		ipc_data = src;

		msg = &src->msg;
		break;
	}
	case snd_soc_dapm_effect:
	{
		struct sof_ipc4_process *process = swidget->private;

		if (!process->ipc_config_size) {
			dev_err(sdev->dev, "module %s has no config data!\n",
				swidget->widget->name);
			return -EINVAL;
		}

		ipc_size = process->ipc_config_size;
		ipc_data = process->ipc_config_data;

		msg = &process->msg;
		break;
	}
	default:
		dev_err(sdev->dev, "widget type %d not supported", swidget->id);
		return -EINVAL;
	}

	if (swidget->id != snd_soc_dapm_scheduler) {
		ret = sof_ipc4_widget_assign_instance_id(sdev, swidget);
		if (ret < 0) {
			dev_err(sdev->dev, "failed to assign instance id for %s\n",
				swidget->widget->name);
			return ret;
		}

		msg->primary &= ~SOF_IPC4_MOD_INSTANCE_MASK;
		msg->primary |= SOF_IPC4_MOD_INSTANCE(swidget->instance_id);

		msg->extension &= ~SOF_IPC4_MOD_EXT_PARAM_SIZE_MASK;
		msg->extension |= ipc_size >> 2;

		msg->extension &= ~SOF_IPC4_MOD_EXT_PPL_ID_MASK;
		msg->extension |= SOF_IPC4_MOD_EXT_PPL_ID(pipe_widget->instance_id);
	}
	dev_dbg(sdev->dev, "Create widget %s instance %d - pipe %d - core %d\n",
		swidget->widget->name, swidget->instance_id, swidget->pipeline_id, swidget->core);

	msg->data_size = ipc_size;
	msg->data_ptr = ipc_data;

	ret = sof_ipc_tx_message_no_reply(sdev->ipc, msg, ipc_size);
	if (ret < 0) {
		dev_err(sdev->dev, "failed to create module %s\n", swidget->widget->name);

		if (swidget->id != snd_soc_dapm_scheduler) {
			struct sof_ipc4_fw_module *fw_module = swidget->module_info;

			ida_free(&fw_module->m_ida, swidget->instance_id);
		} else {
			ida_free(&pipeline_ida, swidget->instance_id);
		}
	}

	return ret;
}

static int sof_ipc4_widget_free(struct snd_sof_dev *sdev, struct snd_sof_widget *swidget)
{
	struct sof_ipc4_fw_module *fw_module = swidget->module_info;
	struct sof_ipc4_fw_data *ipc4_data = sdev->private;
	int ret = 0;

	mutex_lock(&ipc4_data->pipeline_state_mutex);

	/* freeing a pipeline frees all the widgets associated with it */
	if (swidget->id == snd_soc_dapm_scheduler) {
		struct sof_ipc4_pipeline *pipeline = swidget->private;
		struct sof_ipc4_msg msg = {{ 0 }};
		u32 header;

		if (pipeline->use_chain_dma) {
			dev_warn(sdev->dev, "use_chain_dma set for scheduler %s",
				 swidget->widget->name);
			mutex_unlock(&ipc4_data->pipeline_state_mutex);
			return 0;
		}

		header = SOF_IPC4_GLB_PIPE_INSTANCE_ID(swidget->instance_id);
		header |= SOF_IPC4_MSG_TYPE_SET(SOF_IPC4_GLB_DELETE_PIPELINE);
		header |= SOF_IPC4_MSG_DIR(SOF_IPC4_MSG_REQUEST);
		header |= SOF_IPC4_MSG_TARGET(SOF_IPC4_FW_GEN_MSG);

		msg.primary = header;

		ret = sof_ipc_tx_message_no_reply(sdev->ipc, &msg, 0);
		if (ret < 0)
			dev_err(sdev->dev, "failed to free pipeline widget %s\n",
				swidget->widget->name);

		pipeline->mem_usage = 0;
		pipeline->state = SOF_IPC4_PIPE_UNINITIALIZED;
		ida_free(&pipeline_ida, swidget->instance_id);
	} else {
		struct snd_sof_widget *pipe_widget = swidget->spipe->pipe_widget;
		struct sof_ipc4_pipeline *pipeline = pipe_widget->private;

		if (!pipeline->use_chain_dma)
			ida_free(&fw_module->m_ida, swidget->instance_id);
	}

	mutex_unlock(&ipc4_data->pipeline_state_mutex);

	return ret;
}

static int sof_ipc4_get_queue_id(struct snd_sof_widget *src_widget,
				 struct snd_sof_widget *sink_widget, bool pin_type)
{
	struct snd_sof_widget *current_swidget;
	struct snd_soc_component *scomp;
	struct ida *queue_ida;
	const char *buddy_name;
	char **pin_binding;
	u32 num_pins;
	int i;

	if (pin_type == SOF_PIN_TYPE_OUTPUT) {
		current_swidget = src_widget;
		pin_binding = src_widget->output_pin_binding;
		queue_ida = &src_widget->output_queue_ida;
		num_pins = src_widget->num_output_pins;
		buddy_name = sink_widget->widget->name;
	} else {
		current_swidget = sink_widget;
		pin_binding = sink_widget->input_pin_binding;
		queue_ida = &sink_widget->input_queue_ida;
		num_pins = sink_widget->num_input_pins;
		buddy_name = src_widget->widget->name;
	}

	scomp = current_swidget->scomp;

	if (num_pins < 1) {
		dev_err(scomp->dev, "invalid %s num_pins: %d for queue allocation for %s\n",
			(pin_type == SOF_PIN_TYPE_OUTPUT ? "output" : "input"),
			num_pins, current_swidget->widget->name);
		return -EINVAL;
	}

	/* If there is only one input/output pin, queue id must be 0 */
	if (num_pins == 1)
		return 0;

	/* Allocate queue ID from pin binding array if it is defined in topology. */
	if (pin_binding) {
		for (i = 0; i < num_pins; i++) {
			if (!strcmp(pin_binding[i], buddy_name))
				return i;
		}
		/*
		 * Fail if no queue ID found from pin binding array, so that we don't
		 * mixed use pin binding array and ida for queue ID allocation.
		 */
		dev_err(scomp->dev, "no %s queue id found from pin binding array for %s\n",
			(pin_type == SOF_PIN_TYPE_OUTPUT ? "output" : "input"),
			current_swidget->widget->name);
		return -EINVAL;
	}

	/* If no pin binding array specified in topology, use ida to allocate one */
	return ida_alloc_max(queue_ida, num_pins, GFP_KERNEL);
}

static void sof_ipc4_put_queue_id(struct snd_sof_widget *swidget, int queue_id,
				  bool pin_type)
{
	struct ida *queue_ida;
	char **pin_binding;
	int num_pins;

	if (pin_type == SOF_PIN_TYPE_OUTPUT) {
		pin_binding = swidget->output_pin_binding;
		queue_ida = &swidget->output_queue_ida;
		num_pins = swidget->num_output_pins;
	} else {
		pin_binding = swidget->input_pin_binding;
		queue_ida = &swidget->input_queue_ida;
		num_pins = swidget->num_input_pins;
	}

	/* Nothing to free if queue ID is not allocated with ida. */
	if (num_pins == 1 || pin_binding)
		return;

	ida_free(queue_ida, queue_id);
}

static int sof_ipc4_set_copier_sink_format(struct snd_sof_dev *sdev,
					   struct snd_sof_widget *src_widget,
					   struct snd_sof_widget *sink_widget,
					   int sink_id)
{
	struct sof_ipc4_copier_config_set_sink_format format;
	struct sof_ipc4_base_module_cfg *src_config;
	const struct sof_ipc4_audio_format *pin_fmt;
	struct sof_ipc4_fw_module *fw_module;
	struct sof_ipc4_msg msg = {{ 0 }};
	u32 header, extension;

	dev_dbg(sdev->dev, "%s set copier sink %d format\n",
		src_widget->widget->name, sink_id);

	if (WIDGET_IS_DAI(src_widget->id)) {
		struct snd_sof_dai *dai = src_widget->private;

		src_config = dai->private;
	} else {
		src_config = src_widget->private;
	}

	fw_module = src_widget->module_info;

	format.sink_id = sink_id;
	memcpy(&format.source_fmt, &src_config->audio_fmt, sizeof(format.source_fmt));

	pin_fmt = sof_ipc4_get_input_pin_audio_fmt(sink_widget, sink_id);
	if (!pin_fmt) {
		dev_err(sdev->dev, "Unable to get pin %d format for %s",
			sink_id, sink_widget->widget->name);
		return -EINVAL;
	}

	memcpy(&format.sink_fmt, pin_fmt, sizeof(format.sink_fmt));

	msg.data_size = sizeof(format);
	msg.data_ptr = &format;

	header = fw_module->man4_module_entry.id;
	header |= SOF_IPC4_MOD_INSTANCE(src_widget->instance_id);
	header |= SOF_IPC4_MSG_TYPE_SET(SOF_IPC4_MOD_LARGE_CONFIG_SET);
	header |= SOF_IPC4_MSG_DIR(SOF_IPC4_MSG_REQUEST);
	header |= SOF_IPC4_MSG_TARGET(SOF_IPC4_MODULE_MSG);

	extension = SOF_IPC4_MOD_EXT_MSG_SIZE(msg.data_size);
	extension |=
		SOF_IPC4_MOD_EXT_MSG_PARAM_ID(SOF_IPC4_COPIER_MODULE_CFG_PARAM_SET_SINK_FORMAT);
	extension |= SOF_IPC4_MOD_EXT_MSG_LAST_BLOCK(1);
	extension |= SOF_IPC4_MOD_EXT_MSG_FIRST_BLOCK(1);

	msg.primary = header;
	msg.extension = extension;

	return sof_ipc_tx_message_no_reply(sdev->ipc, &msg, msg.data_size);
}

static int sof_ipc4_route_setup(struct snd_sof_dev *sdev, struct snd_sof_route *sroute)
{
	struct snd_sof_widget *src_widget = sroute->src_widget;
	struct snd_sof_widget *sink_widget = sroute->sink_widget;
	struct snd_sof_widget *src_pipe_widget = src_widget->spipe->pipe_widget;
	struct snd_sof_widget *sink_pipe_widget = sink_widget->spipe->pipe_widget;
	struct sof_ipc4_fw_module *src_fw_module = src_widget->module_info;
	struct sof_ipc4_fw_module *sink_fw_module = sink_widget->module_info;
	struct sof_ipc4_pipeline *src_pipeline = src_pipe_widget->private;
	struct sof_ipc4_pipeline *sink_pipeline = sink_pipe_widget->private;
	struct sof_ipc4_msg msg = {{ 0 }};
	u32 header, extension;
	int ret;

<<<<<<< HEAD
	if (!src_fw_module || !sink_fw_module) {
		dev_err(sdev->dev,
			"cannot bind %s -> %s, no firmware module for: %s%s\n",
			src_widget->widget->name, sink_widget->widget->name,
			src_fw_module ? "" : " source",
			sink_fw_module ? "" : " sink");

=======
	/* no route set up if chain DMA is used */
	if (src_pipeline->use_chain_dma || sink_pipeline->use_chain_dma) {
		if (!src_pipeline->use_chain_dma || !sink_pipeline->use_chain_dma) {
			dev_err(sdev->dev,
				"use_chain_dma must be set for both src %s and sink %s pipelines\n",
				src_widget->widget->name, sink_widget->widget->name);
			return -EINVAL;
		}
		return 0;
	}

	if (!src_fw_module || !sink_fw_module) {
		/* The NULL module will print as "(efault)" */
		dev_err(sdev->dev, "source %s or sink %s widget weren't set up properly\n",
			src_fw_module->man4_module_entry.name,
			sink_fw_module->man4_module_entry.name);
>>>>>>> baa6584a
		return -ENODEV;
	}

	sroute->src_queue_id = sof_ipc4_get_queue_id(src_widget, sink_widget,
						     SOF_PIN_TYPE_OUTPUT);
	if (sroute->src_queue_id < 0) {
		dev_err(sdev->dev, "failed to get queue ID for source widget: %s\n",
			src_widget->widget->name);
		return sroute->src_queue_id;
	}

	sroute->dst_queue_id = sof_ipc4_get_queue_id(src_widget, sink_widget,
						     SOF_PIN_TYPE_INPUT);
	if (sroute->dst_queue_id < 0) {
		dev_err(sdev->dev, "failed to get queue ID for sink widget: %s\n",
			sink_widget->widget->name);
		sof_ipc4_put_queue_id(src_widget, sroute->src_queue_id,
				      SOF_PIN_TYPE_OUTPUT);
		return sroute->dst_queue_id;
	}

	/* Pin 0 format is already set during copier module init */
	if (sroute->src_queue_id > 0 && WIDGET_IS_COPIER(src_widget->id)) {
		ret = sof_ipc4_set_copier_sink_format(sdev, src_widget, sink_widget,
						      sroute->src_queue_id);
		if (ret < 0) {
			dev_err(sdev->dev, "failed to set sink format for %s source queue ID %d\n",
				src_widget->widget->name, sroute->src_queue_id);
			goto out;
		}
	}

	dev_dbg(sdev->dev, "bind %s:%d -> %s:%d\n",
		src_widget->widget->name, sroute->src_queue_id,
		sink_widget->widget->name, sroute->dst_queue_id);

	header = src_fw_module->man4_module_entry.id;
	header |= SOF_IPC4_MOD_INSTANCE(src_widget->instance_id);
	header |= SOF_IPC4_MSG_TYPE_SET(SOF_IPC4_MOD_BIND);
	header |= SOF_IPC4_MSG_DIR(SOF_IPC4_MSG_REQUEST);
	header |= SOF_IPC4_MSG_TARGET(SOF_IPC4_MODULE_MSG);

	extension = sink_fw_module->man4_module_entry.id;
	extension |= SOF_IPC4_MOD_EXT_DST_MOD_INSTANCE(sink_widget->instance_id);
	extension |= SOF_IPC4_MOD_EXT_DST_MOD_QUEUE_ID(sroute->dst_queue_id);
	extension |= SOF_IPC4_MOD_EXT_SRC_MOD_QUEUE_ID(sroute->src_queue_id);

	msg.primary = header;
	msg.extension = extension;

	ret = sof_ipc_tx_message_no_reply(sdev->ipc, &msg, 0);
	if (ret < 0) {
		dev_err(sdev->dev, "failed to bind modules %s:%d -> %s:%d\n",
			src_widget->widget->name, sroute->src_queue_id,
			sink_widget->widget->name, sroute->dst_queue_id);
		goto out;
	}

	return ret;

out:
	sof_ipc4_put_queue_id(src_widget, sroute->src_queue_id, SOF_PIN_TYPE_OUTPUT);
	sof_ipc4_put_queue_id(sink_widget, sroute->dst_queue_id, SOF_PIN_TYPE_INPUT);
	return ret;
}

static int sof_ipc4_route_free(struct snd_sof_dev *sdev, struct snd_sof_route *sroute)
{
	struct snd_sof_widget *src_widget = sroute->src_widget;
	struct snd_sof_widget *sink_widget = sroute->sink_widget;
	struct sof_ipc4_fw_module *src_fw_module = src_widget->module_info;
	struct sof_ipc4_fw_module *sink_fw_module = sink_widget->module_info;
	struct sof_ipc4_msg msg = {{ 0 }};
	struct snd_sof_widget *src_pipe_widget = src_widget->spipe->pipe_widget;
	struct snd_sof_widget *sink_pipe_widget = sink_widget->spipe->pipe_widget;
	struct sof_ipc4_pipeline *src_pipeline = src_pipe_widget->private;
	struct sof_ipc4_pipeline *sink_pipeline = sink_pipe_widget->private;
	u32 header, extension;
	int ret = 0;

	/* no route is set up if chain DMA is used */
	if (src_pipeline->use_chain_dma || sink_pipeline->use_chain_dma)
		return 0;

	dev_dbg(sdev->dev, "unbind modules %s:%d -> %s:%d\n",
		src_widget->widget->name, sroute->src_queue_id,
		sink_widget->widget->name, sroute->dst_queue_id);

	/*
	 * routes belonging to the same pipeline will be disconnected by the FW when the pipeline
	 * is freed. So avoid sending this IPC which will be ignored by the FW anyway.
	 */
	if (src_widget->spipe->pipe_widget == sink_widget->spipe->pipe_widget)
		goto out;

	header = src_fw_module->man4_module_entry.id;
	header |= SOF_IPC4_MOD_INSTANCE(src_widget->instance_id);
	header |= SOF_IPC4_MSG_TYPE_SET(SOF_IPC4_MOD_UNBIND);
	header |= SOF_IPC4_MSG_DIR(SOF_IPC4_MSG_REQUEST);
	header |= SOF_IPC4_MSG_TARGET(SOF_IPC4_MODULE_MSG);

	extension = sink_fw_module->man4_module_entry.id;
	extension |= SOF_IPC4_MOD_EXT_DST_MOD_INSTANCE(sink_widget->instance_id);
	extension |= SOF_IPC4_MOD_EXT_DST_MOD_QUEUE_ID(sroute->dst_queue_id);
	extension |= SOF_IPC4_MOD_EXT_SRC_MOD_QUEUE_ID(sroute->src_queue_id);

	msg.primary = header;
	msg.extension = extension;

	ret = sof_ipc_tx_message_no_reply(sdev->ipc, &msg, 0);
	if (ret < 0)
		dev_err(sdev->dev, "failed to unbind modules %s:%d -> %s:%d\n",
			src_widget->widget->name, sroute->src_queue_id,
			sink_widget->widget->name, sroute->dst_queue_id);
out:
	sof_ipc4_put_queue_id(sink_widget, sroute->dst_queue_id, SOF_PIN_TYPE_INPUT);
	sof_ipc4_put_queue_id(src_widget, sroute->src_queue_id, SOF_PIN_TYPE_OUTPUT);

	return ret;
}

static int sof_ipc4_dai_config(struct snd_sof_dev *sdev, struct snd_sof_widget *swidget,
			       unsigned int flags, struct snd_sof_dai_config_data *data)
{
	struct snd_sof_widget *pipe_widget = swidget->spipe->pipe_widget;
	struct sof_ipc4_pipeline *pipeline = pipe_widget->private;
	struct snd_sof_dai *dai = swidget->private;
	struct sof_ipc4_gtw_attributes *gtw_attr;
	struct sof_ipc4_copier_data *copier_data;
	struct sof_ipc4_copier *ipc4_copier;

	if (!dai || !dai->private) {
		dev_err(sdev->dev, "Invalid DAI or DAI private data for %s\n",
			swidget->widget->name);
		return -EINVAL;
	}

	ipc4_copier = (struct sof_ipc4_copier *)dai->private;
	copier_data = &ipc4_copier->data;

	if (!data)
		return 0;

	switch (ipc4_copier->dai_type) {
	case SOF_DAI_INTEL_HDA:
		if (pipeline->use_chain_dma) {
			pipeline->msg.primary &= ~SOF_IPC4_GLB_CHAIN_DMA_LINK_ID_MASK;
			pipeline->msg.primary |= SOF_IPC4_GLB_CHAIN_DMA_LINK_ID(data->dai_data);
			break;
		}
		gtw_attr = ipc4_copier->gtw_attr;
		gtw_attr->lp_buffer_alloc = pipeline->lp_mode;
		pipeline->skip_during_fe_trigger = true;
		fallthrough;
	case SOF_DAI_INTEL_ALH:
		/*
		 * Do not clear the node ID when this op is invoked with
		 * SOF_DAI_CONFIG_FLAGS_HW_FREE. It is needed to free the group_ida during
		 * unprepare.
		 */
		if (flags & SOF_DAI_CONFIG_FLAGS_HW_PARAMS) {
			copier_data->gtw_cfg.node_id &= ~SOF_IPC4_NODE_INDEX_MASK;
			copier_data->gtw_cfg.node_id |= SOF_IPC4_NODE_INDEX(data->dai_data);
		}
		break;
	case SOF_DAI_INTEL_DMIC:
	case SOF_DAI_INTEL_SSP:
		/* nothing to do for SSP/DMIC */
		break;
	default:
		dev_err(sdev->dev, "%s: unsupported dai type %d\n", __func__,
			ipc4_copier->dai_type);
		return -EINVAL;
	}

	return 0;
}

static int sof_ipc4_parse_manifest(struct snd_soc_component *scomp, int index,
				   struct snd_soc_tplg_manifest *man)
{
	struct snd_sof_dev *sdev = snd_soc_component_get_drvdata(scomp);
	struct sof_ipc4_fw_data *ipc4_data = sdev->private;
	struct sof_manifest_tlv *manifest_tlv;
	struct sof_manifest *manifest;
	u32 size = le32_to_cpu(man->priv.size);
	u8 *man_ptr = man->priv.data;
	u32 len_check;
	int i;

	if (!size || size < SOF_IPC4_TPLG_ABI_SIZE) {
		dev_err(scomp->dev, "%s: Invalid topology ABI size: %u\n",
			__func__, size);
		return -EINVAL;
	}

	manifest = (struct sof_manifest *)man_ptr;

	dev_info(scomp->dev,
		 "Topology: ABI %d:%d:%d Kernel ABI %u:%u:%u\n",
		  le16_to_cpu(manifest->abi_major), le16_to_cpu(manifest->abi_minor),
		  le16_to_cpu(manifest->abi_patch),
		  SOF_ABI_MAJOR, SOF_ABI_MINOR, SOF_ABI_PATCH);

	/* TODO: Add ABI compatibility check */

	/* no more data after the ABI version */
	if (size <= SOF_IPC4_TPLG_ABI_SIZE)
		return 0;

	manifest_tlv = manifest->items;
	len_check = sizeof(struct sof_manifest);
	for (i = 0; i < le16_to_cpu(manifest->count); i++) {
		len_check += sizeof(struct sof_manifest_tlv) + le32_to_cpu(manifest_tlv->size);
		if (len_check > size)
			return -EINVAL;

		switch (le32_to_cpu(manifest_tlv->type)) {
		case SOF_MANIFEST_DATA_TYPE_NHLT:
			/* no NHLT in BIOS, so use the one from topology manifest */
			if (ipc4_data->nhlt)
				break;
			ipc4_data->nhlt = devm_kmemdup(sdev->dev, manifest_tlv->data,
						       le32_to_cpu(manifest_tlv->size), GFP_KERNEL);
			if (!ipc4_data->nhlt)
				return -ENOMEM;
			break;
		default:
			dev_warn(scomp->dev, "Skipping unknown manifest data type %d\n",
				 manifest_tlv->type);
			break;
		}
		man_ptr += sizeof(struct sof_manifest_tlv) + le32_to_cpu(manifest_tlv->size);
		manifest_tlv = (struct sof_manifest_tlv *)man_ptr;
	}

	return 0;
}

static int sof_ipc4_dai_get_clk(struct snd_sof_dev *sdev, struct snd_sof_dai *dai, int clk_type)
{
	struct sof_ipc4_copier *ipc4_copier = dai->private;
	struct snd_soc_tplg_hw_config *hw_config;
	struct snd_sof_dai_link *slink;
	bool dai_link_found = false;
	bool hw_cfg_found = false;
	int i;

	if (!ipc4_copier)
		return 0;

	list_for_each_entry(slink, &sdev->dai_link_list, list) {
		if (!strcmp(slink->link->name, dai->name)) {
			dai_link_found = true;
			break;
		}
	}

	if (!dai_link_found) {
		dev_err(sdev->dev, "no DAI link found for DAI %s\n", dai->name);
		return -EINVAL;
	}

	for (i = 0; i < slink->num_hw_configs; i++) {
		hw_config = &slink->hw_configs[i];
		if (dai->current_config == le32_to_cpu(hw_config->id)) {
			hw_cfg_found = true;
			break;
		}
	}

	if (!hw_cfg_found) {
		dev_err(sdev->dev, "no matching hw_config found for DAI %s\n", dai->name);
		return -EINVAL;
	}

	switch (ipc4_copier->dai_type) {
	case SOF_DAI_INTEL_SSP:
		switch (clk_type) {
		case SOF_DAI_CLK_INTEL_SSP_MCLK:
			return le32_to_cpu(hw_config->mclk_rate);
		case SOF_DAI_CLK_INTEL_SSP_BCLK:
			return le32_to_cpu(hw_config->bclk_rate);
		default:
			dev_err(sdev->dev, "Invalid clk type for SSP %d\n", clk_type);
			break;
		}
		break;
	default:
		dev_err(sdev->dev, "DAI type %d not supported yet!\n", ipc4_copier->dai_type);
		break;
	}

	return -EINVAL;
}

static int sof_ipc4_tear_down_all_pipelines(struct snd_sof_dev *sdev, bool verify)
{
	struct snd_sof_pcm *spcm;
	int dir, ret;

	/*
	 * This function is called during system suspend, we need to make sure
	 * that all streams have been freed up.
	 * Freeing might have been skipped when xrun happened just at the start
	 * of the suspend and it sent a SNDRV_PCM_TRIGGER_STOP to the active
	 * stream. This will call sof_pcm_stream_free() with
	 * free_widget_list = false which will leave the kernel and firmware out
	 * of sync during suspend/resume.
	 *
	 * This will also make sure that paused streams handled correctly.
	 */
	list_for_each_entry(spcm, &sdev->pcm_list, list) {
		for_each_pcm_streams(dir) {
			struct snd_pcm_substream *substream = spcm->stream[dir].substream;

			if (!substream || !substream->runtime || spcm->stream[dir].suspend_ignored)
				continue;

			if (spcm->stream[dir].list) {
				ret = sof_pcm_stream_free(sdev, substream, spcm, dir, true);
				if (ret < 0)
					return ret;
			}
		}
	}
	return 0;
}

static int sof_ipc4_link_setup(struct snd_sof_dev *sdev, struct snd_soc_dai_link *link)
{
	if (link->no_pcm)
		return 0;

	/*
	 * set default trigger order for all links. Exceptions to
	 * the rule will be handled in sof_pcm_dai_link_fixup()
	 * For playback, the sequence is the following: start BE,
	 * start FE, stop FE, stop BE; for Capture the sequence is
	 * inverted start FE, start BE, stop BE, stop FE
	 */
	link->trigger[SNDRV_PCM_STREAM_PLAYBACK] = SND_SOC_DPCM_TRIGGER_POST;
	link->trigger[SNDRV_PCM_STREAM_CAPTURE] = SND_SOC_DPCM_TRIGGER_PRE;

	return 0;
}

static enum sof_tokens common_copier_token_list[] = {
	SOF_COMP_TOKENS,
	SOF_AUDIO_FMT_NUM_TOKENS,
	SOF_IN_AUDIO_FORMAT_TOKENS,
	SOF_OUT_AUDIO_FORMAT_TOKENS,
	SOF_COPIER_DEEP_BUFFER_TOKENS,
	SOF_COPIER_TOKENS,
	SOF_COMP_EXT_TOKENS,
};

static enum sof_tokens pipeline_token_list[] = {
	SOF_SCHED_TOKENS,
	SOF_PIPELINE_TOKENS,
};

static enum sof_tokens dai_token_list[] = {
	SOF_COMP_TOKENS,
	SOF_AUDIO_FMT_NUM_TOKENS,
	SOF_IN_AUDIO_FORMAT_TOKENS,
	SOF_OUT_AUDIO_FORMAT_TOKENS,
	SOF_COPIER_TOKENS,
	SOF_DAI_TOKENS,
	SOF_COMP_EXT_TOKENS,
};

static enum sof_tokens pga_token_list[] = {
	SOF_COMP_TOKENS,
	SOF_GAIN_TOKENS,
	SOF_AUDIO_FMT_NUM_TOKENS,
	SOF_IN_AUDIO_FORMAT_TOKENS,
	SOF_OUT_AUDIO_FORMAT_TOKENS,
	SOF_COMP_EXT_TOKENS,
};

static enum sof_tokens mixer_token_list[] = {
	SOF_COMP_TOKENS,
	SOF_AUDIO_FMT_NUM_TOKENS,
	SOF_IN_AUDIO_FORMAT_TOKENS,
	SOF_OUT_AUDIO_FORMAT_TOKENS,
	SOF_COMP_EXT_TOKENS,
};

static enum sof_tokens src_token_list[] = {
	SOF_COMP_TOKENS,
	SOF_SRC_TOKENS,
	SOF_AUDIO_FMT_NUM_TOKENS,
	SOF_IN_AUDIO_FORMAT_TOKENS,
	SOF_OUT_AUDIO_FORMAT_TOKENS,
	SOF_COMP_EXT_TOKENS,
};

static enum sof_tokens process_token_list[] = {
	SOF_COMP_TOKENS,
	SOF_AUDIO_FMT_NUM_TOKENS,
	SOF_IN_AUDIO_FORMAT_TOKENS,
	SOF_OUT_AUDIO_FORMAT_TOKENS,
	SOF_COMP_EXT_TOKENS,
};

static const struct sof_ipc_tplg_widget_ops tplg_ipc4_widget_ops[SND_SOC_DAPM_TYPE_COUNT] = {
	[snd_soc_dapm_aif_in] =  {sof_ipc4_widget_setup_pcm, sof_ipc4_widget_free_comp_pcm,
				  common_copier_token_list, ARRAY_SIZE(common_copier_token_list),
				  NULL, sof_ipc4_prepare_copier_module,
				  sof_ipc4_unprepare_copier_module},
	[snd_soc_dapm_aif_out] = {sof_ipc4_widget_setup_pcm, sof_ipc4_widget_free_comp_pcm,
				  common_copier_token_list, ARRAY_SIZE(common_copier_token_list),
				  NULL, sof_ipc4_prepare_copier_module,
				  sof_ipc4_unprepare_copier_module},
	[snd_soc_dapm_dai_in] = {sof_ipc4_widget_setup_comp_dai, sof_ipc4_widget_free_comp_dai,
				 dai_token_list, ARRAY_SIZE(dai_token_list), NULL,
				 sof_ipc4_prepare_copier_module,
				 sof_ipc4_unprepare_copier_module},
	[snd_soc_dapm_dai_out] = {sof_ipc4_widget_setup_comp_dai, sof_ipc4_widget_free_comp_dai,
				  dai_token_list, ARRAY_SIZE(dai_token_list), NULL,
				  sof_ipc4_prepare_copier_module,
				  sof_ipc4_unprepare_copier_module},
	[snd_soc_dapm_buffer] = {sof_ipc4_widget_setup_pcm, sof_ipc4_widget_free_comp_pcm,
				 common_copier_token_list, ARRAY_SIZE(common_copier_token_list),
				 NULL, sof_ipc4_prepare_copier_module,
				 sof_ipc4_unprepare_copier_module},
	[snd_soc_dapm_scheduler] = {sof_ipc4_widget_setup_comp_pipeline,
				    sof_ipc4_widget_free_comp_pipeline,
				    pipeline_token_list, ARRAY_SIZE(pipeline_token_list), NULL,
				    NULL, NULL},
	[snd_soc_dapm_pga] = {sof_ipc4_widget_setup_comp_pga, sof_ipc4_widget_free_comp_pga,
			      pga_token_list, ARRAY_SIZE(pga_token_list), NULL,
			      sof_ipc4_prepare_gain_module,
			      NULL},
	[snd_soc_dapm_mixer] = {sof_ipc4_widget_setup_comp_mixer, sof_ipc4_widget_free_comp_mixer,
				mixer_token_list, ARRAY_SIZE(mixer_token_list),
				NULL, sof_ipc4_prepare_mixer_module,
				NULL},
	[snd_soc_dapm_src] = {sof_ipc4_widget_setup_comp_src, sof_ipc4_widget_free_comp_src,
				src_token_list, ARRAY_SIZE(src_token_list),
				NULL, sof_ipc4_prepare_src_module,
				NULL},
	[snd_soc_dapm_effect] = {sof_ipc4_widget_setup_comp_process,
				sof_ipc4_widget_free_comp_process,
				process_token_list, ARRAY_SIZE(process_token_list),
				NULL, sof_ipc4_prepare_process_module,
				NULL},
};

const struct sof_ipc_tplg_ops ipc4_tplg_ops = {
	.widget = tplg_ipc4_widget_ops,
	.token_list = ipc4_token_list,
	.control_setup = sof_ipc4_control_setup,
	.control = &tplg_ipc4_control_ops,
	.widget_setup = sof_ipc4_widget_setup,
	.widget_free = sof_ipc4_widget_free,
	.route_setup = sof_ipc4_route_setup,
	.route_free = sof_ipc4_route_free,
	.dai_config = sof_ipc4_dai_config,
	.parse_manifest = sof_ipc4_parse_manifest,
	.dai_get_clk = sof_ipc4_dai_get_clk,
	.tear_down_all_pipelines = sof_ipc4_tear_down_all_pipelines,
	.link_setup = sof_ipc4_link_setup,
};<|MERGE_RESOLUTION|>--- conflicted
+++ resolved
@@ -2337,15 +2337,6 @@
 	u32 header, extension;
 	int ret;
 
-<<<<<<< HEAD
-	if (!src_fw_module || !sink_fw_module) {
-		dev_err(sdev->dev,
-			"cannot bind %s -> %s, no firmware module for: %s%s\n",
-			src_widget->widget->name, sink_widget->widget->name,
-			src_fw_module ? "" : " source",
-			sink_fw_module ? "" : " sink");
-
-=======
 	/* no route set up if chain DMA is used */
 	if (src_pipeline->use_chain_dma || sink_pipeline->use_chain_dma) {
 		if (!src_pipeline->use_chain_dma || !sink_pipeline->use_chain_dma) {
@@ -2358,11 +2349,12 @@
 	}
 
 	if (!src_fw_module || !sink_fw_module) {
-		/* The NULL module will print as "(efault)" */
-		dev_err(sdev->dev, "source %s or sink %s widget weren't set up properly\n",
-			src_fw_module->man4_module_entry.name,
-			sink_fw_module->man4_module_entry.name);
->>>>>>> baa6584a
+		dev_err(sdev->dev,
+			"cannot bind %s -> %s, no firmware module for: %s%s\n",
+			src_widget->widget->name, sink_widget->widget->name,
+			src_fw_module ? "" : " source",
+			sink_fw_module ? "" : " sink");
+
 		return -ENODEV;
 	}
 
