// SPDX-License-Identifier: (GPL-2.0 OR BSD-3-Clause)
//
// This file is provided under a dual BSD/GPLv2 license.  When using or
// redistributing this file, you may do so under either license.
//
// Copyright(c) 2018 Intel Corporation. All rights reserved.
//
// Authors: Liam Girdwood <liam.r.girdwood@linux.intel.com>
//	    Ranjani Sridharan <ranjani.sridharan@linux.intel.com>
//	    Rander Wang <rander.wang@intel.com>
//          Keyon Jie <yang.jie@linux.intel.com>
//

/*
 * Hardware interface for generic Intel audio DSP HDA IP
 */

#include <sound/hdaudio_ext.h>
#include <sound/hda_register.h>
#include "../ops.h"
#include "hda.h"

/*
 * DSP Core control.
 */

int hda_dsp_core_reset_enter(struct snd_sof_dev *sdev, unsigned int core_mask)
{
	u32 adspcs;
	u32 reset;
	int ret;

	/* set reset bits for cores */
	reset = HDA_DSP_ADSPCS_CRST_MASK(core_mask);
	snd_sof_dsp_update_bits_unlocked(sdev, HDA_DSP_BAR,
					 HDA_DSP_REG_ADSPCS,
					 reset, reset),

	/* poll with timeout to check if operation successful */
	ret = snd_sof_dsp_read_poll_timeout(sdev, HDA_DSP_BAR,
					HDA_DSP_REG_ADSPCS, adspcs,
					((adspcs & reset) == reset),
					HDA_DSP_REG_POLL_INTERVAL_US,
					HDA_DSP_RESET_TIMEOUT_US);

	/* has core entered reset ? */
	adspcs = snd_sof_dsp_read(sdev, HDA_DSP_BAR,
				  HDA_DSP_REG_ADSPCS);
	if ((adspcs & HDA_DSP_ADSPCS_CRST_MASK(core_mask)) !=
		HDA_DSP_ADSPCS_CRST_MASK(core_mask)) {
		dev_err(sdev->dev,
			"error: reset enter failed: core_mask %x adspcs 0x%x\n",
			core_mask, adspcs);
		ret = -EIO;
	}

	return ret;
}

int hda_dsp_core_reset_leave(struct snd_sof_dev *sdev, unsigned int core_mask)
{
	unsigned int crst;
	u32 adspcs;
	int ret;

	/* clear reset bits for cores */
	snd_sof_dsp_update_bits_unlocked(sdev, HDA_DSP_BAR,
					 HDA_DSP_REG_ADSPCS,
					 HDA_DSP_ADSPCS_CRST_MASK(core_mask),
					 0);

	/* poll with timeout to check if operation successful */
	crst = HDA_DSP_ADSPCS_CRST_MASK(core_mask);
	ret = snd_sof_dsp_read_poll_timeout(sdev, HDA_DSP_BAR,
					    HDA_DSP_REG_ADSPCS, adspcs,
					    !(adspcs & crst),
					    HDA_DSP_REG_POLL_INTERVAL_US,
					    HDA_DSP_RESET_TIMEOUT_US);

	/* has core left reset ? */
	adspcs = snd_sof_dsp_read(sdev, HDA_DSP_BAR,
				  HDA_DSP_REG_ADSPCS);
	if ((adspcs & HDA_DSP_ADSPCS_CRST_MASK(core_mask)) != 0) {
		dev_err(sdev->dev,
			"error: reset leave failed: core_mask %x adspcs 0x%x\n",
			core_mask, adspcs);
		ret = -EIO;
	}

	return ret;
}

int hda_dsp_core_stall_reset(struct snd_sof_dev *sdev, unsigned int core_mask)
{
	/* stall core */
	snd_sof_dsp_update_bits_unlocked(sdev, HDA_DSP_BAR,
					 HDA_DSP_REG_ADSPCS,
					 HDA_DSP_ADSPCS_CSTALL_MASK(core_mask),
					 HDA_DSP_ADSPCS_CSTALL_MASK(core_mask));

	/* set reset state */
	return hda_dsp_core_reset_enter(sdev, core_mask);
}

int hda_dsp_core_run(struct snd_sof_dev *sdev, unsigned int core_mask)
{
	int ret;

	/* leave reset state */
	ret = hda_dsp_core_reset_leave(sdev, core_mask);
	if (ret < 0)
		return ret;

	/* run core */
	dev_dbg(sdev->dev, "unstall/run core: core_mask = %x\n", core_mask);
	snd_sof_dsp_update_bits_unlocked(sdev, HDA_DSP_BAR,
					 HDA_DSP_REG_ADSPCS,
					 HDA_DSP_ADSPCS_CSTALL_MASK(core_mask),
					 0);

	/* is core now running ? */
	if (!hda_dsp_core_is_enabled(sdev, core_mask)) {
		hda_dsp_core_stall_reset(sdev, core_mask);
		dev_err(sdev->dev, "error: DSP start core failed: core_mask %x\n",
			core_mask);
		ret = -EIO;
	}

	return ret;
}

/*
 * Power Management.
 */

int hda_dsp_core_power_up(struct snd_sof_dev *sdev, unsigned int core_mask)
{
	unsigned int cpa;
	u32 adspcs;
	int ret;

	/* update bits */
	snd_sof_dsp_update_bits(sdev, HDA_DSP_BAR, HDA_DSP_REG_ADSPCS,
				HDA_DSP_ADSPCS_SPA_MASK(core_mask),
				HDA_DSP_ADSPCS_SPA_MASK(core_mask));

	/* poll with timeout to check if operation successful */
	cpa = HDA_DSP_ADSPCS_CPA_MASK(core_mask);
	ret = snd_sof_dsp_read_poll_timeout(sdev, HDA_DSP_BAR,
					    HDA_DSP_REG_ADSPCS, adspcs,
					    (adspcs & cpa) == cpa,
					    HDA_DSP_REG_POLL_INTERVAL_US,
					    HDA_DSP_RESET_TIMEOUT_US);
	if (ret < 0)
		dev_err(sdev->dev, "error: timeout on core powerup\n");

	/* did core power up ? */
	adspcs = snd_sof_dsp_read(sdev, HDA_DSP_BAR,
				  HDA_DSP_REG_ADSPCS);
	if ((adspcs & HDA_DSP_ADSPCS_CPA_MASK(core_mask)) !=
		HDA_DSP_ADSPCS_CPA_MASK(core_mask)) {
		dev_err(sdev->dev,
			"error: power up core failed core_mask %xadspcs 0x%x\n",
			core_mask, adspcs);
		ret = -EIO;
	}

	return ret;
}

int hda_dsp_core_power_down(struct snd_sof_dev *sdev, unsigned int core_mask)
{
	u32 adspcs;

	/* update bits */
	snd_sof_dsp_update_bits_unlocked(sdev, HDA_DSP_BAR,
					 HDA_DSP_REG_ADSPCS,
					 HDA_DSP_ADSPCS_SPA_MASK(core_mask), 0);

	return snd_sof_dsp_read_poll_timeout(sdev, HDA_DSP_BAR,
				HDA_DSP_REG_ADSPCS, adspcs,
				!(adspcs & HDA_DSP_ADSPCS_SPA_MASK(core_mask)),
				HDA_DSP_REG_POLL_INTERVAL_US,
				HDA_DSP_PD_TIMEOUT * USEC_PER_MSEC);
}

bool hda_dsp_core_is_enabled(struct snd_sof_dev *sdev,
			     unsigned int core_mask)
{
	int val;
	bool is_enable;

	val = snd_sof_dsp_read(sdev, HDA_DSP_BAR, HDA_DSP_REG_ADSPCS);

	is_enable = ((val & HDA_DSP_ADSPCS_CPA_MASK(core_mask)) &&
			(val & HDA_DSP_ADSPCS_SPA_MASK(core_mask)) &&
			!(val & HDA_DSP_ADSPCS_CRST_MASK(core_mask)) &&
			!(val & HDA_DSP_ADSPCS_CSTALL_MASK(core_mask)));

	dev_dbg(sdev->dev, "DSP core(s) enabled? %d : core_mask %x\n",
		is_enable, core_mask);

	return is_enable;
}

int hda_dsp_enable_core(struct snd_sof_dev *sdev, unsigned int core_mask)
{
	int ret;

	/* return if core is already enabled */
	if (hda_dsp_core_is_enabled(sdev, core_mask))
		return 0;

	/* power up */
	ret = hda_dsp_core_power_up(sdev, core_mask);
	if (ret < 0) {
		dev_err(sdev->dev, "error: dsp core power up failed: core_mask %x\n",
			core_mask);
		return ret;
	}

	return hda_dsp_core_run(sdev, core_mask);
}

int hda_dsp_core_reset_power_down(struct snd_sof_dev *sdev,
				  unsigned int core_mask)
{
	int ret;

	/* place core in reset prior to power down */
	ret = hda_dsp_core_stall_reset(sdev, core_mask);
	if (ret < 0) {
		dev_err(sdev->dev, "error: dsp core reset failed: core_mask %x\n",
			core_mask);
		return ret;
	}

	/* power down core */
	ret = hda_dsp_core_power_down(sdev, core_mask);
	if (ret < 0) {
		dev_err(sdev->dev, "error: dsp core power down fail mask %x: %d\n",
			core_mask, ret);
		return ret;
	}

	/* make sure we are in OFF state */
	if (hda_dsp_core_is_enabled(sdev, core_mask)) {
		dev_err(sdev->dev, "error: dsp core disable fail mask %x: %d\n",
			core_mask, ret);
		ret = -EIO;
	}

	return ret;
}

void hda_dsp_ipc_int_enable(struct snd_sof_dev *sdev)
{
	struct sof_intel_hda_dev *hda = sdev->pdata->hw_pdata;
	const struct sof_intel_dsp_desc *chip = hda->desc;

	/* enable IPC DONE and BUSY interrupts */
	snd_sof_dsp_update_bits(sdev, HDA_DSP_BAR, chip->ipc_ctl,
			HDA_DSP_REG_HIPCCTL_DONE | HDA_DSP_REG_HIPCCTL_BUSY,
			HDA_DSP_REG_HIPCCTL_DONE | HDA_DSP_REG_HIPCCTL_BUSY);

	/* enable IPC interrupt */
	snd_sof_dsp_update_bits(sdev, HDA_DSP_BAR, HDA_DSP_REG_ADSPIC,
				HDA_DSP_ADSPIC_IPC, HDA_DSP_ADSPIC_IPC);
}

void hda_dsp_ipc_int_disable(struct snd_sof_dev *sdev)
{
	struct sof_intel_hda_dev *hda = sdev->pdata->hw_pdata;
	const struct sof_intel_dsp_desc *chip = hda->desc;

	/* disable IPC interrupt */
	snd_sof_dsp_update_bits(sdev, HDA_DSP_BAR, HDA_DSP_REG_ADSPIC,
				HDA_DSP_ADSPIC_IPC, 0);

	/* disable IPC BUSY and DONE interrupt */
	snd_sof_dsp_update_bits(sdev, HDA_DSP_BAR, chip->ipc_ctl,
			HDA_DSP_REG_HIPCCTL_BUSY | HDA_DSP_REG_HIPCCTL_DONE, 0);
}

static int hda_suspend(struct snd_sof_dev *sdev, bool runtime_suspend)
{
	struct sof_intel_hda_dev *hda = sdev->pdata->hw_pdata;
	const struct sof_intel_dsp_desc *chip = hda->desc;
#if IS_ENABLED(CONFIG_SND_SOC_SOF_HDA)
	struct hdac_bus *bus = sof_to_bus(sdev);
#endif
	int ret;

	/* disable IPC interrupts */
	hda_dsp_ipc_int_disable(sdev);

#if IS_ENABLED(CONFIG_SND_SOC_SOF_HDA)
	if (runtime_suspend)
		hda_codec_jack_wake_enable(sdev);

	/* power down all hda link */
	snd_hdac_ext_bus_link_power_down_all(bus);
#endif

	/* power down DSP */
	ret = hda_dsp_core_reset_power_down(sdev, chip->cores_mask);
	if (ret < 0) {
		dev_err(sdev->dev,
			"error: failed to power down core during suspend\n");
		return ret;
	}

	/* disable ppcap interrupt */
	hda_dsp_ctrl_ppcap_enable(sdev, false);
	hda_dsp_ctrl_ppcap_int_enable(sdev, false);

	/* disable hda bus irq and streams */
	hda_dsp_ctrl_stop_chip(sdev);

	/* disable LP retention mode */
	snd_sof_pci_update_bits(sdev, PCI_PGCTL,
				PCI_PGCTL_LSRMD_MASK, PCI_PGCTL_LSRMD_MASK);

	/* reset controller */
	ret = hda_dsp_ctrl_link_reset(sdev, true);
	if (ret < 0) {
		dev_err(sdev->dev,
			"error: failed to reset controller during suspend\n");
		return ret;
	}

	return 0;
}

static int hda_resume(struct snd_sof_dev *sdev, bool runtime_resume)
{
#if IS_ENABLED(CONFIG_SND_SOC_SOF_HDA)
	struct hdac_bus *bus = sof_to_bus(sdev);
	struct hdac_ext_link *hlink = NULL;
#endif
	int ret;

	/*
	 * clear TCSEL to clear playback on some HD Audio
	 * codecs. PCI TCSEL is defined in the Intel manuals.
	 */
	snd_sof_pci_update_bits(sdev, PCI_TCSEL, 0x07, 0);

	/* reset and start hda controller */
	ret = hda_dsp_ctrl_init_chip(sdev, true);
	if (ret < 0) {
		dev_err(sdev->dev,
			"error: failed to start controller after resume\n");
		return ret;
	}

#if IS_ENABLED(CONFIG_SND_SOC_SOF_HDA)
	/* check jack status */
	if (runtime_resume)
		hda_codec_jack_check(sdev);

	/* turn off the links that were off before suspend */
	list_for_each_entry(hlink, &bus->hlink_list, list) {
		if (!hlink->ref_count)
			snd_hdac_ext_bus_link_power_down(hlink);
	}

	/* check dma status and clean up CORB/RIRB buffers */
	if (!bus->cmd_dma_state)
		snd_hdac_bus_stop_cmd_io(bus);
#endif

	/* enable ppcap interrupt */
	hda_dsp_ctrl_ppcap_enable(sdev, true);
	hda_dsp_ctrl_ppcap_int_enable(sdev, true);

	return 0;
}

int hda_dsp_resume(struct snd_sof_dev *sdev)
{
	/* init hda controller. DSP cores will be powered up during fw boot */
	return hda_resume(sdev, false);
}

int hda_dsp_runtime_resume(struct snd_sof_dev *sdev)
{
	/* init hda controller. DSP cores will be powered up during fw boot */
	return hda_resume(sdev, true);
}

<<<<<<< HEAD
int hda_dsp_runtime_suspend(struct snd_sof_dev *sdev)
=======
int hda_dsp_runtime_idle(struct snd_sof_dev *sdev)
{
	struct hdac_bus *hbus = sof_to_bus(sdev);

	if (hbus->codec_powered) {
		dev_dbg(sdev->dev, "some codecs still powered (%08X), not idle\n",
			(unsigned int)hbus->codec_powered);
		return -EBUSY;
	}

	return 0;
}

int hda_dsp_runtime_suspend(struct snd_sof_dev *sdev, int state)
>>>>>>> 5a939e45
{
	/* stop hda controller and power dsp off */
	return hda_suspend(sdev, true);
}

int hda_dsp_suspend(struct snd_sof_dev *sdev)
{
	struct hdac_bus *bus = sof_to_bus(sdev);
	int ret;

	/* stop hda controller and power dsp off */
	ret = hda_suspend(sdev, false);
	if (ret < 0) {
		dev_err(bus->dev, "error: suspending dsp\n");
		return ret;
	}

	return 0;
}

int hda_dsp_set_hw_params_upon_resume(struct snd_sof_dev *sdev)
{
#if IS_ENABLED(CONFIG_SND_SOC_SOF_HDA)
	struct hdac_bus *bus = sof_to_bus(sdev);
	struct snd_soc_pcm_runtime *rtd;
	struct hdac_ext_stream *stream;
	struct hdac_ext_link *link;
	struct hdac_stream *s;
	const char *name;
	int stream_tag;

	/* set internal flag for BE */
	list_for_each_entry(s, &bus->stream_list, list) {
		stream = stream_to_hdac_ext_stream(s);

		/*
		 * clear stream. This should already be taken care for running
		 * streams when the SUSPEND trigger is called. But paused
		 * streams do not get suspended, so this needs to be done
		 * explicitly during suspend.
		 */
		if (stream->link_substream) {
			rtd = snd_pcm_substream_chip(stream->link_substream);
			name = rtd->codec_dai->component->name;
			link = snd_hdac_ext_bus_get_link(bus, name);
			if (!link)
				return -EINVAL;

			stream->link_prepared = 0;

			if (hdac_stream(stream)->direction ==
				SNDRV_PCM_STREAM_CAPTURE)
				continue;

			stream_tag = hdac_stream(stream)->stream_tag;
			snd_hdac_ext_link_clear_stream_id(link, stream_tag);
		}
	}
#endif
	return 0;
}<|MERGE_RESOLUTION|>--- conflicted
+++ resolved
@@ -389,9 +389,6 @@
 	return hda_resume(sdev, true);
 }
 
-<<<<<<< HEAD
-int hda_dsp_runtime_suspend(struct snd_sof_dev *sdev)
-=======
 int hda_dsp_runtime_idle(struct snd_sof_dev *sdev)
 {
 	struct hdac_bus *hbus = sof_to_bus(sdev);
@@ -405,8 +402,7 @@
 	return 0;
 }
 
-int hda_dsp_runtime_suspend(struct snd_sof_dev *sdev, int state)
->>>>>>> 5a939e45
+int hda_dsp_runtime_suspend(struct snd_sof_dev *sdev)
 {
 	/* stop hda controller and power dsp off */
 	return hda_suspend(sdev, true);
