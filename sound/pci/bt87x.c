// SPDX-License-Identifier: GPL-2.0-or-later
/*
 * bt87x.c - Brooktree Bt878/Bt879 driver for ALSA
 *
 * Copyright (c) Clemens Ladisch <clemens@ladisch.de>
 *
 * based on btaudio.c by Gerd Knorr <kraxel@bytesex.org>
 */

#include <linux/init.h>
#include <linux/interrupt.h>
#include <linux/pci.h>
#include <linux/slab.h>
#include <linux/module.h>
#include <linux/bitops.h>
#include <linux/io.h>
#include <sound/core.h>
#include <sound/pcm.h>
#include <sound/pcm_params.h>
#include <sound/control.h>
#include <sound/initval.h>

MODULE_AUTHOR("Clemens Ladisch <clemens@ladisch.de>");
MODULE_DESCRIPTION("Brooktree Bt87x audio driver");
MODULE_LICENSE("GPL");
MODULE_SUPPORTED_DEVICE("{{Brooktree,Bt878},"
		"{Brooktree,Bt879}}");

static int index[SNDRV_CARDS] = {[0 ... (SNDRV_CARDS - 1)] = -2}; /* Exclude the first card */
static char *id[SNDRV_CARDS] = SNDRV_DEFAULT_STR;	/* ID for this card */
static bool enable[SNDRV_CARDS] = SNDRV_DEFAULT_ENABLE_PNP;	/* Enable this card */
static int digital_rate[SNDRV_CARDS];	/* digital input rate */
static bool load_all;	/* allow to load the non-whitelisted cards */

module_param_array(index, int, NULL, 0444);
MODULE_PARM_DESC(index, "Index value for Bt87x soundcard");
module_param_array(id, charp, NULL, 0444);
MODULE_PARM_DESC(id, "ID string for Bt87x soundcard");
module_param_array(enable, bool, NULL, 0444);
MODULE_PARM_DESC(enable, "Enable Bt87x soundcard");
module_param_array(digital_rate, int, NULL, 0444);
MODULE_PARM_DESC(digital_rate, "Digital input rate for Bt87x soundcard");
module_param(load_all, bool, 0444);
MODULE_PARM_DESC(load_all, "Allow to load the non-whitelisted cards");


/* register offsets */
#define REG_INT_STAT		0x100	/* interrupt status */
#define REG_INT_MASK		0x104	/* interrupt mask */
#define REG_GPIO_DMA_CTL	0x10c	/* audio control */
#define REG_PACKET_LEN		0x110	/* audio packet lengths */
#define REG_RISC_STRT_ADD	0x114	/* RISC program start address */
#define REG_RISC_COUNT		0x120	/* RISC program counter */

/* interrupt bits */
#define INT_OFLOW	(1 <<  3)	/* audio A/D overflow */
#define INT_RISCI	(1 << 11)	/* RISC instruction IRQ bit set */
#define INT_FBUS	(1 << 12)	/* FIFO overrun due to bus access latency */
#define INT_FTRGT	(1 << 13)	/* FIFO overrun due to target latency */
#define INT_FDSR	(1 << 14)	/* FIFO data stream resynchronization */
#define INT_PPERR	(1 << 15)	/* PCI parity error */
#define INT_RIPERR	(1 << 16)	/* RISC instruction parity error */
#define INT_PABORT	(1 << 17)	/* PCI master or target abort */
#define INT_OCERR	(1 << 18)	/* invalid opcode */
#define INT_SCERR	(1 << 19)	/* sync counter overflow */
#define INT_RISC_EN	(1 << 27)	/* DMA controller running */
#define INT_RISCS_SHIFT	      28	/* RISC status bits */

/* audio control bits */
#define CTL_FIFO_ENABLE		(1 <<  0)	/* enable audio data FIFO */
#define CTL_RISC_ENABLE		(1 <<  1)	/* enable audio DMA controller */
#define CTL_PKTP_4		(0 <<  2)	/* packet mode FIFO trigger point - 4 DWORDs */
#define CTL_PKTP_8		(1 <<  2)	/* 8 DWORDs */
#define CTL_PKTP_16		(2 <<  2)	/* 16 DWORDs */
#define CTL_ACAP_EN		(1 <<  4)	/* enable audio capture */
#define CTL_DA_APP		(1 <<  5)	/* GPIO input */
#define CTL_DA_IOM_AFE		(0 <<  6)	/* audio A/D input */
#define CTL_DA_IOM_DA		(1 <<  6)	/* digital audio input */
#define CTL_DA_SDR_SHIFT	       8	/* DDF first stage decimation rate */
#define CTL_DA_SDR_MASK		(0xf<< 8)
#define CTL_DA_LMT		(1 << 12)	/* limit audio data values */
#define CTL_DA_ES2		(1 << 13)	/* enable DDF stage 2 */
#define CTL_DA_SBR		(1 << 14)	/* samples rounded to 8 bits */
#define CTL_DA_DPM		(1 << 15)	/* data packet mode */
#define CTL_DA_LRD_SHIFT	      16	/* ALRCK delay */
#define CTL_DA_MLB		(1 << 21)	/* MSB/LSB format */
#define CTL_DA_LRI		(1 << 22)	/* left/right indication */
#define CTL_DA_SCE		(1 << 23)	/* sample clock edge */
#define CTL_A_SEL_STV		(0 << 24)	/* TV tuner audio input */
#define CTL_A_SEL_SFM		(1 << 24)	/* FM audio input */
#define CTL_A_SEL_SML		(2 << 24)	/* mic/line audio input */
#define CTL_A_SEL_SMXC		(3 << 24)	/* MUX bypass */
#define CTL_A_SEL_SHIFT		      24
#define CTL_A_SEL_MASK		(3 << 24)
#define CTL_A_PWRDN		(1 << 26)	/* analog audio power-down */
#define CTL_A_G2X		(1 << 27)	/* audio gain boost */
#define CTL_A_GAIN_SHIFT	      28	/* audio input gain */
#define CTL_A_GAIN_MASK		(0xf<<28)

/* RISC instruction opcodes */
#define RISC_WRITE	(0x1 << 28)	/* write FIFO data to memory at address */
#define RISC_WRITEC	(0x5 << 28)	/* write FIFO data to memory at current address */
#define RISC_SKIP	(0x2 << 28)	/* skip FIFO data */
#define RISC_JUMP	(0x7 << 28)	/* jump to address */
#define RISC_SYNC	(0x8 << 28)	/* synchronize with FIFO */

/* RISC instruction bits */
#define RISC_BYTES_ENABLE	(0xf << 12)	/* byte enable bits */
#define RISC_RESYNC		(  1 << 15)	/* disable FDSR errors */
#define RISC_SET_STATUS_SHIFT	        16	/* set status bits */
#define RISC_RESET_STATUS_SHIFT	        20	/* clear status bits */
#define RISC_IRQ		(  1 << 24)	/* interrupt */
#define RISC_EOL		(  1 << 26)	/* end of line */
#define RISC_SOL		(  1 << 27)	/* start of line */

/* SYNC status bits values */
#define RISC_SYNC_FM1	0x6
#define RISC_SYNC_VRO	0xc

#define ANALOG_CLOCK 1792000
#ifdef CONFIG_SND_BT87X_OVERCLOCK
#define CLOCK_DIV_MIN 1
#else
#define CLOCK_DIV_MIN 4
#endif
#define CLOCK_DIV_MAX 15

#define ERROR_INTERRUPTS (INT_FBUS | INT_FTRGT | INT_PPERR | \
			  INT_RIPERR | INT_PABORT | INT_OCERR)
#define MY_INTERRUPTS (INT_RISCI | ERROR_INTERRUPTS)

/* SYNC, one WRITE per line, one extra WRITE per page boundary, SYNC, JUMP */
#define MAX_RISC_SIZE ((1 + 255 + (PAGE_ALIGN(255 * 4092) / PAGE_SIZE - 1) + 1 + 1) * 8)

/* Cards with configuration information */
enum snd_bt87x_boardid {
	SND_BT87X_BOARD_UNKNOWN,
	SND_BT87X_BOARD_GENERIC,	/* both an & dig interfaces, 32kHz */
	SND_BT87X_BOARD_ANALOG,		/* board with no external A/D */
	SND_BT87X_BOARD_OSPREY2x0,
	SND_BT87X_BOARD_OSPREY440,
	SND_BT87X_BOARD_AVPHONE98,
};

/* Card configuration */
struct snd_bt87x_board {
	int dig_rate;		/* Digital input sampling rate */
	u32 digital_fmt;	/* Register settings for digital input */
	unsigned no_analog:1;	/* No analog input */
	unsigned no_digital:1;	/* No digital input */
};

static struct snd_bt87x_board snd_bt87x_boards[] = {
	[SND_BT87X_BOARD_UNKNOWN] = {
		.dig_rate = 32000, /* just a guess */
	},
	[SND_BT87X_BOARD_GENERIC] = {
		.dig_rate = 32000,
	},
	[SND_BT87X_BOARD_ANALOG] = {
		.no_digital = 1,
	},
	[SND_BT87X_BOARD_OSPREY2x0] = {
		.dig_rate = 44100,
		.digital_fmt = CTL_DA_LRI | (1 << CTL_DA_LRD_SHIFT),
	},
	[SND_BT87X_BOARD_OSPREY440] = {
		.dig_rate = 32000,
		.digital_fmt = CTL_DA_LRI | (1 << CTL_DA_LRD_SHIFT),
		.no_analog = 1,
	},
	[SND_BT87X_BOARD_AVPHONE98] = {
		.dig_rate = 48000,
	},
};

struct snd_bt87x {
	struct snd_card *card;
	struct pci_dev *pci;
	struct snd_bt87x_board board;

	void __iomem *mmio;
	int irq;

	spinlock_t reg_lock;
	unsigned long opened;
	struct snd_pcm_substream *substream;

	struct snd_dma_buffer dma_risc;
	unsigned int line_bytes;
	unsigned int lines;

	u32 reg_control;
	u32 interrupt_mask;

	int current_line;

	int pci_parity_errors;
};

enum { DEVICE_DIGITAL, DEVICE_ANALOG };

static inline u32 snd_bt87x_readl(struct snd_bt87x *chip, u32 reg)
{
	return readl(chip->mmio + reg);
}

static inline void snd_bt87x_writel(struct snd_bt87x *chip, u32 reg, u32 value)
{
	writel(value, chip->mmio + reg);
}

static int snd_bt87x_create_risc(struct snd_bt87x *chip, struct snd_pcm_substream *substream,
			       	 unsigned int periods, unsigned int period_bytes)
{
	unsigned int i, offset;
	__le32 *risc;

	if (chip->dma_risc.area == NULL) {
		if (snd_dma_alloc_pages(SNDRV_DMA_TYPE_DEV, &chip->pci->dev,
					PAGE_ALIGN(MAX_RISC_SIZE), &chip->dma_risc) < 0)
			return -ENOMEM;
	}
	risc = (__le32 *)chip->dma_risc.area;
	offset = 0;
	*risc++ = cpu_to_le32(RISC_SYNC | RISC_SYNC_FM1);
	*risc++ = cpu_to_le32(0);
	for (i = 0; i < periods; ++i) {
		u32 rest;

		rest = period_bytes;
		do {
			u32 cmd, len;
			unsigned int addr;

			len = PAGE_SIZE - (offset % PAGE_SIZE);
			if (len > rest)
				len = rest;
			cmd = RISC_WRITE | len;
			if (rest == period_bytes) {
				u32 block = i * 16 / periods;
				cmd |= RISC_SOL;
				cmd |= block << RISC_SET_STATUS_SHIFT;
				cmd |= (~block & 0xf) << RISC_RESET_STATUS_SHIFT;
			}
			if (len == rest)
				cmd |= RISC_EOL | RISC_IRQ;
			*risc++ = cpu_to_le32(cmd);
			addr = snd_pcm_sgbuf_get_addr(substream, offset);
			*risc++ = cpu_to_le32(addr);
			offset += len;
			rest -= len;
		} while (rest > 0);
	}
	*risc++ = cpu_to_le32(RISC_SYNC | RISC_SYNC_VRO);
	*risc++ = cpu_to_le32(0);
	*risc++ = cpu_to_le32(RISC_JUMP);
	*risc++ = cpu_to_le32(chip->dma_risc.addr);
	chip->line_bytes = period_bytes;
	chip->lines = periods;
	return 0;
}

static void snd_bt87x_free_risc(struct snd_bt87x *chip)
{
	if (chip->dma_risc.area) {
		snd_dma_free_pages(&chip->dma_risc);
		chip->dma_risc.area = NULL;
	}
}

static void snd_bt87x_pci_error(struct snd_bt87x *chip, unsigned int status)
{
	u16 pci_status;

	pci_read_config_word(chip->pci, PCI_STATUS, &pci_status);
	pci_status &= PCI_STATUS_PARITY | PCI_STATUS_SIG_TARGET_ABORT |
		PCI_STATUS_REC_TARGET_ABORT | PCI_STATUS_REC_MASTER_ABORT |
		PCI_STATUS_SIG_SYSTEM_ERROR | PCI_STATUS_DETECTED_PARITY;
	pci_write_config_word(chip->pci, PCI_STATUS, pci_status);
	if (pci_status != PCI_STATUS_DETECTED_PARITY)
		dev_err(chip->card->dev,
			"Aieee - PCI error! status %#08x, PCI status %#04x\n",
			   status & ERROR_INTERRUPTS, pci_status);
	else {
		dev_err(chip->card->dev,
			"Aieee - PCI parity error detected!\n");
		/* error 'handling' similar to aic7xxx_pci.c: */
		chip->pci_parity_errors++;
		if (chip->pci_parity_errors > 20) {
			dev_err(chip->card->dev,
				"Too many PCI parity errors observed.\n");
			dev_err(chip->card->dev,
				"Some device on this bus is generating bad parity.\n");
			dev_err(chip->card->dev,
				"This is an error *observed by*, not *generated by*, this card.\n");
			dev_err(chip->card->dev,
				"PCI parity error checking has been disabled.\n");
			chip->interrupt_mask &= ~(INT_PPERR | INT_RIPERR);
			snd_bt87x_writel(chip, REG_INT_MASK, chip->interrupt_mask);
		}
	}
}

static irqreturn_t snd_bt87x_interrupt(int irq, void *dev_id)
{
	struct snd_bt87x *chip = dev_id;
	unsigned int status, irq_status;

	status = snd_bt87x_readl(chip, REG_INT_STAT);
	irq_status = status & chip->interrupt_mask;
	if (!irq_status)
		return IRQ_NONE;
	snd_bt87x_writel(chip, REG_INT_STAT, irq_status);

	if (irq_status & ERROR_INTERRUPTS) {
		if (irq_status & (INT_FBUS | INT_FTRGT))
			dev_warn(chip->card->dev,
				 "FIFO overrun, status %#08x\n", status);
		if (irq_status & INT_OCERR)
			dev_err(chip->card->dev,
				"internal RISC error, status %#08x\n", status);
		if (irq_status & (INT_PPERR | INT_RIPERR | INT_PABORT))
			snd_bt87x_pci_error(chip, irq_status);
	}
	if ((irq_status & INT_RISCI) && (chip->reg_control & CTL_ACAP_EN)) {
		int current_block, irq_block;

		/* assume that exactly one line has been recorded */
		chip->current_line = (chip->current_line + 1) % chip->lines;
		/* but check if some interrupts have been skipped */
		current_block = chip->current_line * 16 / chip->lines;
		irq_block = status >> INT_RISCS_SHIFT;
		if (current_block != irq_block)
			chip->current_line = (irq_block * chip->lines + 15) / 16;

		snd_pcm_period_elapsed(chip->substream);
	}
	return IRQ_HANDLED;
}

static const struct snd_pcm_hardware snd_bt87x_digital_hw = {
	.info = SNDRV_PCM_INFO_MMAP |
		SNDRV_PCM_INFO_INTERLEAVED |
		SNDRV_PCM_INFO_BLOCK_TRANSFER |
		SNDRV_PCM_INFO_MMAP_VALID |
		SNDRV_PCM_INFO_BATCH,
	.formats = SNDRV_PCM_FMTBIT_S16_LE,
	.rates = 0, /* set at runtime */
	.channels_min = 2,
	.channels_max = 2,
	.buffer_bytes_max = 255 * 4092,
	.period_bytes_min = 32,
	.period_bytes_max = 4092,
	.periods_min = 2,
	.periods_max = 255,
};

static const struct snd_pcm_hardware snd_bt87x_analog_hw = {
	.info = SNDRV_PCM_INFO_MMAP |
		SNDRV_PCM_INFO_INTERLEAVED |
		SNDRV_PCM_INFO_BLOCK_TRANSFER |
		SNDRV_PCM_INFO_MMAP_VALID |
		SNDRV_PCM_INFO_BATCH,
	.formats = SNDRV_PCM_FMTBIT_S16_LE | SNDRV_PCM_FMTBIT_S8,
	.rates = SNDRV_PCM_RATE_KNOT,
	.rate_min = ANALOG_CLOCK / CLOCK_DIV_MAX,
	.rate_max = ANALOG_CLOCK / CLOCK_DIV_MIN,
	.channels_min = 1,
	.channels_max = 1,
	.buffer_bytes_max = 255 * 4092,
	.period_bytes_min = 32,
	.period_bytes_max = 4092,
	.periods_min = 2,
	.periods_max = 255,
};

static int snd_bt87x_set_digital_hw(struct snd_bt87x *chip, struct snd_pcm_runtime *runtime)
{
	chip->reg_control |= CTL_DA_IOM_DA | CTL_A_PWRDN;
	runtime->hw = snd_bt87x_digital_hw;
	runtime->hw.rates = snd_pcm_rate_to_rate_bit(chip->board.dig_rate);
	runtime->hw.rate_min = chip->board.dig_rate;
	runtime->hw.rate_max = chip->board.dig_rate;
	return 0;
}

static int snd_bt87x_set_analog_hw(struct snd_bt87x *chip, struct snd_pcm_runtime *runtime)
{
	static const struct snd_ratnum analog_clock = {
		.num = ANALOG_CLOCK,
		.den_min = CLOCK_DIV_MIN,
		.den_max = CLOCK_DIV_MAX,
		.den_step = 1
	};
	static const struct snd_pcm_hw_constraint_ratnums constraint_rates = {
		.nrats = 1,
		.rats = &analog_clock
	};

	chip->reg_control &= ~(CTL_DA_IOM_DA | CTL_A_PWRDN);
	runtime->hw = snd_bt87x_analog_hw;
	return snd_pcm_hw_constraint_ratnums(runtime, 0, SNDRV_PCM_HW_PARAM_RATE,
					     &constraint_rates);
}

static int snd_bt87x_pcm_open(struct snd_pcm_substream *substream)
{
	struct snd_bt87x *chip = snd_pcm_substream_chip(substream);
	struct snd_pcm_runtime *runtime = substream->runtime;
	int err;

	if (test_and_set_bit(0, &chip->opened))
		return -EBUSY;

	if (substream->pcm->device == DEVICE_DIGITAL)
		err = snd_bt87x_set_digital_hw(chip, runtime);
	else
		err = snd_bt87x_set_analog_hw(chip, runtime);
	if (err < 0)
		goto _error;

	err = snd_pcm_hw_constraint_integer(runtime, SNDRV_PCM_HW_PARAM_PERIODS);
	if (err < 0)
		goto _error;

	chip->substream = substream;
	return 0;

_error:
	clear_bit(0, &chip->opened);
	smp_mb__after_atomic();
	return err;
}

static int snd_bt87x_close(struct snd_pcm_substream *substream)
{
	struct snd_bt87x *chip = snd_pcm_substream_chip(substream);

	spin_lock_irq(&chip->reg_lock);
	chip->reg_control |= CTL_A_PWRDN;
	snd_bt87x_writel(chip, REG_GPIO_DMA_CTL, chip->reg_control);
	spin_unlock_irq(&chip->reg_lock);

	chip->substream = NULL;
	clear_bit(0, &chip->opened);
	smp_mb__after_atomic();
	return 0;
}

static int snd_bt87x_hw_params(struct snd_pcm_substream *substream,
			       struct snd_pcm_hw_params *hw_params)
{
	struct snd_bt87x *chip = snd_pcm_substream_chip(substream);

	return snd_bt87x_create_risc(chip, substream,
				     params_periods(hw_params),
				     params_period_bytes(hw_params));
}

static int snd_bt87x_hw_free(struct snd_pcm_substream *substream)
{
	struct snd_bt87x *chip = snd_pcm_substream_chip(substream);

	snd_bt87x_free_risc(chip);
	return 0;
}

static int snd_bt87x_prepare(struct snd_pcm_substream *substream)
{
	struct snd_bt87x *chip = snd_pcm_substream_chip(substream);
	struct snd_pcm_runtime *runtime = substream->runtime;
	int decimation;

	spin_lock_irq(&chip->reg_lock);
	chip->reg_control &= ~(CTL_DA_SDR_MASK | CTL_DA_SBR);
	decimation = (ANALOG_CLOCK + runtime->rate / 4) / runtime->rate;
	chip->reg_control |= decimation << CTL_DA_SDR_SHIFT;
	if (runtime->format == SNDRV_PCM_FORMAT_S8)
		chip->reg_control |= CTL_DA_SBR;
	snd_bt87x_writel(chip, REG_GPIO_DMA_CTL, chip->reg_control);
	spin_unlock_irq(&chip->reg_lock);
	return 0;
}

static int snd_bt87x_start(struct snd_bt87x *chip)
{
	spin_lock(&chip->reg_lock);
	chip->current_line = 0;
	chip->reg_control |= CTL_FIFO_ENABLE | CTL_RISC_ENABLE | CTL_ACAP_EN;
	snd_bt87x_writel(chip, REG_RISC_STRT_ADD, chip->dma_risc.addr);
	snd_bt87x_writel(chip, REG_PACKET_LEN,
			 chip->line_bytes | (chip->lines << 16));
	snd_bt87x_writel(chip, REG_INT_MASK, chip->interrupt_mask);
	snd_bt87x_writel(chip, REG_GPIO_DMA_CTL, chip->reg_control);
	spin_unlock(&chip->reg_lock);
	return 0;
}

static int snd_bt87x_stop(struct snd_bt87x *chip)
{
	spin_lock(&chip->reg_lock);
	chip->reg_control &= ~(CTL_FIFO_ENABLE | CTL_RISC_ENABLE | CTL_ACAP_EN);
	snd_bt87x_writel(chip, REG_GPIO_DMA_CTL, chip->reg_control);
	snd_bt87x_writel(chip, REG_INT_MASK, 0);
	snd_bt87x_writel(chip, REG_INT_STAT, MY_INTERRUPTS);
	spin_unlock(&chip->reg_lock);
	return 0;
}

static int snd_bt87x_trigger(struct snd_pcm_substream *substream, int cmd)
{
	struct snd_bt87x *chip = snd_pcm_substream_chip(substream);

	switch (cmd) {
	case SNDRV_PCM_TRIGGER_START:
		return snd_bt87x_start(chip);
	case SNDRV_PCM_TRIGGER_STOP:
		return snd_bt87x_stop(chip);
	default:
		return -EINVAL;
	}
}

static snd_pcm_uframes_t snd_bt87x_pointer(struct snd_pcm_substream *substream)
{
	struct snd_bt87x *chip = snd_pcm_substream_chip(substream);
	struct snd_pcm_runtime *runtime = substream->runtime;

	return (snd_pcm_uframes_t)bytes_to_frames(runtime, chip->current_line * chip->line_bytes);
}

static const struct snd_pcm_ops snd_bt87x_pcm_ops = {
	.open = snd_bt87x_pcm_open,
	.close = snd_bt87x_close,
	.hw_params = snd_bt87x_hw_params,
	.hw_free = snd_bt87x_hw_free,
	.prepare = snd_bt87x_prepare,
	.trigger = snd_bt87x_trigger,
	.pointer = snd_bt87x_pointer,
};

static int snd_bt87x_capture_volume_info(struct snd_kcontrol *kcontrol,
					 struct snd_ctl_elem_info *info)
{
	info->type = SNDRV_CTL_ELEM_TYPE_INTEGER;
	info->count = 1;
	info->value.integer.min = 0;
	info->value.integer.max = 15;
	return 0;
}

static int snd_bt87x_capture_volume_get(struct snd_kcontrol *kcontrol,
					struct snd_ctl_elem_value *value)
{
	struct snd_bt87x *chip = snd_kcontrol_chip(kcontrol);

	value->value.integer.value[0] = (chip->reg_control & CTL_A_GAIN_MASK) >> CTL_A_GAIN_SHIFT;
	return 0;
}

static int snd_bt87x_capture_volume_put(struct snd_kcontrol *kcontrol,
					struct snd_ctl_elem_value *value)
{
	struct snd_bt87x *chip = snd_kcontrol_chip(kcontrol);
	u32 old_control;
	int changed;

	spin_lock_irq(&chip->reg_lock);
	old_control = chip->reg_control;
	chip->reg_control = (chip->reg_control & ~CTL_A_GAIN_MASK)
		| (value->value.integer.value[0] << CTL_A_GAIN_SHIFT);
	snd_bt87x_writel(chip, REG_GPIO_DMA_CTL, chip->reg_control);
	changed = old_control != chip->reg_control;
	spin_unlock_irq(&chip->reg_lock);
	return changed;
}

static const struct snd_kcontrol_new snd_bt87x_capture_volume = {
	.iface = SNDRV_CTL_ELEM_IFACE_MIXER,
	.name = "Capture Volume",
	.info = snd_bt87x_capture_volume_info,
	.get = snd_bt87x_capture_volume_get,
	.put = snd_bt87x_capture_volume_put,
};

#define snd_bt87x_capture_boost_info	snd_ctl_boolean_mono_info

static int snd_bt87x_capture_boost_get(struct snd_kcontrol *kcontrol,
				       struct snd_ctl_elem_value *value)
{
	struct snd_bt87x *chip = snd_kcontrol_chip(kcontrol);

	value->value.integer.value[0] = !! (chip->reg_control & CTL_A_G2X);
	return 0;
}

static int snd_bt87x_capture_boost_put(struct snd_kcontrol *kcontrol,
				       struct snd_ctl_elem_value *value)
{
	struct snd_bt87x *chip = snd_kcontrol_chip(kcontrol);
	u32 old_control;
	int changed;

	spin_lock_irq(&chip->reg_lock);
	old_control = chip->reg_control;
	chip->reg_control = (chip->reg_control & ~CTL_A_G2X)
		| (value->value.integer.value[0] ? CTL_A_G2X : 0);
	snd_bt87x_writel(chip, REG_GPIO_DMA_CTL, chip->reg_control);
	changed = chip->reg_control != old_control;
	spin_unlock_irq(&chip->reg_lock);
	return changed;
}

static const struct snd_kcontrol_new snd_bt87x_capture_boost = {
	.iface = SNDRV_CTL_ELEM_IFACE_MIXER,
	.name = "Capture Boost",
	.info = snd_bt87x_capture_boost_info,
	.get = snd_bt87x_capture_boost_get,
	.put = snd_bt87x_capture_boost_put,
};

static int snd_bt87x_capture_source_info(struct snd_kcontrol *kcontrol,
					 struct snd_ctl_elem_info *info)
{
	static const char *const texts[3] = {"TV Tuner", "FM", "Mic/Line"};

	return snd_ctl_enum_info(info, 1, 3, texts);
}

static int snd_bt87x_capture_source_get(struct snd_kcontrol *kcontrol,
					struct snd_ctl_elem_value *value)
{
	struct snd_bt87x *chip = snd_kcontrol_chip(kcontrol);

	value->value.enumerated.item[0] = (chip->reg_control & CTL_A_SEL_MASK) >> CTL_A_SEL_SHIFT;
	return 0;
}

static int snd_bt87x_capture_source_put(struct snd_kcontrol *kcontrol,
					struct snd_ctl_elem_value *value)
{
	struct snd_bt87x *chip = snd_kcontrol_chip(kcontrol);
	u32 old_control;
	int changed;

	spin_lock_irq(&chip->reg_lock);
	old_control = chip->reg_control;
	chip->reg_control = (chip->reg_control & ~CTL_A_SEL_MASK)
		| (value->value.enumerated.item[0] << CTL_A_SEL_SHIFT);
	snd_bt87x_writel(chip, REG_GPIO_DMA_CTL, chip->reg_control);
	changed = chip->reg_control != old_control;
	spin_unlock_irq(&chip->reg_lock);
	return changed;
}

static const struct snd_kcontrol_new snd_bt87x_capture_source = {
	.iface = SNDRV_CTL_ELEM_IFACE_MIXER,
	.name = "Capture Source",
	.info = snd_bt87x_capture_source_info,
	.get = snd_bt87x_capture_source_get,
	.put = snd_bt87x_capture_source_put,
};

static int snd_bt87x_free(struct snd_bt87x *chip)
{
	if (chip->mmio)
		snd_bt87x_stop(chip);
	if (chip->irq >= 0)
		free_irq(chip->irq, chip);
	iounmap(chip->mmio);
	pci_release_regions(chip->pci);
	pci_disable_device(chip->pci);
	kfree(chip);
	return 0;
}

static int snd_bt87x_dev_free(struct snd_device *device)
{
	struct snd_bt87x *chip = device->device_data;
	return snd_bt87x_free(chip);
}

static int snd_bt87x_pcm(struct snd_bt87x *chip, int device, char *name)
{
	int err;
	struct snd_pcm *pcm;

	err = snd_pcm_new(chip->card, name, device, 0, 1, &pcm);
	if (err < 0)
		return err;
	pcm->private_data = chip;
	strcpy(pcm->name, name);
	snd_pcm_set_ops(pcm, SNDRV_PCM_STREAM_CAPTURE, &snd_bt87x_pcm_ops);
<<<<<<< HEAD
	snd_pcm_lib_preallocate_pages_for_all(pcm, SNDRV_DMA_TYPE_DEV_SG,
					      &chip->pci->dev,
					      128 * 1024,
					      ALIGN(255 * 4092, 1024));
=======
	snd_pcm_set_managed_buffer_all(pcm, SNDRV_DMA_TYPE_DEV_SG,
				       &chip->pci->dev,
				       128 * 1024,
				       ALIGN(255 * 4092, 1024));
>>>>>>> bfea224d
	return 0;
}

static int snd_bt87x_create(struct snd_card *card,
			    struct pci_dev *pci,
			    struct snd_bt87x **rchip)
{
	struct snd_bt87x *chip;
	int err;
	static struct snd_device_ops ops = {
		.dev_free = snd_bt87x_dev_free
	};

	*rchip = NULL;

	err = pci_enable_device(pci);
	if (err < 0)
		return err;

	chip = kzalloc(sizeof(*chip), GFP_KERNEL);
	if (!chip) {
		pci_disable_device(pci);
		return -ENOMEM;
	}
	chip->card = card;
	chip->pci = pci;
	chip->irq = -1;
	spin_lock_init(&chip->reg_lock);

	if ((err = pci_request_regions(pci, "Bt87x audio")) < 0) {
		kfree(chip);
		pci_disable_device(pci);
		return err;
	}
	chip->mmio = pci_ioremap_bar(pci, 0);
	if (!chip->mmio) {
		dev_err(card->dev, "cannot remap io memory\n");
		err = -ENOMEM;
		goto fail;
	}

	chip->reg_control = CTL_A_PWRDN | CTL_DA_ES2 |
			    CTL_PKTP_16 | (15 << CTL_DA_SDR_SHIFT);
	chip->interrupt_mask = MY_INTERRUPTS;
	snd_bt87x_writel(chip, REG_GPIO_DMA_CTL, chip->reg_control);
	snd_bt87x_writel(chip, REG_INT_MASK, 0);
	snd_bt87x_writel(chip, REG_INT_STAT, MY_INTERRUPTS);

	err = request_irq(pci->irq, snd_bt87x_interrupt, IRQF_SHARED,
			  KBUILD_MODNAME, chip);
	if (err < 0) {
		dev_err(card->dev, "cannot grab irq %d\n", pci->irq);
		goto fail;
	}
	chip->irq = pci->irq;
	card->sync_irq = chip->irq;
	pci_set_master(pci);

	err = snd_device_new(card, SNDRV_DEV_LOWLEVEL, chip, &ops);
	if (err < 0)
		goto fail;

	*rchip = chip;
	return 0;

fail:
	snd_bt87x_free(chip);
	return err;
}

#define BT_DEVICE(chip, subvend, subdev, id) \
	{ .vendor = PCI_VENDOR_ID_BROOKTREE, \
	  .device = chip, \
	  .subvendor = subvend, .subdevice = subdev, \
	  .driver_data = SND_BT87X_BOARD_ ## id }
/* driver_data is the card id for that device */

static const struct pci_device_id snd_bt87x_ids[] = {
	/* Hauppauge WinTV series */
	BT_DEVICE(PCI_DEVICE_ID_BROOKTREE_878, 0x0070, 0x13eb, GENERIC),
	/* Hauppauge WinTV series */
	BT_DEVICE(PCI_DEVICE_ID_BROOKTREE_879, 0x0070, 0x13eb, GENERIC),
	/* Viewcast Osprey 200 */
	BT_DEVICE(PCI_DEVICE_ID_BROOKTREE_878, 0x0070, 0xff01, OSPREY2x0),
	/* Viewcast Osprey 440 (rate is configurable via gpio) */
	BT_DEVICE(PCI_DEVICE_ID_BROOKTREE_878, 0x0070, 0xff07, OSPREY440),
	/* ATI TV-Wonder */
	BT_DEVICE(PCI_DEVICE_ID_BROOKTREE_878, 0x1002, 0x0001, GENERIC),
	/* Leadtek Winfast tv 2000xp delux */
	BT_DEVICE(PCI_DEVICE_ID_BROOKTREE_878, 0x107d, 0x6606, GENERIC),
	/* Pinnacle PCTV */
	BT_DEVICE(PCI_DEVICE_ID_BROOKTREE_878, 0x11bd, 0x0012, GENERIC),
	/* Voodoo TV 200 */
	BT_DEVICE(PCI_DEVICE_ID_BROOKTREE_878, 0x121a, 0x3000, GENERIC),
	/* Askey Computer Corp. MagicTView'99 */
	BT_DEVICE(PCI_DEVICE_ID_BROOKTREE_878, 0x144f, 0x3000, GENERIC),
	/* AVerMedia Studio No. 103, 203, ...? */
	BT_DEVICE(PCI_DEVICE_ID_BROOKTREE_878, 0x1461, 0x0003, AVPHONE98),
	/* Prolink PixelView PV-M4900 */
	BT_DEVICE(PCI_DEVICE_ID_BROOKTREE_878, 0x1554, 0x4011, GENERIC),
	/* Pinnacle  Studio PCTV rave */
	BT_DEVICE(PCI_DEVICE_ID_BROOKTREE_878, 0xbd11, 0x1200, GENERIC),
	{ }
};
MODULE_DEVICE_TABLE(pci, snd_bt87x_ids);

/* cards known not to have audio
 * (DVB cards use the audio function to transfer MPEG data) */
static struct {
	unsigned short subvendor, subdevice;
} blacklist[] = {
	{0x0071, 0x0101}, /* Nebula Electronics DigiTV */
	{0x11bd, 0x001c}, /* Pinnacle PCTV Sat */
	{0x11bd, 0x0026}, /* Pinnacle PCTV SAT CI */
	{0x1461, 0x0761}, /* AVermedia AverTV DVB-T */
	{0x1461, 0x0771}, /* AVermedia DVB-T 771 */
	{0x1822, 0x0001}, /* Twinhan VisionPlus DVB-T */
	{0x18ac, 0xd500}, /* DVICO FusionHDTV 5 Lite */
	{0x18ac, 0xdb10}, /* DVICO FusionHDTV DVB-T Lite */
	{0x18ac, 0xdb11}, /* Ultraview DVB-T Lite */
	{0x270f, 0xfc00}, /* Chaintech Digitop DST-1000 DVB-S */
	{0x7063, 0x2000}, /* pcHDTV HD-2000 TV */
};

static struct pci_driver driver;

/* return the id of the card, or a negative value if it's blacklisted */
static int snd_bt87x_detect_card(struct pci_dev *pci)
{
	int i;
	const struct pci_device_id *supported;

	supported = pci_match_id(snd_bt87x_ids, pci);
	if (supported && supported->driver_data > 0)
		return supported->driver_data;

	for (i = 0; i < ARRAY_SIZE(blacklist); ++i)
		if (blacklist[i].subvendor == pci->subsystem_vendor &&
		    blacklist[i].subdevice == pci->subsystem_device) {
			dev_dbg(&pci->dev,
				"card %#04x-%#04x:%#04x has no audio\n",
				    pci->device, pci->subsystem_vendor, pci->subsystem_device);
			return -EBUSY;
		}

	dev_info(&pci->dev, "unknown card %#04x-%#04x:%#04x\n",
		   pci->device, pci->subsystem_vendor, pci->subsystem_device);
	dev_info(&pci->dev, "please mail id, board name, and, "
		   "if it works, the correct digital_rate option to "
		   "<alsa-devel@alsa-project.org>\n");
	return SND_BT87X_BOARD_UNKNOWN;
}

static int snd_bt87x_probe(struct pci_dev *pci,
			   const struct pci_device_id *pci_id)
{
	static int dev;
	struct snd_card *card;
	struct snd_bt87x *chip;
	int err;
	enum snd_bt87x_boardid boardid;

	if (!pci_id->driver_data) {
		err = snd_bt87x_detect_card(pci);
		if (err < 0)
			return -ENODEV;
		boardid = err;
	} else
		boardid = pci_id->driver_data;

	if (dev >= SNDRV_CARDS)
		return -ENODEV;
	if (!enable[dev]) {
		++dev;
		return -ENOENT;
	}

	err = snd_card_new(&pci->dev, index[dev], id[dev], THIS_MODULE,
			   0, &card);
	if (err < 0)
		return err;

	err = snd_bt87x_create(card, pci, &chip);
	if (err < 0)
		goto _error;

	memcpy(&chip->board, &snd_bt87x_boards[boardid], sizeof(chip->board));

	if (!chip->board.no_digital) {
		if (digital_rate[dev] > 0)
			chip->board.dig_rate = digital_rate[dev];

		chip->reg_control |= chip->board.digital_fmt;

		err = snd_bt87x_pcm(chip, DEVICE_DIGITAL, "Bt87x Digital");
		if (err < 0)
			goto _error;
	}
	if (!chip->board.no_analog) {
		err = snd_bt87x_pcm(chip, DEVICE_ANALOG, "Bt87x Analog");
		if (err < 0)
			goto _error;
		err = snd_ctl_add(card, snd_ctl_new1(
				  &snd_bt87x_capture_volume, chip));
		if (err < 0)
			goto _error;
		err = snd_ctl_add(card, snd_ctl_new1(
				  &snd_bt87x_capture_boost, chip));
		if (err < 0)
			goto _error;
		err = snd_ctl_add(card, snd_ctl_new1(
				  &snd_bt87x_capture_source, chip));
		if (err < 0)
			goto _error;
	}
	dev_info(card->dev, "bt87x%d: Using board %d, %sanalog, %sdigital "
		   "(rate %d Hz)\n", dev, boardid,
		   chip->board.no_analog ? "no " : "",
		   chip->board.no_digital ? "no " : "", chip->board.dig_rate);

	strcpy(card->driver, "Bt87x");
	sprintf(card->shortname, "Brooktree Bt%x", pci->device);
	sprintf(card->longname, "%s at %#llx, irq %i",
		card->shortname, (unsigned long long)pci_resource_start(pci, 0),
		chip->irq);
	strcpy(card->mixername, "Bt87x");

	err = snd_card_register(card);
	if (err < 0)
		goto _error;

	pci_set_drvdata(pci, card);
	++dev;
	return 0;

_error:
	snd_card_free(card);
	return err;
}

static void snd_bt87x_remove(struct pci_dev *pci)
{
	snd_card_free(pci_get_drvdata(pci));
}

/* default entries for all Bt87x cards - it's not exported */
/* driver_data is set to 0 to call detection */
static const struct pci_device_id snd_bt87x_default_ids[] = {
	BT_DEVICE(PCI_DEVICE_ID_BROOKTREE_878, PCI_ANY_ID, PCI_ANY_ID, UNKNOWN),
	BT_DEVICE(PCI_DEVICE_ID_BROOKTREE_879, PCI_ANY_ID, PCI_ANY_ID, UNKNOWN),
	{ }
};

static struct pci_driver driver = {
	.name = KBUILD_MODNAME,
	.id_table = snd_bt87x_ids,
	.probe = snd_bt87x_probe,
	.remove = snd_bt87x_remove,
};

static int __init alsa_card_bt87x_init(void)
{
	if (load_all)
		driver.id_table = snd_bt87x_default_ids;
	return pci_register_driver(&driver);
}

static void __exit alsa_card_bt87x_exit(void)
{
	pci_unregister_driver(&driver);
}

module_init(alsa_card_bt87x_init)
module_exit(alsa_card_bt87x_exit)<|MERGE_RESOLUTION|>--- conflicted
+++ resolved
@@ -692,17 +692,10 @@
 	pcm->private_data = chip;
 	strcpy(pcm->name, name);
 	snd_pcm_set_ops(pcm, SNDRV_PCM_STREAM_CAPTURE, &snd_bt87x_pcm_ops);
-<<<<<<< HEAD
-	snd_pcm_lib_preallocate_pages_for_all(pcm, SNDRV_DMA_TYPE_DEV_SG,
-					      &chip->pci->dev,
-					      128 * 1024,
-					      ALIGN(255 * 4092, 1024));
-=======
 	snd_pcm_set_managed_buffer_all(pcm, SNDRV_DMA_TYPE_DEV_SG,
 				       &chip->pci->dev,
 				       128 * 1024,
 				       ALIGN(255 * 4092, 1024));
->>>>>>> bfea224d
 	return 0;
 }
 
