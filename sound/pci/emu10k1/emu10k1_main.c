/*
 *  Copyright (c) by Jaroslav Kysela <perex@perex.cz>
 *                   Creative Labs, Inc.
 *  Routines for control of EMU10K1 chips
 *
 *  Copyright (c) by James Courtier-Dutton <James@superbug.co.uk>
 *      Added support for Audigy 2 Value.
 *  	Added EMU 1010 support.
 *  	General bug fixes and enhancements.
 *
 *
 *  BUGS:
 *    --
 *
 *  TODO:
 *    --
 *
 *   This program is free software; you can redistribute it and/or modify
 *   it under the terms of the GNU General Public License as published by
 *   the Free Software Foundation; either version 2 of the License, or
 *   (at your option) any later version.
 *
 *   This program is distributed in the hope that it will be useful,
 *   but WITHOUT ANY WARRANTY; without even the implied warranty of
 *   MERCHANTABILITY or FITNESS FOR A PARTICULAR PURPOSE.  See the
 *   GNU General Public License for more details.
 *
 *   You should have received a copy of the GNU General Public License
 *   along with this program; if not, write to the Free Software
 *   Foundation, Inc., 59 Temple Place, Suite 330, Boston, MA  02111-1307 USA
 *
 */

#include <linux/sched.h>
#include <linux/kthread.h>
#include <linux/delay.h>
#include <linux/init.h>
#include <linux/module.h>
#include <linux/interrupt.h>
#include <linux/pci.h>
#include <linux/slab.h>
#include <linux/vmalloc.h>
#include <linux/mutex.h>


#include <sound/core.h>
#include <sound/emu10k1.h>
#include <linux/firmware.h>
#include "p16v.h"
#include "tina2.h"
#include "p17v.h"


#define HANA_FILENAME "emu/hana.fw"
#define DOCK_FILENAME "emu/audio_dock.fw"
#define EMU1010B_FILENAME "emu/emu1010b.fw"
#define MICRO_DOCK_FILENAME "emu/micro_dock.fw"
#define EMU0404_FILENAME "emu/emu0404.fw"
#define EMU1010_NOTEBOOK_FILENAME "emu/emu1010_notebook.fw"

MODULE_FIRMWARE(HANA_FILENAME);
MODULE_FIRMWARE(DOCK_FILENAME);
MODULE_FIRMWARE(EMU1010B_FILENAME);
MODULE_FIRMWARE(MICRO_DOCK_FILENAME);
MODULE_FIRMWARE(EMU0404_FILENAME);
MODULE_FIRMWARE(EMU1010_NOTEBOOK_FILENAME);


/*************************************************************************
 * EMU10K1 init / done
 *************************************************************************/

void snd_emu10k1_voice_init(struct snd_emu10k1 *emu, int ch)
{
	snd_emu10k1_ptr_write(emu, DCYSUSV, ch, 0);
	snd_emu10k1_ptr_write(emu, IP, ch, 0);
	snd_emu10k1_ptr_write(emu, VTFT, ch, 0xffff);
	snd_emu10k1_ptr_write(emu, CVCF, ch, 0xffff);
	snd_emu10k1_ptr_write(emu, PTRX, ch, 0);
	snd_emu10k1_ptr_write(emu, CPF, ch, 0);
	snd_emu10k1_ptr_write(emu, CCR, ch, 0);

	snd_emu10k1_ptr_write(emu, PSST, ch, 0);
	snd_emu10k1_ptr_write(emu, DSL, ch, 0x10);
	snd_emu10k1_ptr_write(emu, CCCA, ch, 0);
	snd_emu10k1_ptr_write(emu, Z1, ch, 0);
	snd_emu10k1_ptr_write(emu, Z2, ch, 0);
	snd_emu10k1_ptr_write(emu, FXRT, ch, 0x32100000);

	snd_emu10k1_ptr_write(emu, ATKHLDM, ch, 0);
	snd_emu10k1_ptr_write(emu, DCYSUSM, ch, 0);
	snd_emu10k1_ptr_write(emu, IFATN, ch, 0xffff);
	snd_emu10k1_ptr_write(emu, PEFE, ch, 0);
	snd_emu10k1_ptr_write(emu, FMMOD, ch, 0);
	snd_emu10k1_ptr_write(emu, TREMFRQ, ch, 24);	/* 1 Hz */
	snd_emu10k1_ptr_write(emu, FM2FRQ2, ch, 24);	/* 1 Hz */
	snd_emu10k1_ptr_write(emu, TEMPENV, ch, 0);

	/*** these are last so OFF prevents writing ***/
	snd_emu10k1_ptr_write(emu, LFOVAL2, ch, 0);
	snd_emu10k1_ptr_write(emu, LFOVAL1, ch, 0);
	snd_emu10k1_ptr_write(emu, ATKHLDV, ch, 0);
	snd_emu10k1_ptr_write(emu, ENVVOL, ch, 0);
	snd_emu10k1_ptr_write(emu, ENVVAL, ch, 0);

	/* Audigy extra stuffs */
	if (emu->audigy) {
		snd_emu10k1_ptr_write(emu, 0x4c, ch, 0); /* ?? */
		snd_emu10k1_ptr_write(emu, 0x4d, ch, 0); /* ?? */
		snd_emu10k1_ptr_write(emu, 0x4e, ch, 0); /* ?? */
		snd_emu10k1_ptr_write(emu, 0x4f, ch, 0); /* ?? */
		snd_emu10k1_ptr_write(emu, A_FXRT1, ch, 0x03020100);
		snd_emu10k1_ptr_write(emu, A_FXRT2, ch, 0x3f3f3f3f);
		snd_emu10k1_ptr_write(emu, A_SENDAMOUNTS, ch, 0);
	}
}

static unsigned int spi_dac_init[] = {
		0x00ff,
		0x02ff,
		0x0400,
		0x0520,
		0x0600,
		0x08ff,
		0x0aff,
		0x0cff,
		0x0eff,
		0x10ff,
		0x1200,
		0x1400,
		0x1480,
		0x1800,
		0x1aff,
		0x1cff,
		0x1e00,
		0x0530,
		0x0602,
		0x0622,
		0x1400,
};

static unsigned int i2c_adc_init[][2] = {
	{ 0x17, 0x00 }, /* Reset */
	{ 0x07, 0x00 }, /* Timeout */
	{ 0x0b, 0x22 },  /* Interface control */
	{ 0x0c, 0x22 },  /* Master mode control */
	{ 0x0d, 0x08 },  /* Powerdown control */
	{ 0x0e, 0xcf },  /* Attenuation Left  0x01 = -103dB, 0xff = 24dB */
	{ 0x0f, 0xcf },  /* Attenuation Right 0.5dB steps */
	{ 0x10, 0x7b },  /* ALC Control 1 */
	{ 0x11, 0x00 },  /* ALC Control 2 */
	{ 0x12, 0x32 },  /* ALC Control 3 */
	{ 0x13, 0x00 },  /* Noise gate control */
	{ 0x14, 0xa6 },  /* Limiter control */
	{ 0x15, ADC_MUX_2 },  /* ADC Mixer control. Mic for A2ZS Notebook */
};

static int snd_emu10k1_init(struct snd_emu10k1 *emu, int enable_ir, int resume)
{
	unsigned int silent_page;
	int ch;
	u32 tmp;

	/* disable audio and lock cache */
	outl(HCFG_LOCKSOUNDCACHE | HCFG_LOCKTANKCACHE_MASK |
		HCFG_MUTEBUTTONENABLE, emu->port + HCFG);

	/* reset recording buffers */
	snd_emu10k1_ptr_write(emu, MICBS, 0, ADCBS_BUFSIZE_NONE);
	snd_emu10k1_ptr_write(emu, MICBA, 0, 0);
	snd_emu10k1_ptr_write(emu, FXBS, 0, ADCBS_BUFSIZE_NONE);
	snd_emu10k1_ptr_write(emu, FXBA, 0, 0);
	snd_emu10k1_ptr_write(emu, ADCBS, 0, ADCBS_BUFSIZE_NONE);
	snd_emu10k1_ptr_write(emu, ADCBA, 0, 0);

	/* disable channel interrupt */
	outl(0, emu->port + INTE);
	snd_emu10k1_ptr_write(emu, CLIEL, 0, 0);
	snd_emu10k1_ptr_write(emu, CLIEH, 0, 0);
	snd_emu10k1_ptr_write(emu, SOLEL, 0, 0);
	snd_emu10k1_ptr_write(emu, SOLEH, 0, 0);

	if (emu->audigy) {
		/* set SPDIF bypass mode */
		snd_emu10k1_ptr_write(emu, SPBYPASS, 0, SPBYPASS_FORMAT);
		/* enable rear left + rear right AC97 slots */
		snd_emu10k1_ptr_write(emu, AC97SLOT, 0, AC97SLOT_REAR_RIGHT |
				      AC97SLOT_REAR_LEFT);
	}

	/* init envelope engine */
	for (ch = 0; ch < NUM_G; ch++)
		snd_emu10k1_voice_init(emu, ch);

	snd_emu10k1_ptr_write(emu, SPCS0, 0, emu->spdif_bits[0]);
	snd_emu10k1_ptr_write(emu, SPCS1, 0, emu->spdif_bits[1]);
	snd_emu10k1_ptr_write(emu, SPCS2, 0, emu->spdif_bits[2]);

	if (emu->card_capabilities->ca0151_chip) { /* audigy2 */
		/* Hacks for Alice3 to work independent of haP16V driver */
		/* Setup SRCMulti_I2S SamplingRate */
		tmp = snd_emu10k1_ptr_read(emu, A_SPDIF_SAMPLERATE, 0);
		tmp &= 0xfffff1ff;
		tmp |= (0x2<<9);
		snd_emu10k1_ptr_write(emu, A_SPDIF_SAMPLERATE, 0, tmp);

		/* Setup SRCSel (Enable Spdif,I2S SRCMulti) */
		snd_emu10k1_ptr20_write(emu, SRCSel, 0, 0x14);
		/* Setup SRCMulti Input Audio Enable */
		/* Use 0xFFFFFFFF to enable P16V sounds. */
		snd_emu10k1_ptr20_write(emu, SRCMULTI_ENABLE, 0, 0xFFFFFFFF);

		/* Enabled Phased (8-channel) P16V playback */
		outl(0x0201, emu->port + HCFG2);
		/* Set playback routing. */
		snd_emu10k1_ptr20_write(emu, CAPTURE_P16V_SOURCE, 0, 0x78e4);
	}
	if (emu->card_capabilities->ca0108_chip) { /* audigy2 Value */
		/* Hacks for Alice3 to work independent of haP16V driver */
		dev_info(emu->card->dev, "Audigy2 value: Special config.\n");
		/* Setup SRCMulti_I2S SamplingRate */
		tmp = snd_emu10k1_ptr_read(emu, A_SPDIF_SAMPLERATE, 0);
		tmp &= 0xfffff1ff;
		tmp |= (0x2<<9);
		snd_emu10k1_ptr_write(emu, A_SPDIF_SAMPLERATE, 0, tmp);

		/* Setup SRCSel (Enable Spdif,I2S SRCMulti) */
		outl(0x600000, emu->port + 0x20);
		outl(0x14, emu->port + 0x24);

		/* Setup SRCMulti Input Audio Enable */
		outl(0x7b0000, emu->port + 0x20);
		outl(0xFF000000, emu->port + 0x24);

		/* Setup SPDIF Out Audio Enable */
		/* The Audigy 2 Value has a separate SPDIF out,
		 * so no need for a mixer switch
		 */
		outl(0x7a0000, emu->port + 0x20);
		outl(0xFF000000, emu->port + 0x24);
		tmp = inl(emu->port + A_IOCFG) & ~0x8; /* Clear bit 3 */
		outl(tmp, emu->port + A_IOCFG);
	}
	if (emu->card_capabilities->spi_dac) { /* Audigy 2 ZS Notebook with DAC Wolfson WM8768/WM8568 */
		int size, n;

		size = ARRAY_SIZE(spi_dac_init);
		for (n = 0; n < size; n++)
			snd_emu10k1_spi_write(emu, spi_dac_init[n]);

		snd_emu10k1_ptr20_write(emu, 0x60, 0, 0x10);
		/* Enable GPIOs
		 * GPIO0: Unknown
		 * GPIO1: Speakers-enabled.
		 * GPIO2: Unknown
		 * GPIO3: Unknown
		 * GPIO4: IEC958 Output on.
		 * GPIO5: Unknown
		 * GPIO6: Unknown
		 * GPIO7: Unknown
		 */
		outl(0x76, emu->port + A_IOCFG); /* Windows uses 0x3f76 */
	}
	if (emu->card_capabilities->i2c_adc) { /* Audigy 2 ZS Notebook with ADC Wolfson WM8775 */
		int size, n;

		snd_emu10k1_ptr20_write(emu, P17V_I2S_SRC_SEL, 0, 0x2020205f);
		tmp = inl(emu->port + A_IOCFG);
		outl(tmp | 0x4, emu->port + A_IOCFG);  /* Set bit 2 for mic input */
		tmp = inl(emu->port + A_IOCFG);
		size = ARRAY_SIZE(i2c_adc_init);
		for (n = 0; n < size; n++)
			snd_emu10k1_i2c_write(emu, i2c_adc_init[n][0], i2c_adc_init[n][1]);
		for (n = 0; n < 4; n++) {
			emu->i2c_capture_volume[n][0] = 0xcf;
			emu->i2c_capture_volume[n][1] = 0xcf;
		}
	}


	snd_emu10k1_ptr_write(emu, PTB, 0, emu->ptb_pages.addr);
	snd_emu10k1_ptr_write(emu, TCB, 0, 0);	/* taken from original driver */
	snd_emu10k1_ptr_write(emu, TCBS, 0, 4);	/* taken from original driver */

	silent_page = (emu->silent_page.addr << emu->address_mode) | (emu->address_mode ? MAP_PTI_MASK1 : MAP_PTI_MASK0);
	for (ch = 0; ch < NUM_G; ch++) {
		snd_emu10k1_ptr_write(emu, MAPA, ch, silent_page);
		snd_emu10k1_ptr_write(emu, MAPB, ch, silent_page);
	}

	if (emu->card_capabilities->emu_model) {
		outl(HCFG_AUTOMUTE_ASYNC |
			HCFG_EMU32_SLAVE |
			HCFG_AUDIOENABLE, emu->port + HCFG);
	/*
	 *  Hokay, setup HCFG
	 *   Mute Disable Audio = 0
	 *   Lock Tank Memory = 1
	 *   Lock Sound Memory = 0
	 *   Auto Mute = 1
	 */
	} else if (emu->audigy) {
		if (emu->revision == 4) /* audigy2 */
			outl(HCFG_AUDIOENABLE |
			     HCFG_AC3ENABLE_CDSPDIF |
			     HCFG_AC3ENABLE_GPSPDIF |
			     HCFG_AUTOMUTE | HCFG_JOYENABLE, emu->port + HCFG);
		else
			outl(HCFG_AUTOMUTE | HCFG_JOYENABLE, emu->port + HCFG);
	/* FIXME: Remove all these emu->model and replace it with a card recognition parameter,
	 * e.g. card_capabilities->joystick */
	} else if (emu->model == 0x20 ||
	    emu->model == 0xc400 ||
	    (emu->model == 0x21 && emu->revision < 6))
		outl(HCFG_LOCKTANKCACHE_MASK | HCFG_AUTOMUTE, emu->port + HCFG);
	else
		/* With on-chip joystick */
		outl(HCFG_LOCKTANKCACHE_MASK | HCFG_AUTOMUTE | HCFG_JOYENABLE, emu->port + HCFG);

	if (enable_ir) {	/* enable IR for SB Live */
		if (emu->card_capabilities->emu_model) {
			;  /* Disable all access to A_IOCFG for the emu1010 */
		} else if (emu->card_capabilities->i2c_adc) {
			;  /* Disable A_IOCFG for Audigy 2 ZS Notebook */
		} else if (emu->audigy) {
			unsigned int reg = inl(emu->port + A_IOCFG);
			outl(reg | A_IOCFG_GPOUT2, emu->port + A_IOCFG);
			udelay(500);
			outl(reg | A_IOCFG_GPOUT1 | A_IOCFG_GPOUT2, emu->port + A_IOCFG);
			udelay(100);
			outl(reg, emu->port + A_IOCFG);
		} else {
			unsigned int reg = inl(emu->port + HCFG);
			outl(reg | HCFG_GPOUT2, emu->port + HCFG);
			udelay(500);
			outl(reg | HCFG_GPOUT1 | HCFG_GPOUT2, emu->port + HCFG);
			udelay(100);
			outl(reg, emu->port + HCFG);
		}
	}

	if (emu->card_capabilities->emu_model) {
		;  /* Disable all access to A_IOCFG for the emu1010 */
	} else if (emu->card_capabilities->i2c_adc) {
		;  /* Disable A_IOCFG for Audigy 2 ZS Notebook */
	} else if (emu->audigy) {	/* enable analog output */
		unsigned int reg = inl(emu->port + A_IOCFG);
		outl(reg | A_IOCFG_GPOUT0, emu->port + A_IOCFG);
	}

	if (emu->address_mode == 0) {
		/* use 16M in 4G */
		outl(inl(emu->port + HCFG) | HCFG_EXPANDED_MEM, emu->port + HCFG);
	}

	return 0;
}

static void snd_emu10k1_audio_enable(struct snd_emu10k1 *emu)
{
	/*
	 *  Enable the audio bit
	 */
	outl(inl(emu->port + HCFG) | HCFG_AUDIOENABLE, emu->port + HCFG);

	/* Enable analog/digital outs on audigy */
	if (emu->card_capabilities->emu_model) {
		;  /* Disable all access to A_IOCFG for the emu1010 */
	} else if (emu->card_capabilities->i2c_adc) {
		;  /* Disable A_IOCFG for Audigy 2 ZS Notebook */
	} else if (emu->audigy) {
		outl(inl(emu->port + A_IOCFG) & ~0x44, emu->port + A_IOCFG);

		if (emu->card_capabilities->ca0151_chip) { /* audigy2 */
			/* Unmute Analog now.  Set GPO6 to 1 for Apollo.
			 * This has to be done after init ALice3 I2SOut beyond 48KHz.
			 * So, sequence is important. */
			outl(inl(emu->port + A_IOCFG) | 0x0040, emu->port + A_IOCFG);
		} else if (emu->card_capabilities->ca0108_chip) { /* audigy2 value */
			/* Unmute Analog now. */
			outl(inl(emu->port + A_IOCFG) | 0x0060, emu->port + A_IOCFG);
		} else {
			/* Disable routing from AC97 line out to Front speakers */
			outl(inl(emu->port + A_IOCFG) | 0x0080, emu->port + A_IOCFG);
		}
	}

#if 0
	{
	unsigned int tmp;
	/* FIXME: the following routine disables LiveDrive-II !! */
	/* TOSLink detection */
	emu->tos_link = 0;
	tmp = inl(emu->port + HCFG);
	if (tmp & (HCFG_GPINPUT0 | HCFG_GPINPUT1)) {
		outl(tmp|0x800, emu->port + HCFG);
		udelay(50);
		if (tmp != (inl(emu->port + HCFG) & ~0x800)) {
			emu->tos_link = 1;
			outl(tmp, emu->port + HCFG);
		}
	}
	}
#endif

	snd_emu10k1_intr_enable(emu, INTE_PCIERRORENABLE);
}

int snd_emu10k1_done(struct snd_emu10k1 *emu)
{
	int ch;

	outl(0, emu->port + INTE);

	/*
	 *  Shutdown the chip
	 */
	for (ch = 0; ch < NUM_G; ch++)
		snd_emu10k1_ptr_write(emu, DCYSUSV, ch, 0);
	for (ch = 0; ch < NUM_G; ch++) {
		snd_emu10k1_ptr_write(emu, VTFT, ch, 0);
		snd_emu10k1_ptr_write(emu, CVCF, ch, 0);
		snd_emu10k1_ptr_write(emu, PTRX, ch, 0);
		snd_emu10k1_ptr_write(emu, CPF, ch, 0);
	}

	/* reset recording buffers */
	snd_emu10k1_ptr_write(emu, MICBS, 0, 0);
	snd_emu10k1_ptr_write(emu, MICBA, 0, 0);
	snd_emu10k1_ptr_write(emu, FXBS, 0, 0);
	snd_emu10k1_ptr_write(emu, FXBA, 0, 0);
	snd_emu10k1_ptr_write(emu, FXWC, 0, 0);
	snd_emu10k1_ptr_write(emu, ADCBS, 0, ADCBS_BUFSIZE_NONE);
	snd_emu10k1_ptr_write(emu, ADCBA, 0, 0);
	snd_emu10k1_ptr_write(emu, TCBS, 0, TCBS_BUFFSIZE_16K);
	snd_emu10k1_ptr_write(emu, TCB, 0, 0);
	if (emu->audigy)
		snd_emu10k1_ptr_write(emu, A_DBG, 0, A_DBG_SINGLE_STEP);
	else
		snd_emu10k1_ptr_write(emu, DBG, 0, EMU10K1_DBG_SINGLE_STEP);

	/* disable channel interrupt */
	snd_emu10k1_ptr_write(emu, CLIEL, 0, 0);
	snd_emu10k1_ptr_write(emu, CLIEH, 0, 0);
	snd_emu10k1_ptr_write(emu, SOLEL, 0, 0);
	snd_emu10k1_ptr_write(emu, SOLEH, 0, 0);

	/* disable audio and lock cache */
	outl(HCFG_LOCKSOUNDCACHE | HCFG_LOCKTANKCACHE_MASK | HCFG_MUTEBUTTONENABLE, emu->port + HCFG);
	snd_emu10k1_ptr_write(emu, PTB, 0, 0);

	return 0;
}

/*************************************************************************
 * ECARD functional implementation
 *************************************************************************/

/* In A1 Silicon, these bits are in the HC register */
#define HOOKN_BIT		(1L << 12)
#define HANDN_BIT		(1L << 11)
#define PULSEN_BIT		(1L << 10)

#define EC_GDI1			(1 << 13)
#define EC_GDI0			(1 << 14)

#define EC_NUM_CONTROL_BITS	20

#define EC_AC3_DATA_SELN	0x0001L
#define EC_EE_DATA_SEL		0x0002L
#define EC_EE_CNTRL_SELN	0x0004L
#define EC_EECLK		0x0008L
#define EC_EECS			0x0010L
#define EC_EESDO		0x0020L
#define EC_TRIM_CSN		0x0040L
#define EC_TRIM_SCLK		0x0080L
#define EC_TRIM_SDATA		0x0100L
#define EC_TRIM_MUTEN		0x0200L
#define EC_ADCCAL		0x0400L
#define EC_ADCRSTN		0x0800L
#define EC_DACCAL		0x1000L
#define EC_DACMUTEN		0x2000L
#define EC_LEDN			0x4000L

#define EC_SPDIF0_SEL_SHIFT	15
#define EC_SPDIF1_SEL_SHIFT	17
#define EC_SPDIF0_SEL_MASK	(0x3L << EC_SPDIF0_SEL_SHIFT)
#define EC_SPDIF1_SEL_MASK	(0x7L << EC_SPDIF1_SEL_SHIFT)
#define EC_SPDIF0_SELECT(_x)	(((_x) << EC_SPDIF0_SEL_SHIFT) & EC_SPDIF0_SEL_MASK)
#define EC_SPDIF1_SELECT(_x)	(((_x) << EC_SPDIF1_SEL_SHIFT) & EC_SPDIF1_SEL_MASK)
#define EC_CURRENT_PROM_VERSION 0x01	/* Self-explanatory.  This should
					 * be incremented any time the EEPROM's
					 * format is changed.  */

#define EC_EEPROM_SIZE		0x40	/* ECARD EEPROM has 64 16-bit words */

/* Addresses for special values stored in to EEPROM */
#define EC_PROM_VERSION_ADDR	0x20	/* Address of the current prom version */
#define EC_BOARDREV0_ADDR	0x21	/* LSW of board rev */
#define EC_BOARDREV1_ADDR	0x22	/* MSW of board rev */

#define EC_LAST_PROMFILE_ADDR	0x2f

#define EC_SERIALNUM_ADDR	0x30	/* First word of serial number.  The
					 * can be up to 30 characters in length
					 * and is stored as a NULL-terminated
					 * ASCII string.  Any unused bytes must be
					 * filled with zeros */
#define EC_CHECKSUM_ADDR	0x3f	/* Location at which checksum is stored */


/* Most of this stuff is pretty self-evident.  According to the hardware
 * dudes, we need to leave the ADCCAL bit low in order to avoid a DC
 * offset problem.  Weird.
 */
#define EC_RAW_RUN_MODE		(EC_DACMUTEN | EC_ADCRSTN | EC_TRIM_MUTEN | \
				 EC_TRIM_CSN)


#define EC_DEFAULT_ADC_GAIN	0xC4C4
#define EC_DEFAULT_SPDIF0_SEL	0x0
#define EC_DEFAULT_SPDIF1_SEL	0x4

/**************************************************************************
 * @func Clock bits into the Ecard's control latch.  The Ecard uses a
 *  control latch will is loaded bit-serially by toggling the Modem control
 *  lines from function 2 on the E8010.  This function hides these details
 *  and presents the illusion that we are actually writing to a distinct
 *  register.
 */

static void snd_emu10k1_ecard_write(struct snd_emu10k1 *emu, unsigned int value)
{
	unsigned short count;
	unsigned int data;
	unsigned long hc_port;
	unsigned int hc_value;

	hc_port = emu->port + HCFG;
	hc_value = inl(hc_port) & ~(HOOKN_BIT | HANDN_BIT | PULSEN_BIT);
	outl(hc_value, hc_port);

	for (count = 0; count < EC_NUM_CONTROL_BITS; count++) {

		/* Set up the value */
		data = ((value & 0x1) ? PULSEN_BIT : 0);
		value >>= 1;

		outl(hc_value | data, hc_port);

		/* Clock the shift register */
		outl(hc_value | data | HANDN_BIT, hc_port);
		outl(hc_value | data, hc_port);
	}

	/* Latch the bits */
	outl(hc_value | HOOKN_BIT, hc_port);
	outl(hc_value, hc_port);
}

/**************************************************************************
 * @func Set the gain of the ECARD's CS3310 Trim/gain controller.  The
 * trim value consists of a 16bit value which is composed of two
 * 8 bit gain/trim values, one for the left channel and one for the
 * right channel.  The following table maps from the Gain/Attenuation
 * value in decibels into the corresponding bit pattern for a single
 * channel.
 */

static void snd_emu10k1_ecard_setadcgain(struct snd_emu10k1 *emu,
					 unsigned short gain)
{
	unsigned int bit;

	/* Enable writing to the TRIM registers */
	snd_emu10k1_ecard_write(emu, emu->ecard_ctrl & ~EC_TRIM_CSN);

	/* Do it again to insure that we meet hold time requirements */
	snd_emu10k1_ecard_write(emu, emu->ecard_ctrl & ~EC_TRIM_CSN);

	for (bit = (1 << 15); bit; bit >>= 1) {
		unsigned int value;

		value = emu->ecard_ctrl & ~(EC_TRIM_CSN | EC_TRIM_SDATA);

		if (gain & bit)
			value |= EC_TRIM_SDATA;

		/* Clock the bit */
		snd_emu10k1_ecard_write(emu, value);
		snd_emu10k1_ecard_write(emu, value | EC_TRIM_SCLK);
		snd_emu10k1_ecard_write(emu, value);
	}

	snd_emu10k1_ecard_write(emu, emu->ecard_ctrl);
}

static int snd_emu10k1_ecard_init(struct snd_emu10k1 *emu)
{
	unsigned int hc_value;

	/* Set up the initial settings */
	emu->ecard_ctrl = EC_RAW_RUN_MODE |
			  EC_SPDIF0_SELECT(EC_DEFAULT_SPDIF0_SEL) |
			  EC_SPDIF1_SELECT(EC_DEFAULT_SPDIF1_SEL);

	/* Step 0: Set the codec type in the hardware control register
	 * and enable audio output */
	hc_value = inl(emu->port + HCFG);
	outl(hc_value | HCFG_AUDIOENABLE | HCFG_CODECFORMAT_I2S, emu->port + HCFG);
	inl(emu->port + HCFG);

	/* Step 1: Turn off the led and deassert TRIM_CS */
	snd_emu10k1_ecard_write(emu, EC_ADCCAL | EC_LEDN | EC_TRIM_CSN);

	/* Step 2: Calibrate the ADC and DAC */
	snd_emu10k1_ecard_write(emu, EC_DACCAL | EC_LEDN | EC_TRIM_CSN);

	/* Step 3: Wait for awhile;   XXX We can't get away with this
	 * under a real operating system; we'll need to block and wait that
	 * way. */
	snd_emu10k1_wait(emu, 48000);

	/* Step 4: Switch off the DAC and ADC calibration.  Note
	 * That ADC_CAL is actually an inverted signal, so we assert
	 * it here to stop calibration.  */
	snd_emu10k1_ecard_write(emu, EC_ADCCAL | EC_LEDN | EC_TRIM_CSN);

	/* Step 4: Switch into run mode */
	snd_emu10k1_ecard_write(emu, emu->ecard_ctrl);

	/* Step 5: Set the analog input gain */
	snd_emu10k1_ecard_setadcgain(emu, EC_DEFAULT_ADC_GAIN);

	return 0;
}

static int snd_emu10k1_cardbus_init(struct snd_emu10k1 *emu)
{
	unsigned long special_port;
	unsigned int value;

	/* Special initialisation routine
	 * before the rest of the IO-Ports become active.
	 */
	special_port = emu->port + 0x38;
	value = inl(special_port);
	outl(0x00d00000, special_port);
	value = inl(special_port);
	outl(0x00d00001, special_port);
	value = inl(special_port);
	outl(0x00d0005f, special_port);
	value = inl(special_port);
	outl(0x00d0007f, special_port);
	value = inl(special_port);
	outl(0x0090007f, special_port);
	value = inl(special_port);

	snd_emu10k1_ptr20_write(emu, TINA2_VOLUME, 0, 0xfefefefe); /* Defaults to 0x30303030 */
	/* Delay to give time for ADC chip to switch on. It needs 113ms */
	msleep(200);
	return 0;
}

static int snd_emu1010_load_firmware(struct snd_emu10k1 *emu,
				     const struct firmware *fw_entry)
{
	int n, i;
	int reg;
	int value;
	unsigned int write_post;
	unsigned long flags;

	if (!fw_entry)
		return -EIO;

	/* The FPGA is a Xilinx Spartan IIE XC2S50E */
	/* GPIO7 -> FPGA PGMN
	 * GPIO6 -> FPGA CCLK
	 * GPIO5 -> FPGA DIN
	 * FPGA CONFIG OFF -> FPGA PGMN
	 */
	spin_lock_irqsave(&emu->emu_lock, flags);
	outl(0x00, emu->port + A_IOCFG); /* Set PGMN low for 1uS. */
	write_post = inl(emu->port + A_IOCFG);
	udelay(100);
	outl(0x80, emu->port + A_IOCFG); /* Leave bit 7 set during netlist setup. */
	write_post = inl(emu->port + A_IOCFG);
	udelay(100); /* Allow FPGA memory to clean */
	for (n = 0; n < fw_entry->size; n++) {
		value = fw_entry->data[n];
		for (i = 0; i < 8; i++) {
			reg = 0x80;
			if (value & 0x1)
				reg = reg | 0x20;
			value = value >> 1;
			outl(reg, emu->port + A_IOCFG);
			write_post = inl(emu->port + A_IOCFG);
			outl(reg | 0x40, emu->port + A_IOCFG);
			write_post = inl(emu->port + A_IOCFG);
		}
	}
	/* After programming, set GPIO bit 4 high again. */
	outl(0x10, emu->port + A_IOCFG);
	write_post = inl(emu->port + A_IOCFG);
	spin_unlock_irqrestore(&emu->emu_lock, flags);

	return 0;
}

static int emu1010_firmware_thread(void *data)
{
	struct snd_emu10k1 *emu = data;
	u32 tmp, tmp2, reg;
	u32 last_reg = 0;
	int err;

	for (;;) {
		/* Delay to allow Audio Dock to settle */
		msleep_interruptible(1000);
		if (kthread_should_stop())
			break;
#ifdef CONFIG_PM_SLEEP
		if (emu->suspend)
			continue;
#endif
		snd_emu1010_fpga_read(emu, EMU_HANA_IRQ_STATUS, &tmp); /* IRQ Status */
		snd_emu1010_fpga_read(emu, EMU_HANA_OPTION_CARDS, &reg); /* OPTIONS: Which cards are attached to the EMU */
		if (reg & EMU_HANA_OPTION_DOCK_OFFLINE) {
			/* Audio Dock attached */
			/* Return to Audio Dock programming mode */
			dev_info(emu->card->dev,
				 "emu1010: Loading Audio Dock Firmware\n");
			snd_emu1010_fpga_write(emu, EMU_HANA_FPGA_CONFIG, EMU_HANA_FPGA_CONFIG_AUDIODOCK);

			if (!emu->dock_fw) {
				const char *filename = NULL;
				switch (emu->card_capabilities->emu_model) {
				case EMU_MODEL_EMU1010:
					filename = DOCK_FILENAME;
					break;
				case EMU_MODEL_EMU1010B:
					filename = MICRO_DOCK_FILENAME;
					break;
				case EMU_MODEL_EMU1616:
					filename = MICRO_DOCK_FILENAME;
					break;
				}
				if (filename) {
					err = request_firmware(&emu->dock_fw,
							       filename,
							       &emu->pci->dev);
					if (err)
						continue;
				}
			}

			if (emu->dock_fw) {
				err = snd_emu1010_load_firmware(emu, emu->dock_fw);
				if (err)
					continue;
			}

			snd_emu1010_fpga_write(emu, EMU_HANA_FPGA_CONFIG, 0);
			snd_emu1010_fpga_read(emu, EMU_HANA_IRQ_STATUS, &reg);
			dev_info(emu->card->dev,
				 "emu1010: EMU_HANA+DOCK_IRQ_STATUS = 0x%x\n",
				 reg);
			/* ID, should read & 0x7f = 0x55 when FPGA programmed. */
			snd_emu1010_fpga_read(emu, EMU_HANA_ID, &reg);
			dev_info(emu->card->dev,
				 "emu1010: EMU_HANA+DOCK_ID = 0x%x\n", reg);
			if ((reg & 0x1f) != 0x15) {
				/* FPGA failed to be programmed */
				dev_info(emu->card->dev,
					 "emu1010: Loading Audio Dock Firmware file failed, reg = 0x%x\n",
					 reg);
				continue;
			}
			dev_info(emu->card->dev,
				 "emu1010: Audio Dock Firmware loaded\n");
			snd_emu1010_fpga_read(emu, EMU_DOCK_MAJOR_REV, &tmp);
			snd_emu1010_fpga_read(emu, EMU_DOCK_MINOR_REV, &tmp2);
			dev_info(emu->card->dev, "Audio Dock ver: %u.%u\n",
				   tmp, tmp2);
			/* Sync clocking between 1010 and Dock */
			/* Allow DLL to settle */
			msleep(10);
			/* Unmute all. Default is muted after a firmware load */
			snd_emu1010_fpga_write(emu, EMU_HANA_UNMUTE, EMU_UNMUTE);
		} else if (!reg && last_reg) {
			/* Audio Dock removed */
			dev_info(emu->card->dev,
				 "emu1010: Audio Dock detached\n");
			/* Unmute all */
			snd_emu1010_fpga_write(emu, EMU_HANA_UNMUTE, EMU_UNMUTE);
		}

		last_reg = reg;
	}
	dev_info(emu->card->dev, "emu1010: firmware thread stopping\n");
	return 0;
}

/*
 * EMU-1010 - details found out from this driver, official MS Win drivers,
 * testing the card:
 *
 * Audigy2 (aka Alice2):
 * ---------------------
 * 	* communication over PCI
 * 	* conversion of 32-bit data coming over EMU32 links from HANA FPGA
 *	  to 2 x 16-bit, using internal DSP instructions
 * 	* slave mode, clock supplied by HANA
 * 	* linked to HANA using:
 * 		32 x 32-bit serial EMU32 output channels
 * 		16 x EMU32 input channels
 * 		(?) x I2S I/O channels (?)
 *
 * FPGA (aka HANA):
 * ---------------
 * 	* provides all (?) physical inputs and outputs of the card
 * 		(ADC, DAC, SPDIF I/O, ADAT I/O, etc.)
 * 	* provides clock signal for the card and Alice2
 * 	* two crystals - for 44.1kHz and 48kHz multiples
 * 	* provides internal routing of signal sources to signal destinations
 * 	* inputs/outputs to Alice2 - see above
 *
 * Current status of the driver:
 * ----------------------------
 * 	* only 44.1/48kHz supported (the MS Win driver supports up to 192 kHz)
 * 	* PCM device nb. 2:
 *		16 x 16-bit playback - snd_emu10k1_fx8010_playback_ops
 * 		16 x 32-bit capture - snd_emu10k1_capture_efx_ops
 */
static int snd_emu10k1_emu1010_init(struct snd_emu10k1 *emu)
{
	unsigned int i;
	u32 tmp, tmp2, reg;
	int err;

	dev_info(emu->card->dev, "emu1010: Special config.\n");
	/* AC97 2.1, Any 16Meg of 4Gig address, Auto-Mute, EMU32 Slave,
	 * Lock Sound Memory Cache, Lock Tank Memory Cache,
	 * Mute all codecs.
	 */
	outl(0x0005a00c, emu->port + HCFG);
	/* AC97 2.1, Any 16Meg of 4Gig address, Auto-Mute, EMU32 Slave,
	 * Lock Tank Memory Cache,
	 * Mute all codecs.
	 */
	outl(0x0005a004, emu->port + HCFG);
	/* AC97 2.1, Any 16Meg of 4Gig address, Auto-Mute, EMU32 Slave,
	 * Mute all codecs.
	 */
	outl(0x0005a000, emu->port + HCFG);
	/* AC97 2.1, Any 16Meg of 4Gig address, Auto-Mute, EMU32 Slave,
	 * Mute all codecs.
	 */
	outl(0x0005a000, emu->port + HCFG);

	/* Disable 48Volt power to Audio Dock */
	snd_emu1010_fpga_write(emu, EMU_HANA_DOCK_PWR, 0);

	/* ID, should read & 0x7f = 0x55. (Bit 7 is the IRQ bit) */
	snd_emu1010_fpga_read(emu, EMU_HANA_ID, &reg);
	dev_dbg(emu->card->dev, "reg1 = 0x%x\n", reg);
	if ((reg & 0x3f) == 0x15) {
		/* FPGA netlist already present so clear it */
		/* Return to programming mode */

		snd_emu1010_fpga_write(emu, EMU_HANA_FPGA_CONFIG, 0x02);
	}
	snd_emu1010_fpga_read(emu, EMU_HANA_ID, &reg);
	dev_dbg(emu->card->dev, "reg2 = 0x%x\n", reg);
	if ((reg & 0x3f) == 0x15) {
		/* FPGA failed to return to programming mode */
		dev_info(emu->card->dev,
			 "emu1010: FPGA failed to return to programming mode\n");
		return -ENODEV;
	}
	dev_info(emu->card->dev, "emu1010: EMU_HANA_ID = 0x%x\n", reg);

	if (!emu->firmware) {
		const char *filename;
		switch (emu->card_capabilities->emu_model) {
		case EMU_MODEL_EMU1010:
			filename = HANA_FILENAME;
			break;
		case EMU_MODEL_EMU1010B:
			filename = EMU1010B_FILENAME;
			break;
		case EMU_MODEL_EMU1616:
			filename = EMU1010_NOTEBOOK_FILENAME;
			break;
		case EMU_MODEL_EMU0404:
			filename = EMU0404_FILENAME;
			break;
		default:
			return -ENODEV;
		}

		err = request_firmware(&emu->firmware, filename, &emu->pci->dev);
		if (err != 0) {
			dev_info(emu->card->dev,
				 "emu1010: firmware: %s not found. Err = %d\n",
				 filename, err);
			return err;
		}
		dev_info(emu->card->dev,
			 "emu1010: firmware file = %s, size = 0x%zx\n",
			   filename, emu->firmware->size);
	}

	err = snd_emu1010_load_firmware(emu, emu->firmware);
	if (err != 0) {
		dev_info(emu->card->dev, "emu1010: Loading Firmware failed\n");
		return err;
	}

	/* ID, should read & 0x7f = 0x55 when FPGA programmed. */
	snd_emu1010_fpga_read(emu, EMU_HANA_ID, &reg);
	if ((reg & 0x3f) != 0x15) {
		/* FPGA failed to be programmed */
		dev_info(emu->card->dev,
			 "emu1010: Loading Hana Firmware file failed, reg = 0x%x\n",
			 reg);
		return -ENODEV;
	}

	dev_info(emu->card->dev, "emu1010: Hana Firmware loaded\n");
	snd_emu1010_fpga_read(emu, EMU_HANA_MAJOR_REV, &tmp);
	snd_emu1010_fpga_read(emu, EMU_HANA_MINOR_REV, &tmp2);
	dev_info(emu->card->dev, "emu1010: Hana version: %u.%u\n", tmp, tmp2);
	/* Enable 48Volt power to Audio Dock */
	snd_emu1010_fpga_write(emu, EMU_HANA_DOCK_PWR, EMU_HANA_DOCK_PWR_ON);

	snd_emu1010_fpga_read(emu, EMU_HANA_OPTION_CARDS, &reg);
	dev_info(emu->card->dev, "emu1010: Card options = 0x%x\n", reg);
	snd_emu1010_fpga_read(emu, EMU_HANA_OPTION_CARDS, &reg);
	dev_info(emu->card->dev, "emu1010: Card options = 0x%x\n", reg);
	snd_emu1010_fpga_read(emu, EMU_HANA_OPTICAL_TYPE, &tmp);
	/* Optical -> ADAT I/O  */
	/* 0 : SPDIF
	 * 1 : ADAT
	 */
	emu->emu1010.optical_in = 1; /* IN_ADAT */
	emu->emu1010.optical_out = 1; /* IN_ADAT */
	tmp = 0;
	tmp = (emu->emu1010.optical_in ? EMU_HANA_OPTICAL_IN_ADAT : 0) |
		(emu->emu1010.optical_out ? EMU_HANA_OPTICAL_OUT_ADAT : 0);
	snd_emu1010_fpga_write(emu, EMU_HANA_OPTICAL_TYPE, tmp);
	snd_emu1010_fpga_read(emu, EMU_HANA_ADC_PADS, &tmp);
	/* Set no attenuation on Audio Dock pads. */
	snd_emu1010_fpga_write(emu, EMU_HANA_ADC_PADS, 0x00);
	emu->emu1010.adc_pads = 0x00;
	snd_emu1010_fpga_read(emu, EMU_HANA_DOCK_MISC, &tmp);
	/* Unmute Audio dock DACs, Headphone source DAC-4. */
	snd_emu1010_fpga_write(emu, EMU_HANA_DOCK_MISC, 0x30);
	snd_emu1010_fpga_write(emu, EMU_HANA_DOCK_LEDS_2, 0x12);
	snd_emu1010_fpga_read(emu, EMU_HANA_DAC_PADS, &tmp);
	/* DAC PADs. */
	snd_emu1010_fpga_write(emu, EMU_HANA_DAC_PADS, 0x0f);
	emu->emu1010.dac_pads = 0x0f;
	snd_emu1010_fpga_read(emu, EMU_HANA_DOCK_MISC, &tmp);
	snd_emu1010_fpga_write(emu, EMU_HANA_DOCK_MISC, 0x30);
	snd_emu1010_fpga_read(emu, EMU_HANA_SPDIF_MODE, &tmp);
	/* SPDIF Format. Set Consumer mode, 24bit, copy enable */
	snd_emu1010_fpga_write(emu, EMU_HANA_SPDIF_MODE, 0x10);
	/* MIDI routing */
	snd_emu1010_fpga_write(emu, EMU_HANA_MIDI_IN, 0x19);
	/* Unknown. */
	snd_emu1010_fpga_write(emu, EMU_HANA_MIDI_OUT, 0x0c);
	/* IRQ Enable: All on */
	/* snd_emu1010_fpga_write(emu, 0x09, 0x0f ); */
	/* IRQ Enable: All off */
	snd_emu1010_fpga_write(emu, EMU_HANA_IRQ_ENABLE, 0x00);

	snd_emu1010_fpga_read(emu, EMU_HANA_OPTION_CARDS, &reg);
	dev_info(emu->card->dev, "emu1010: Card options3 = 0x%x\n", reg);
	/* Default WCLK set to 48kHz. */
	snd_emu1010_fpga_write(emu, EMU_HANA_DEFCLOCK, 0x00);
	/* Word Clock source, Internal 48kHz x1 */
	snd_emu1010_fpga_write(emu, EMU_HANA_WCLOCK, EMU_HANA_WCLOCK_INT_48K);
	/* snd_emu1010_fpga_write(emu, EMU_HANA_WCLOCK, EMU_HANA_WCLOCK_INT_48K | EMU_HANA_WCLOCK_4X); */
	/* Audio Dock LEDs. */
	snd_emu1010_fpga_write(emu, EMU_HANA_DOCK_LEDS_2, 0x12);

#if 0
	/* For 96kHz */
	snd_emu1010_fpga_link_dst_src_write(emu,
		EMU_DST_ALICE2_EMU32_0, EMU_SRC_HAMOA_ADC_LEFT1);
	snd_emu1010_fpga_link_dst_src_write(emu,
		EMU_DST_ALICE2_EMU32_1, EMU_SRC_HAMOA_ADC_RIGHT1);
	snd_emu1010_fpga_link_dst_src_write(emu,
		EMU_DST_ALICE2_EMU32_4, EMU_SRC_HAMOA_ADC_LEFT2);
	snd_emu1010_fpga_link_dst_src_write(emu,
		EMU_DST_ALICE2_EMU32_5, EMU_SRC_HAMOA_ADC_RIGHT2);
#endif
#if 0
	/* For 192kHz */
	snd_emu1010_fpga_link_dst_src_write(emu,
		EMU_DST_ALICE2_EMU32_0, EMU_SRC_HAMOA_ADC_LEFT1);
	snd_emu1010_fpga_link_dst_src_write(emu,
		EMU_DST_ALICE2_EMU32_1, EMU_SRC_HAMOA_ADC_RIGHT1);
	snd_emu1010_fpga_link_dst_src_write(emu,
		EMU_DST_ALICE2_EMU32_2, EMU_SRC_HAMOA_ADC_LEFT2);
	snd_emu1010_fpga_link_dst_src_write(emu,
		EMU_DST_ALICE2_EMU32_3, EMU_SRC_HAMOA_ADC_RIGHT2);
	snd_emu1010_fpga_link_dst_src_write(emu,
		EMU_DST_ALICE2_EMU32_4, EMU_SRC_HAMOA_ADC_LEFT3);
	snd_emu1010_fpga_link_dst_src_write(emu,
		EMU_DST_ALICE2_EMU32_5, EMU_SRC_HAMOA_ADC_RIGHT3);
	snd_emu1010_fpga_link_dst_src_write(emu,
		EMU_DST_ALICE2_EMU32_6, EMU_SRC_HAMOA_ADC_LEFT4);
	snd_emu1010_fpga_link_dst_src_write(emu,
		EMU_DST_ALICE2_EMU32_7, EMU_SRC_HAMOA_ADC_RIGHT4);
#endif
#if 1
	/* For 48kHz */
	snd_emu1010_fpga_link_dst_src_write(emu,
		EMU_DST_ALICE2_EMU32_0, EMU_SRC_DOCK_MIC_A1);
	snd_emu1010_fpga_link_dst_src_write(emu,
		EMU_DST_ALICE2_EMU32_1, EMU_SRC_DOCK_MIC_B1);
	snd_emu1010_fpga_link_dst_src_write(emu,
		EMU_DST_ALICE2_EMU32_2, EMU_SRC_HAMOA_ADC_LEFT2);
	snd_emu1010_fpga_link_dst_src_write(emu,
		EMU_DST_ALICE2_EMU32_3, EMU_SRC_HAMOA_ADC_LEFT2);
	snd_emu1010_fpga_link_dst_src_write(emu,
		EMU_DST_ALICE2_EMU32_4, EMU_SRC_DOCK_ADC1_LEFT1);
	snd_emu1010_fpga_link_dst_src_write(emu,
		EMU_DST_ALICE2_EMU32_5, EMU_SRC_DOCK_ADC1_RIGHT1);
	snd_emu1010_fpga_link_dst_src_write(emu,
		EMU_DST_ALICE2_EMU32_6, EMU_SRC_DOCK_ADC2_LEFT1);
	snd_emu1010_fpga_link_dst_src_write(emu,
		EMU_DST_ALICE2_EMU32_7, EMU_SRC_DOCK_ADC2_RIGHT1);
	/* Pavel Hofman - setting defaults for 8 more capture channels
	 * Defaults only, users will set their own values anyways, let's
	 * just copy/paste.
	 */

	snd_emu1010_fpga_link_dst_src_write(emu,
		EMU_DST_ALICE2_EMU32_8, EMU_SRC_DOCK_MIC_A1);
	snd_emu1010_fpga_link_dst_src_write(emu,
		EMU_DST_ALICE2_EMU32_9, EMU_SRC_DOCK_MIC_B1);
	snd_emu1010_fpga_link_dst_src_write(emu,
		EMU_DST_ALICE2_EMU32_A, EMU_SRC_HAMOA_ADC_LEFT2);
	snd_emu1010_fpga_link_dst_src_write(emu,
		EMU_DST_ALICE2_EMU32_B, EMU_SRC_HAMOA_ADC_LEFT2);
	snd_emu1010_fpga_link_dst_src_write(emu,
		EMU_DST_ALICE2_EMU32_C, EMU_SRC_DOCK_ADC1_LEFT1);
	snd_emu1010_fpga_link_dst_src_write(emu,
		EMU_DST_ALICE2_EMU32_D, EMU_SRC_DOCK_ADC1_RIGHT1);
	snd_emu1010_fpga_link_dst_src_write(emu,
		EMU_DST_ALICE2_EMU32_E, EMU_SRC_DOCK_ADC2_LEFT1);
	snd_emu1010_fpga_link_dst_src_write(emu,
		EMU_DST_ALICE2_EMU32_F, EMU_SRC_DOCK_ADC2_RIGHT1);
#endif
#if 0
	/* Original */
	snd_emu1010_fpga_link_dst_src_write(emu,
		EMU_DST_ALICE2_EMU32_4, EMU_SRC_HANA_ADAT);
	snd_emu1010_fpga_link_dst_src_write(emu,
		EMU_DST_ALICE2_EMU32_5, EMU_SRC_HANA_ADAT + 1);
	snd_emu1010_fpga_link_dst_src_write(emu,
		EMU_DST_ALICE2_EMU32_6, EMU_SRC_HANA_ADAT + 2);
	snd_emu1010_fpga_link_dst_src_write(emu,
		EMU_DST_ALICE2_EMU32_7, EMU_SRC_HANA_ADAT + 3);
	snd_emu1010_fpga_link_dst_src_write(emu,
		EMU_DST_ALICE2_EMU32_8, EMU_SRC_HANA_ADAT + 4);
	snd_emu1010_fpga_link_dst_src_write(emu,
		EMU_DST_ALICE2_EMU32_9, EMU_SRC_HANA_ADAT + 5);
	snd_emu1010_fpga_link_dst_src_write(emu,
		EMU_DST_ALICE2_EMU32_A, EMU_SRC_HANA_ADAT + 6);
	snd_emu1010_fpga_link_dst_src_write(emu,
		EMU_DST_ALICE2_EMU32_B, EMU_SRC_HANA_ADAT + 7);
	snd_emu1010_fpga_link_dst_src_write(emu,
		EMU_DST_ALICE2_EMU32_C, EMU_SRC_DOCK_MIC_A1);
	snd_emu1010_fpga_link_dst_src_write(emu,
		EMU_DST_ALICE2_EMU32_D, EMU_SRC_DOCK_MIC_B1);
	snd_emu1010_fpga_link_dst_src_write(emu,
		EMU_DST_ALICE2_EMU32_E, EMU_SRC_HAMOA_ADC_LEFT2);
	snd_emu1010_fpga_link_dst_src_write(emu,
		EMU_DST_ALICE2_EMU32_F, EMU_SRC_HAMOA_ADC_LEFT2);
#endif
	for (i = 0; i < 0x20; i++) {
		/* AudioDock Elink <- Silence */
		snd_emu1010_fpga_link_dst_src_write(emu, 0x0100 + i, EMU_SRC_SILENCE);
	}
	for (i = 0; i < 4; i++) {
		/* Hana SPDIF Out <- Silence */
		snd_emu1010_fpga_link_dst_src_write(emu, 0x0200 + i, EMU_SRC_SILENCE);
	}
	for (i = 0; i < 7; i++) {
		/* Hamoa DAC <- Silence */
		snd_emu1010_fpga_link_dst_src_write(emu, 0x0300 + i, EMU_SRC_SILENCE);
	}
	for (i = 0; i < 7; i++) {
		/* Hana ADAT Out <- Silence */
		snd_emu1010_fpga_link_dst_src_write(emu, EMU_DST_HANA_ADAT + i, EMU_SRC_SILENCE);
	}
	snd_emu1010_fpga_link_dst_src_write(emu,
		EMU_DST_ALICE_I2S0_LEFT, EMU_SRC_DOCK_ADC1_LEFT1);
	snd_emu1010_fpga_link_dst_src_write(emu,
		EMU_DST_ALICE_I2S0_RIGHT, EMU_SRC_DOCK_ADC1_RIGHT1);
	snd_emu1010_fpga_link_dst_src_write(emu,
		EMU_DST_ALICE_I2S1_LEFT, EMU_SRC_DOCK_ADC2_LEFT1);
	snd_emu1010_fpga_link_dst_src_write(emu,
		EMU_DST_ALICE_I2S1_RIGHT, EMU_SRC_DOCK_ADC2_RIGHT1);
	snd_emu1010_fpga_link_dst_src_write(emu,
		EMU_DST_ALICE_I2S2_LEFT, EMU_SRC_DOCK_ADC3_LEFT1);
	snd_emu1010_fpga_link_dst_src_write(emu,
		EMU_DST_ALICE_I2S2_RIGHT, EMU_SRC_DOCK_ADC3_RIGHT1);
	snd_emu1010_fpga_write(emu, EMU_HANA_UNMUTE, 0x01); /* Unmute all */

	snd_emu1010_fpga_read(emu, EMU_HANA_OPTION_CARDS, &tmp);

	/* AC97 1.03, Any 32Meg of 2Gig address, Auto-Mute, EMU32 Slave,
	 * Lock Sound Memory Cache, Lock Tank Memory Cache,
	 * Mute all codecs.
	 */
	outl(0x0000a000, emu->port + HCFG);
	/* AC97 1.03, Any 32Meg of 2Gig address, Auto-Mute, EMU32 Slave,
	 * Lock Sound Memory Cache, Lock Tank Memory Cache,
	 * Un-Mute all codecs.
	 */
	outl(0x0000a001, emu->port + HCFG);

	/* Initial boot complete. Now patches */

	snd_emu1010_fpga_read(emu, EMU_HANA_OPTION_CARDS, &tmp);
	snd_emu1010_fpga_write(emu, EMU_HANA_MIDI_IN, 0x19); /* MIDI Route */
	snd_emu1010_fpga_write(emu, EMU_HANA_MIDI_OUT, 0x0c); /* Unknown */
	snd_emu1010_fpga_write(emu, EMU_HANA_MIDI_IN, 0x19); /* MIDI Route */
	snd_emu1010_fpga_write(emu, EMU_HANA_MIDI_OUT, 0x0c); /* Unknown */
	snd_emu1010_fpga_read(emu, EMU_HANA_SPDIF_MODE, &tmp);
	snd_emu1010_fpga_write(emu, EMU_HANA_SPDIF_MODE, 0x10); /* SPDIF Format spdif  (or 0x11 for aes/ebu) */

	/* Start Micro/Audio Dock firmware loader thread */
	if (!emu->emu1010.firmware_thread) {
		emu->emu1010.firmware_thread =
			kthread_create(emu1010_firmware_thread, emu,
				       "emu1010_firmware");
		wake_up_process(emu->emu1010.firmware_thread);
	}

#if 0
	snd_emu1010_fpga_link_dst_src_write(emu,
		EMU_DST_HAMOA_DAC_LEFT1, EMU_SRC_ALICE_EMU32B + 2); /* ALICE2 bus 0xa2 */
	snd_emu1010_fpga_link_dst_src_write(emu,
		EMU_DST_HAMOA_DAC_RIGHT1, EMU_SRC_ALICE_EMU32B + 3); /* ALICE2 bus 0xa3 */
	snd_emu1010_fpga_link_dst_src_write(emu,
		EMU_DST_HANA_SPDIF_LEFT1, EMU_SRC_ALICE_EMU32A + 2); /* ALICE2 bus 0xb2 */
	snd_emu1010_fpga_link_dst_src_write(emu,
		EMU_DST_HANA_SPDIF_RIGHT1, EMU_SRC_ALICE_EMU32A + 3); /* ALICE2 bus 0xb3 */
#endif
	/* Default outputs */
	if (emu->card_capabilities->emu_model == EMU_MODEL_EMU1616) {
		/* 1616(M) cardbus default outputs */
		/* ALICE2 bus 0xa0 */
		snd_emu1010_fpga_link_dst_src_write(emu,
			EMU_DST_DOCK_DAC1_LEFT1, EMU_SRC_ALICE_EMU32A + 0);
		emu->emu1010.output_source[0] = 17;
		snd_emu1010_fpga_link_dst_src_write(emu,
			EMU_DST_DOCK_DAC1_RIGHT1, EMU_SRC_ALICE_EMU32A + 1);
		emu->emu1010.output_source[1] = 18;
		snd_emu1010_fpga_link_dst_src_write(emu,
			EMU_DST_DOCK_DAC2_LEFT1, EMU_SRC_ALICE_EMU32A + 2);
		emu->emu1010.output_source[2] = 19;
		snd_emu1010_fpga_link_dst_src_write(emu,
			EMU_DST_DOCK_DAC2_RIGHT1, EMU_SRC_ALICE_EMU32A + 3);
		emu->emu1010.output_source[3] = 20;
		snd_emu1010_fpga_link_dst_src_write(emu,
			EMU_DST_DOCK_DAC3_LEFT1, EMU_SRC_ALICE_EMU32A + 4);
		emu->emu1010.output_source[4] = 21;
		snd_emu1010_fpga_link_dst_src_write(emu,
			EMU_DST_DOCK_DAC3_RIGHT1, EMU_SRC_ALICE_EMU32A + 5);
		emu->emu1010.output_source[5] = 22;
		/* ALICE2 bus 0xa0 */
		snd_emu1010_fpga_link_dst_src_write(emu,
			EMU_DST_MANA_DAC_LEFT, EMU_SRC_ALICE_EMU32A + 0);
		emu->emu1010.output_source[16] = 17;
		snd_emu1010_fpga_link_dst_src_write(emu,
			EMU_DST_MANA_DAC_RIGHT, EMU_SRC_ALICE_EMU32A + 1);
		emu->emu1010.output_source[17] = 18;
	} else {
		/* ALICE2 bus 0xa0 */
		snd_emu1010_fpga_link_dst_src_write(emu,
			EMU_DST_DOCK_DAC1_LEFT1, EMU_SRC_ALICE_EMU32A + 0);
		emu->emu1010.output_source[0] = 21;
		snd_emu1010_fpga_link_dst_src_write(emu,
			EMU_DST_DOCK_DAC1_RIGHT1, EMU_SRC_ALICE_EMU32A + 1);
		emu->emu1010.output_source[1] = 22;
		snd_emu1010_fpga_link_dst_src_write(emu,
			EMU_DST_DOCK_DAC2_LEFT1, EMU_SRC_ALICE_EMU32A + 2);
		emu->emu1010.output_source[2] = 23;
		snd_emu1010_fpga_link_dst_src_write(emu,
			EMU_DST_DOCK_DAC2_RIGHT1, EMU_SRC_ALICE_EMU32A + 3);
		emu->emu1010.output_source[3] = 24;
		snd_emu1010_fpga_link_dst_src_write(emu,
			EMU_DST_DOCK_DAC3_LEFT1, EMU_SRC_ALICE_EMU32A + 4);
		emu->emu1010.output_source[4] = 25;
		snd_emu1010_fpga_link_dst_src_write(emu,
			EMU_DST_DOCK_DAC3_RIGHT1, EMU_SRC_ALICE_EMU32A + 5);
		emu->emu1010.output_source[5] = 26;
		snd_emu1010_fpga_link_dst_src_write(emu,
			EMU_DST_DOCK_DAC4_LEFT1, EMU_SRC_ALICE_EMU32A + 6);
		emu->emu1010.output_source[6] = 27;
		snd_emu1010_fpga_link_dst_src_write(emu,
			EMU_DST_DOCK_DAC4_RIGHT1, EMU_SRC_ALICE_EMU32A + 7);
		emu->emu1010.output_source[7] = 28;
		/* ALICE2 bus 0xa0 */
		snd_emu1010_fpga_link_dst_src_write(emu,
			EMU_DST_DOCK_PHONES_LEFT1, EMU_SRC_ALICE_EMU32A + 0);
		emu->emu1010.output_source[8] = 21;
		snd_emu1010_fpga_link_dst_src_write(emu,
			EMU_DST_DOCK_PHONES_RIGHT1, EMU_SRC_ALICE_EMU32A + 1);
		emu->emu1010.output_source[9] = 22;
		/* ALICE2 bus 0xa0 */
		snd_emu1010_fpga_link_dst_src_write(emu,
			EMU_DST_DOCK_SPDIF_LEFT1, EMU_SRC_ALICE_EMU32A + 0);
		emu->emu1010.output_source[10] = 21;
		snd_emu1010_fpga_link_dst_src_write(emu,
			EMU_DST_DOCK_SPDIF_RIGHT1, EMU_SRC_ALICE_EMU32A + 1);
		emu->emu1010.output_source[11] = 22;
		/* ALICE2 bus 0xa0 */
		snd_emu1010_fpga_link_dst_src_write(emu,
			EMU_DST_HANA_SPDIF_LEFT1, EMU_SRC_ALICE_EMU32A + 0);
		emu->emu1010.output_source[12] = 21;
		snd_emu1010_fpga_link_dst_src_write(emu,
			EMU_DST_HANA_SPDIF_RIGHT1, EMU_SRC_ALICE_EMU32A + 1);
		emu->emu1010.output_source[13] = 22;
		/* ALICE2 bus 0xa0 */
		snd_emu1010_fpga_link_dst_src_write(emu,
			EMU_DST_HAMOA_DAC_LEFT1, EMU_SRC_ALICE_EMU32A + 0);
		emu->emu1010.output_source[14] = 21;
		snd_emu1010_fpga_link_dst_src_write(emu,
			EMU_DST_HAMOA_DAC_RIGHT1, EMU_SRC_ALICE_EMU32A + 1);
		emu->emu1010.output_source[15] = 22;
		/* ALICE2 bus 0xa0 */
		snd_emu1010_fpga_link_dst_src_write(emu,
			EMU_DST_HANA_ADAT, EMU_SRC_ALICE_EMU32A + 0);
		emu->emu1010.output_source[16] = 21;
		snd_emu1010_fpga_link_dst_src_write(emu,
			EMU_DST_HANA_ADAT + 1, EMU_SRC_ALICE_EMU32A + 1);
		emu->emu1010.output_source[17] = 22;
		snd_emu1010_fpga_link_dst_src_write(emu,
			EMU_DST_HANA_ADAT + 2, EMU_SRC_ALICE_EMU32A + 2);
		emu->emu1010.output_source[18] = 23;
		snd_emu1010_fpga_link_dst_src_write(emu,
			EMU_DST_HANA_ADAT + 3, EMU_SRC_ALICE_EMU32A + 3);
		emu->emu1010.output_source[19] = 24;
		snd_emu1010_fpga_link_dst_src_write(emu,
			EMU_DST_HANA_ADAT + 4, EMU_SRC_ALICE_EMU32A + 4);
		emu->emu1010.output_source[20] = 25;
		snd_emu1010_fpga_link_dst_src_write(emu,
			EMU_DST_HANA_ADAT + 5, EMU_SRC_ALICE_EMU32A + 5);
		emu->emu1010.output_source[21] = 26;
		snd_emu1010_fpga_link_dst_src_write(emu,
			EMU_DST_HANA_ADAT + 6, EMU_SRC_ALICE_EMU32A + 6);
		emu->emu1010.output_source[22] = 27;
		snd_emu1010_fpga_link_dst_src_write(emu,
			EMU_DST_HANA_ADAT + 7, EMU_SRC_ALICE_EMU32A + 7);
		emu->emu1010.output_source[23] = 28;
	}
	/* TEMP: Select SPDIF in/out */
	/* snd_emu1010_fpga_write(emu, EMU_HANA_OPTICAL_TYPE, 0x0); */ /* Output spdif */

	/* TEMP: Select 48kHz SPDIF out */
	snd_emu1010_fpga_write(emu, EMU_HANA_UNMUTE, 0x0); /* Mute all */
	snd_emu1010_fpga_write(emu, EMU_HANA_DEFCLOCK, 0x0); /* Default fallback clock 48kHz */
	/* Word Clock source, Internal 48kHz x1 */
	snd_emu1010_fpga_write(emu, EMU_HANA_WCLOCK, EMU_HANA_WCLOCK_INT_48K);
	/* snd_emu1010_fpga_write(emu, EMU_HANA_WCLOCK, EMU_HANA_WCLOCK_INT_48K | EMU_HANA_WCLOCK_4X); */
	emu->emu1010.internal_clock = 1; /* 48000 */
	snd_emu1010_fpga_write(emu, EMU_HANA_DOCK_LEDS_2, 0x12); /* Set LEDs on Audio Dock */
	snd_emu1010_fpga_write(emu, EMU_HANA_UNMUTE, 0x1); /* Unmute all */
	/* snd_emu1010_fpga_write(emu, 0x7, 0x0); */ /* Mute all */
	/* snd_emu1010_fpga_write(emu, 0x7, 0x1); */ /* Unmute all */
	/* snd_emu1010_fpga_write(emu, 0xe, 0x12); */ /* Set LEDs on Audio Dock */

	return 0;
}
/*
 *  Create the EMU10K1 instance
 */

#ifdef CONFIG_PM_SLEEP
static int alloc_pm_buffer(struct snd_emu10k1 *emu);
static void free_pm_buffer(struct snd_emu10k1 *emu);
#endif

static int snd_emu10k1_free(struct snd_emu10k1 *emu)
{
	if (emu->port) {	/* avoid access to already used hardware */
		snd_emu10k1_fx8010_tram_setup(emu, 0);
		snd_emu10k1_done(emu);
		snd_emu10k1_free_efx(emu);
	}
	if (emu->card_capabilities->emu_model == EMU_MODEL_EMU1010) {
		/* Disable 48Volt power to Audio Dock */
		snd_emu1010_fpga_write(emu, EMU_HANA_DOCK_PWR, 0);
	}
	if (emu->emu1010.firmware_thread)
		kthread_stop(emu->emu1010.firmware_thread);
	release_firmware(emu->firmware);
	release_firmware(emu->dock_fw);
	if (emu->irq >= 0)
		free_irq(emu->irq, emu);
	/* remove reserved page */
	if (emu->reserved_page) {
		snd_emu10k1_synth_free(emu,
			(struct snd_util_memblk *)emu->reserved_page);
		emu->reserved_page = NULL;
	}
	snd_util_memhdr_free(emu->memhdr);
	if (emu->silent_page.area)
		snd_dma_free_pages(&emu->silent_page);
	if (emu->ptb_pages.area)
		snd_dma_free_pages(&emu->ptb_pages);
	vfree(emu->page_ptr_table);
	vfree(emu->page_addr_table);
#ifdef CONFIG_PM_SLEEP
	free_pm_buffer(emu);
#endif
	if (emu->port)
		pci_release_regions(emu->pci);
	if (emu->card_capabilities->ca0151_chip) /* P16V */
		snd_p16v_free(emu);
	pci_disable_device(emu->pci);
	kfree(emu);
	return 0;
}

static int snd_emu10k1_dev_free(struct snd_device *device)
{
	struct snd_emu10k1 *emu = device->device_data;
	return snd_emu10k1_free(emu);
}

static struct snd_emu_chip_details emu_chip_details[] = {
	/* Audigy 5/Rx SB1550 */
	/* Tested by michael@gernoth.net 28 Mar 2015 */
	/* DSP: CA10300-IAT LF
	 * DAC: Cirrus Logic CS4382-KQZ
	 * ADC: Philips 1361T
	 * AC97: Sigmatel STAC9750
	 * CA0151: None
	 */
	{.vendor = 0x1102, .device = 0x0008, .subsystem = 0x10241102,
	 .driver = "Audigy2", .name = "SB Audigy 5/Rx [SB1550]",
	 .id = "Audigy2",
	 .emu10k2_chip = 1,
	 .ca0108_chip = 1,
	 .spk71 = 1,
	 .adc_1361t = 1,  /* 24 bit capture instead of 16bit */
	 .ac97_chip = 1},
	/* Audigy4 (Not PRO) SB0610 */
	/* Tested by James@superbug.co.uk 4th April 2006 */
	/* A_IOCFG bits
	 * Output
	 * 0: ?
	 * 1: ?
	 * 2: ?
	 * 3: 0 - Digital Out, 1 - Line in
	 * 4: ?
	 * 5: ?
	 * 6: ?
	 * 7: ?
	 * Input
	 * 8: ?
	 * 9: ?
	 * A: Green jack sense (Front)
	 * B: ?
	 * C: Black jack sense (Rear/Side Right)
	 * D: Yellow jack sense (Center/LFE/Side Left)
	 * E: ?
	 * F: ?
	 *
	 * Digital Out/Line in switch using A_IOCFG bit 3 (0x08)
	 * 0 - Digital Out
	 * 1 - Line in
	 */
	/* Mic input not tested.
	 * Analog CD input not tested
	 * Digital Out not tested.
	 * Line in working.
	 * Audio output 5.1 working. Side outputs not working.
	 */
	/* DSP: CA10300-IAT LF
	 * DAC: Cirrus Logic CS4382-KQZ
	 * ADC: Philips 1361T
	 * AC97: Sigmatel STAC9750
	 * CA0151: None
	 */
	{.vendor = 0x1102, .device = 0x0008, .subsystem = 0x10211102,
	 .driver = "Audigy2", .name = "SB Audigy 4 [SB0610]",
	 .id = "Audigy2",
	 .emu10k2_chip = 1,
	 .ca0108_chip = 1,
	 .spk71 = 1,
	 .adc_1361t = 1,  /* 24 bit capture instead of 16bit */
	 .ac97_chip = 1} ,
	/* Audigy 2 Value AC3 out does not work yet.
	 * Need to find out how to turn off interpolators.
	 */
	/* Tested by James@superbug.co.uk 3rd July 2005 */
	/* DSP: CA0108-IAT
	 * DAC: CS4382-KQ
	 * ADC: Philips 1361T
	 * AC97: STAC9750
	 * CA0151: None
	 */
	{.vendor = 0x1102, .device = 0x0008, .subsystem = 0x10011102,
	 .driver = "Audigy2", .name = "SB Audigy 2 Value [SB0400]",
	 .id = "Audigy2",
	 .emu10k2_chip = 1,
	 .ca0108_chip = 1,
	 .spk71 = 1,
	 .ac97_chip = 1} ,
	/* Audigy 2 ZS Notebook Cardbus card.*/
	/* Tested by James@superbug.co.uk 6th November 2006 */
	/* Audio output 7.1/Headphones working.
	 * Digital output working. (AC3 not checked, only PCM)
	 * Audio Mic/Line inputs working.
	 * Digital input not tested.
	 */
	/* DSP: Tina2
	 * DAC: Wolfson WM8768/WM8568
	 * ADC: Wolfson WM8775
	 * AC97: None
	 * CA0151: None
	 */
	/* Tested by James@superbug.co.uk 4th April 2006 */
	/* A_IOCFG bits
	 * Output
	 * 0: Not Used
	 * 1: 0 = Mute all the 7.1 channel out. 1 = unmute.
	 * 2: Analog input 0 = line in, 1 = mic in
	 * 3: Not Used
	 * 4: Digital output 0 = off, 1 = on.
	 * 5: Not Used
	 * 6: Not Used
	 * 7: Not Used
	 * Input
	 *      All bits 1 (0x3fxx) means nothing plugged in.
	 * 8-9: 0 = Line in/Mic, 2 = Optical in, 3 = Nothing.
	 * A-B: 0 = Headphones, 2 = Optical out, 3 = Nothing.
	 * C-D: 2 = Front/Rear/etc, 3 = nothing.
	 * E-F: Always 0
	 *
	 */
	{.vendor = 0x1102, .device = 0x0008, .subsystem = 0x20011102,
	 .driver = "Audigy2", .name = "Audigy 2 ZS Notebook [SB0530]",
	 .id = "Audigy2",
	 .emu10k2_chip = 1,
	 .ca0108_chip = 1,
	 .ca_cardbus_chip = 1,
	 .spi_dac = 1,
	 .i2c_adc = 1,
	 .spk71 = 1} ,
	/* Tested by James@superbug.co.uk 4th Nov 2007. */
	{.vendor = 0x1102, .device = 0x0008, .subsystem = 0x42011102,
	 .driver = "Audigy2", .name = "E-mu 1010 Notebook [MAEM8950]",
	 .id = "EMU1010",
	 .emu10k2_chip = 1,
	 .ca0108_chip = 1,
	 .ca_cardbus_chip = 1,
	 .spk71 = 1 ,
	 .emu_model = EMU_MODEL_EMU1616},
	/* Tested by James@superbug.co.uk 4th Nov 2007. */
	/* This is MAEM8960, 0202 is MAEM 8980 */
	{.vendor = 0x1102, .device = 0x0008, .subsystem = 0x40041102,
	 .driver = "Audigy2", .name = "E-mu 1010b PCI [MAEM8960]",
	 .id = "EMU1010",
	 .emu10k2_chip = 1,
	 .ca0108_chip = 1,
	 .spk71 = 1,
	 .emu_model = EMU_MODEL_EMU1010B}, /* EMU 1010 new revision */
	/* Tested by Maxim Kachur <mcdebugger@duganet.ru> 17th Oct 2012. */
	/* This is MAEM8986, 0202 is MAEM8980 */
	{.vendor = 0x1102, .device = 0x0008, .subsystem = 0x40071102,
	 .driver = "Audigy2", .name = "E-mu 1010 PCIe [MAEM8986]",
	 .id = "EMU1010",
	 .emu10k2_chip = 1,
	 .ca0108_chip = 1,
	 .spk71 = 1,
	 .emu_model = EMU_MODEL_EMU1010B}, /* EMU 1010 PCIe */
	/* Tested by James@superbug.co.uk 8th July 2005. */
	/* This is MAEM8810, 0202 is MAEM8820 */
	{.vendor = 0x1102, .device = 0x0004, .subsystem = 0x40011102,
	 .driver = "Audigy2", .name = "E-mu 1010 [MAEM8810]",
	 .id = "EMU1010",
	 .emu10k2_chip = 1,
	 .ca0102_chip = 1,
	 .spk71 = 1,
	 .emu_model = EMU_MODEL_EMU1010}, /* EMU 1010 old revision */
	/* EMU0404b */
	{.vendor = 0x1102, .device = 0x0008, .subsystem = 0x40021102,
	 .driver = "Audigy2", .name = "E-mu 0404b PCI [MAEM8852]",
	 .id = "EMU0404",
	 .emu10k2_chip = 1,
	 .ca0108_chip = 1,
	 .spk71 = 1,
	 .emu_model = EMU_MODEL_EMU0404}, /* EMU 0404 new revision */
	/* Tested by James@superbug.co.uk 20-3-2007. */
	{.vendor = 0x1102, .device = 0x0004, .subsystem = 0x40021102,
	 .driver = "Audigy2", .name = "E-mu 0404 [MAEM8850]",
	 .id = "EMU0404",
	 .emu10k2_chip = 1,
	 .ca0102_chip = 1,
	 .spk71 = 1,
	 .emu_model = EMU_MODEL_EMU0404}, /* EMU 0404 */
	/* EMU0404 PCIe */
	{.vendor = 0x1102, .device = 0x0008, .subsystem = 0x40051102,
	 .driver = "Audigy2", .name = "E-mu 0404 PCIe [MAEM8984]",
	 .id = "EMU0404",
	 .emu10k2_chip = 1,
	 .ca0108_chip = 1,
	 .spk71 = 1,
	 .emu_model = EMU_MODEL_EMU0404}, /* EMU 0404 PCIe ver_03 */
	/* Note that all E-mu cards require kernel 2.6 or newer. */
	{.vendor = 0x1102, .device = 0x0008,
	 .driver = "Audigy2", .name = "SB Audigy 2 Value [Unknown]",
	 .id = "Audigy2",
	 .emu10k2_chip = 1,
	 .ca0108_chip = 1,
	 .ac97_chip = 1} ,
	/* Tested by James@superbug.co.uk 3rd July 2005 */
	{.vendor = 0x1102, .device = 0x0004, .subsystem = 0x20071102,
	 .driver = "Audigy2", .name = "SB Audigy 4 PRO [SB0380]",
	 .id = "Audigy2",
	 .emu10k2_chip = 1,
	 .ca0102_chip = 1,
	 .ca0151_chip = 1,
	 .spk71 = 1,
	 .spdif_bug = 1,
	 .ac97_chip = 1} ,
	/* Tested by shane-alsa@cm.nu 5th Nov 2005 */
	/* The 0x20061102 does have SB0350 written on it
	 * Just like 0x20021102
	 */
	{.vendor = 0x1102, .device = 0x0004, .subsystem = 0x20061102,
	 .driver = "Audigy2", .name = "SB Audigy 2 [SB0350b]",
	 .id = "Audigy2",
	 .emu10k2_chip = 1,
	 .ca0102_chip = 1,
	 .ca0151_chip = 1,
	 .spk71 = 1,
	 .spdif_bug = 1,
	 .invert_shared_spdif = 1,	/* digital/analog switch swapped */
	 .ac97_chip = 1} ,
	/* 0x20051102 also has SB0350 written on it, treated as Audigy 2 ZS by
	   Creative's Windows driver */
	{.vendor = 0x1102, .device = 0x0004, .subsystem = 0x20051102,
	 .driver = "Audigy2", .name = "SB Audigy 2 ZS [SB0350a]",
	 .id = "Audigy2",
	 .emu10k2_chip = 1,
	 .ca0102_chip = 1,
	 .ca0151_chip = 1,
	 .spk71 = 1,
	 .spdif_bug = 1,
	 .invert_shared_spdif = 1,	/* digital/analog switch swapped */
	 .ac97_chip = 1} ,
	{.vendor = 0x1102, .device = 0x0004, .subsystem = 0x20021102,
	 .driver = "Audigy2", .name = "SB Audigy 2 ZS [SB0350]",
	 .id = "Audigy2",
	 .emu10k2_chip = 1,
	 .ca0102_chip = 1,
	 .ca0151_chip = 1,
	 .spk71 = 1,
	 .spdif_bug = 1,
	 .invert_shared_spdif = 1,	/* digital/analog switch swapped */
	 .ac97_chip = 1} ,
	{.vendor = 0x1102, .device = 0x0004, .subsystem = 0x20011102,
	 .driver = "Audigy2", .name = "SB Audigy 2 ZS [SB0360]",
	 .id = "Audigy2",
	 .emu10k2_chip = 1,
	 .ca0102_chip = 1,
	 .ca0151_chip = 1,
	 .spk71 = 1,
	 .spdif_bug = 1,
	 .invert_shared_spdif = 1,	/* digital/analog switch swapped */
	 .ac97_chip = 1} ,
	/* Audigy 2 */
	/* Tested by James@superbug.co.uk 3rd July 2005 */
	/* DSP: CA0102-IAT
	 * DAC: CS4382-KQ
	 * ADC: Philips 1361T
	 * AC97: STAC9721
	 * CA0151: Yes
	 */
	{.vendor = 0x1102, .device = 0x0004, .subsystem = 0x10071102,
	 .driver = "Audigy2", .name = "SB Audigy 2 [SB0240]",
	 .id = "Audigy2",
	 .emu10k2_chip = 1,
	 .ca0102_chip = 1,
	 .ca0151_chip = 1,
	 .spk71 = 1,
	 .spdif_bug = 1,
	 .adc_1361t = 1,  /* 24 bit capture instead of 16bit */
	 .ac97_chip = 1} ,
	{.vendor = 0x1102, .device = 0x0004, .subsystem = 0x10051102,
	 .driver = "Audigy2", .name = "Audigy 2 Platinum EX [SB0280]",
	 .id = "Audigy2",
	 .emu10k2_chip = 1,
	 .ca0102_chip = 1,
	 .ca0151_chip = 1,
	 .spk71 = 1,
	 .spdif_bug = 1} ,
	/* Dell OEM/Creative Labs Audigy 2 ZS */
	/* See ALSA bug#1365 */
	{.vendor = 0x1102, .device = 0x0004, .subsystem = 0x10031102,
	 .driver = "Audigy2", .name = "SB Audigy 2 ZS [SB0353]",
	 .id = "Audigy2",
	 .emu10k2_chip = 1,
	 .ca0102_chip = 1,
	 .ca0151_chip = 1,
	 .spk71 = 1,
	 .spdif_bug = 1,
	 .invert_shared_spdif = 1,	/* digital/analog switch swapped */
	 .ac97_chip = 1} ,
	{.vendor = 0x1102, .device = 0x0004, .subsystem = 0x10021102,
	 .driver = "Audigy2", .name = "SB Audigy 2 Platinum [SB0240P]",
	 .id = "Audigy2",
	 .emu10k2_chip = 1,
	 .ca0102_chip = 1,
	 .ca0151_chip = 1,
	 .spk71 = 1,
	 .spdif_bug = 1,
	 .invert_shared_spdif = 1,	/* digital/analog switch swapped */
	 .adc_1361t = 1,  /* 24 bit capture instead of 16bit. Fixes ALSA bug#324 */
	 .ac97_chip = 1} ,
	{.vendor = 0x1102, .device = 0x0004, .revision = 0x04,
	 .driver = "Audigy2", .name = "SB Audigy 2 [Unknown]",
	 .id = "Audigy2",
	 .emu10k2_chip = 1,
	 .ca0102_chip = 1,
	 .ca0151_chip = 1,
	 .spdif_bug = 1,
	 .ac97_chip = 1} ,
	{.vendor = 0x1102, .device = 0x0004, .subsystem = 0x00531102,
	 .driver = "Audigy", .name = "SB Audigy 1 [SB0092]",
	 .id = "Audigy",
	 .emu10k2_chip = 1,
	 .ca0102_chip = 1,
	 .ac97_chip = 1} ,
	{.vendor = 0x1102, .device = 0x0004, .subsystem = 0x00521102,
	 .driver = "Audigy", .name = "SB Audigy 1 ES [SB0160]",
	 .id = "Audigy",
	 .emu10k2_chip = 1,
	 .ca0102_chip = 1,
	 .spdif_bug = 1,
	 .ac97_chip = 1} ,
	{.vendor = 0x1102, .device = 0x0004, .subsystem = 0x00511102,
	 .driver = "Audigy", .name = "SB Audigy 1 [SB0090]",
	 .id = "Audigy",
	 .emu10k2_chip = 1,
	 .ca0102_chip = 1,
	 .ac97_chip = 1} ,
	{.vendor = 0x1102, .device = 0x0004,
	 .driver = "Audigy", .name = "Audigy 1 [Unknown]",
	 .id = "Audigy",
	 .emu10k2_chip = 1,
	 .ca0102_chip = 1,
	 .ac97_chip = 1} ,
	{.vendor = 0x1102, .device = 0x0002, .subsystem = 0x100a1102,
	 .driver = "EMU10K1", .name = "SB Live! 5.1 [SB0220]",
	 .id = "Live",
	 .emu10k1_chip = 1,
	 .ac97_chip = 1,
	 .sblive51 = 1} ,
	{.vendor = 0x1102, .device = 0x0002, .subsystem = 0x806b1102,
	 .driver = "EMU10K1", .name = "SB Live! [SB0105]",
	 .id = "Live",
	 .emu10k1_chip = 1,
	 .ac97_chip = 1,
	 .sblive51 = 1} ,
	{.vendor = 0x1102, .device = 0x0002, .subsystem = 0x806a1102,
	 .driver = "EMU10K1", .name = "SB Live! Value [SB0103]",
	 .id = "Live",
	 .emu10k1_chip = 1,
	 .ac97_chip = 1,
	 .sblive51 = 1} ,
	{.vendor = 0x1102, .device = 0x0002, .subsystem = 0x80691102,
	 .driver = "EMU10K1", .name = "SB Live! Value [SB0101]",
	 .id = "Live",
	 .emu10k1_chip = 1,
	 .ac97_chip = 1,
	 .sblive51 = 1} ,
	/* Tested by ALSA bug#1680 26th December 2005 */
	/* note: It really has SB0220 written on the card, */
	/* but it's SB0228 according to kx.inf */
	{.vendor = 0x1102, .device = 0x0002, .subsystem = 0x80661102,
	 .driver = "EMU10K1", .name = "SB Live! 5.1 Dell OEM [SB0228]",
	 .id = "Live",
	 .emu10k1_chip = 1,
	 .ac97_chip = 1,
	 .sblive51 = 1} ,
	/* Tested by Thomas Zehetbauer 27th Aug 2005 */
	{.vendor = 0x1102, .device = 0x0002, .subsystem = 0x80651102,
	 .driver = "EMU10K1", .name = "SB Live! 5.1 [SB0220]",
	 .id = "Live",
	 .emu10k1_chip = 1,
	 .ac97_chip = 1,
	 .sblive51 = 1} ,
	{.vendor = 0x1102, .device = 0x0002, .subsystem = 0x80641102,
	 .driver = "EMU10K1", .name = "SB Live! 5.1",
	 .id = "Live",
	 .emu10k1_chip = 1,
	 .ac97_chip = 1,
	 .sblive51 = 1} ,
	/* Tested by alsa bugtrack user "hus" bug #1297 12th Aug 2005 */
	{.vendor = 0x1102, .device = 0x0002, .subsystem = 0x80611102,
	 .driver = "EMU10K1", .name = "SB Live! 5.1 [SB0060]",
	 .id = "Live",
	 .emu10k1_chip = 1,
	 .ac97_chip = 2, /* ac97 is optional; both SBLive 5.1 and platinum
			  * share the same IDs!
			  */
	 .sblive51 = 1} ,
	{.vendor = 0x1102, .device = 0x0002, .subsystem = 0x80511102,
	 .driver = "EMU10K1", .name = "SB Live! Value [CT4850]",
	 .id = "Live",
	 .emu10k1_chip = 1,
	 .ac97_chip = 1,
	 .sblive51 = 1} ,
	{.vendor = 0x1102, .device = 0x0002, .subsystem = 0x80401102,
	 .driver = "EMU10K1", .name = "SB Live! Platinum [CT4760P]",
	 .id = "Live",
	 .emu10k1_chip = 1,
	 .ac97_chip = 1} ,
	{.vendor = 0x1102, .device = 0x0002, .subsystem = 0x80321102,
	 .driver = "EMU10K1", .name = "SB Live! Value [CT4871]",
	 .id = "Live",
	 .emu10k1_chip = 1,
	 .ac97_chip = 1,
	 .sblive51 = 1} ,
	{.vendor = 0x1102, .device = 0x0002, .subsystem = 0x80311102,
	 .driver = "EMU10K1", .name = "SB Live! Value [CT4831]",
	 .id = "Live",
	 .emu10k1_chip = 1,
	 .ac97_chip = 1,
	 .sblive51 = 1} ,
	{.vendor = 0x1102, .device = 0x0002, .subsystem = 0x80281102,
	 .driver = "EMU10K1", .name = "SB Live! Value [CT4870]",
	 .id = "Live",
	 .emu10k1_chip = 1,
	 .ac97_chip = 1,
	 .sblive51 = 1} ,
	/* Tested by James@superbug.co.uk 3rd July 2005 */
	{.vendor = 0x1102, .device = 0x0002, .subsystem = 0x80271102,
	 .driver = "EMU10K1", .name = "SB Live! Value [CT4832]",
	 .id = "Live",
	 .emu10k1_chip = 1,
	 .ac97_chip = 1,
	 .sblive51 = 1} ,
	{.vendor = 0x1102, .device = 0x0002, .subsystem = 0x80261102,
	 .driver = "EMU10K1", .name = "SB Live! Value [CT4830]",
	 .id = "Live",
	 .emu10k1_chip = 1,
	 .ac97_chip = 1,
	 .sblive51 = 1} ,
	{.vendor = 0x1102, .device = 0x0002, .subsystem = 0x80231102,
	 .driver = "EMU10K1", .name = "SB PCI512 [CT4790]",
	 .id = "Live",
	 .emu10k1_chip = 1,
	 .ac97_chip = 1,
	 .sblive51 = 1} ,
	{.vendor = 0x1102, .device = 0x0002, .subsystem = 0x80221102,
	 .driver = "EMU10K1", .name = "SB Live! Value [CT4780]",
	 .id = "Live",
	 .emu10k1_chip = 1,
	 .ac97_chip = 1,
	 .sblive51 = 1} ,
	{.vendor = 0x1102, .device = 0x0002, .subsystem = 0x40011102,
	 .driver = "EMU10K1", .name = "E-mu APS [PC545]",
	 .id = "APS",
	 .emu10k1_chip = 1,
	 .ecard = 1} ,
	{.vendor = 0x1102, .device = 0x0002, .subsystem = 0x00211102,
	 .driver = "EMU10K1", .name = "SB Live! [CT4620]",
	 .id = "Live",
	 .emu10k1_chip = 1,
	 .ac97_chip = 1,
	 .sblive51 = 1} ,
	{.vendor = 0x1102, .device = 0x0002, .subsystem = 0x00201102,
	 .driver = "EMU10K1", .name = "SB Live! Value [CT4670]",
	 .id = "Live",
	 .emu10k1_chip = 1,
	 .ac97_chip = 1,
	 .sblive51 = 1} ,
	{.vendor = 0x1102, .device = 0x0002,
	 .driver = "EMU10K1", .name = "SB Live! [Unknown]",
	 .id = "Live",
	 .emu10k1_chip = 1,
	 .ac97_chip = 1,
	 .sblive51 = 1} ,
	{ } /* terminator */
};

int snd_emu10k1_create(struct snd_card *card,
		       struct pci_dev *pci,
		       unsigned short extin_mask,
		       unsigned short extout_mask,
		       long max_cache_bytes,
		       int enable_ir,
		       uint subsystem,
		       struct snd_emu10k1 **remu)
{
	struct snd_emu10k1 *emu;
	int idx, err;
	int is_audigy;
	unsigned int silent_page;
	const struct snd_emu_chip_details *c;
	static struct snd_device_ops ops = {
		.dev_free =	snd_emu10k1_dev_free,
	};

	*remu = NULL;

	/* enable PCI device */
	err = pci_enable_device(pci);
	if (err < 0)
		return err;

	emu = kzalloc(sizeof(*emu), GFP_KERNEL);
	if (emu == NULL) {
		pci_disable_device(pci);
		return -ENOMEM;
	}
	emu->card = card;
	spin_lock_init(&emu->reg_lock);
	spin_lock_init(&emu->emu_lock);
	spin_lock_init(&emu->spi_lock);
	spin_lock_init(&emu->i2c_lock);
	spin_lock_init(&emu->voice_lock);
	spin_lock_init(&emu->synth_lock);
	spin_lock_init(&emu->memblk_lock);
	mutex_init(&emu->fx8010.lock);
	INIT_LIST_HEAD(&emu->mapped_link_head);
	INIT_LIST_HEAD(&emu->mapped_order_link_head);
	emu->pci = pci;
	emu->irq = -1;
	emu->synth = NULL;
	emu->get_synth_voice = NULL;
	/* read revision & serial */
	emu->revision = pci->revision;
	pci_read_config_dword(pci, PCI_SUBSYSTEM_VENDOR_ID, &emu->serial);
	pci_read_config_word(pci, PCI_SUBSYSTEM_ID, &emu->model);
	dev_dbg(card->dev,
		"vendor = 0x%x, device = 0x%x, subsystem_vendor_id = 0x%x, subsystem_id = 0x%x\n",
		pci->vendor, pci->device, emu->serial, emu->model);

	for (c = emu_chip_details; c->vendor; c++) {
		if (c->vendor == pci->vendor && c->device == pci->device) {
			if (subsystem) {
				if (c->subsystem && (c->subsystem == subsystem))
					break;
				else
					continue;
			} else {
				if (c->subsystem && (c->subsystem != emu->serial))
					continue;
				if (c->revision && c->revision != emu->revision)
					continue;
			}
			break;
		}
	}
	if (c->vendor == 0) {
		dev_err(card->dev, "emu10k1: Card not recognised\n");
		kfree(emu);
		pci_disable_device(pci);
		return -ENOENT;
	}
	emu->card_capabilities = c;
	if (c->subsystem && !subsystem)
		dev_dbg(card->dev, "Sound card name = %s\n", c->name);
	else if (subsystem)
		dev_dbg(card->dev, "Sound card name = %s, "
			"vendor = 0x%x, device = 0x%x, subsystem = 0x%x. "
			"Forced to subsystem = 0x%x\n",	c->name,
			pci->vendor, pci->device, emu->serial, c->subsystem);
	else
		dev_dbg(card->dev, "Sound card name = %s, "
			"vendor = 0x%x, device = 0x%x, subsystem = 0x%x.\n",
			c->name, pci->vendor, pci->device,
			emu->serial);

	if (!*card->id && c->id) {
		int i, n = 0;
		strlcpy(card->id, c->id, sizeof(card->id));
		for (;;) {
			for (i = 0; i < snd_ecards_limit; i++) {
				if (snd_cards[i] && !strcmp(snd_cards[i]->id, card->id))
					break;
			}
			if (i >= snd_ecards_limit)
				break;
			n++;
			if (n >= SNDRV_CARDS)
				break;
			snprintf(card->id, sizeof(card->id), "%s_%d", c->id, n);
		}
	}

	is_audigy = emu->audigy = c->emu10k2_chip;

	/* set addressing mode */
	emu->address_mode = is_audigy ? 0 : 1;
	/* set the DMA transfer mask */
<<<<<<< HEAD
	emu->dma_mask = is_audigy ? AUDIGY_DMA_MASK : EMU10K1_DMA_MASK;
=======
	emu->dma_mask = emu->address_mode ? EMU10K1_DMA_MASK : AUDIGY_DMA_MASK;
>>>>>>> 49c4a4c5
	if (dma_set_mask(&pci->dev, emu->dma_mask) < 0 ||
	    dma_set_coherent_mask(&pci->dev, emu->dma_mask) < 0) {
		dev_err(card->dev,
			"architecture does not support PCI busmaster DMA with mask 0x%lx\n",
			emu->dma_mask);
		kfree(emu);
		pci_disable_device(pci);
		return -ENXIO;
	}
	if (is_audigy)
		emu->gpr_base = A_FXGPREGBASE;
	else
		emu->gpr_base = FXGPREGBASE;

	err = pci_request_regions(pci, "EMU10K1");
	if (err < 0) {
		kfree(emu);
		pci_disable_device(pci);
		return err;
	}
	emu->port = pci_resource_start(pci, 0);

	emu->max_cache_pages = max_cache_bytes >> PAGE_SHIFT;
	if (snd_dma_alloc_pages(SNDRV_DMA_TYPE_DEV, snd_dma_pci_data(pci),
				(emu->address_mode ? 32 : 16) * 1024, &emu->ptb_pages) < 0) {
		err = -ENOMEM;
		goto error;
	}

	emu->page_ptr_table = vmalloc(emu->max_cache_pages * sizeof(void *));
	emu->page_addr_table = vmalloc(emu->max_cache_pages *
				       sizeof(unsigned long));
	if (emu->page_ptr_table == NULL || emu->page_addr_table == NULL) {
		err = -ENOMEM;
		goto error;
	}

	if (snd_dma_alloc_pages(SNDRV_DMA_TYPE_DEV, snd_dma_pci_data(pci),
				EMUPAGESIZE, &emu->silent_page) < 0) {
		err = -ENOMEM;
		goto error;
	}
	emu->memhdr = snd_util_memhdr_new(emu->max_cache_pages * PAGE_SIZE);
	if (emu->memhdr == NULL) {
		err = -ENOMEM;
		goto error;
	}
	emu->memhdr->block_extra_size = sizeof(struct snd_emu10k1_memblk) -
		sizeof(struct snd_util_memblk);

	pci_set_master(pci);

	emu->fx8010.fxbus_mask = 0x303f;
	if (extin_mask == 0)
		extin_mask = 0x3fcf;
	if (extout_mask == 0)
		extout_mask = 0x7fff;
	emu->fx8010.extin_mask = extin_mask;
	emu->fx8010.extout_mask = extout_mask;
	emu->enable_ir = enable_ir;

	if (emu->card_capabilities->ca_cardbus_chip) {
		err = snd_emu10k1_cardbus_init(emu);
		if (err < 0)
			goto error;
	}
	if (emu->card_capabilities->ecard) {
		err = snd_emu10k1_ecard_init(emu);
		if (err < 0)
			goto error;
	} else if (emu->card_capabilities->emu_model) {
		err = snd_emu10k1_emu1010_init(emu);
		if (err < 0) {
			snd_emu10k1_free(emu);
			return err;
		}
	} else {
		/* 5.1: Enable the additional AC97 Slots. If the emu10k1 version
			does not support this, it shouldn't do any harm */
		snd_emu10k1_ptr_write(emu, AC97SLOT, 0,
					AC97SLOT_CNTR|AC97SLOT_LFE);
	}

	/* initialize TRAM setup */
	emu->fx8010.itram_size = (16 * 1024)/2;
	emu->fx8010.etram_pages.area = NULL;
	emu->fx8010.etram_pages.bytes = 0;

	/* irq handler must be registered after I/O ports are activated */
	if (request_irq(pci->irq, snd_emu10k1_interrupt, IRQF_SHARED,
			KBUILD_MODNAME, emu)) {
		err = -EBUSY;
		goto error;
	}
	emu->irq = pci->irq;

	/*
	 *  Init to 0x02109204 :
	 *  Clock accuracy    = 0     (1000ppm)
	 *  Sample Rate       = 2     (48kHz)
	 *  Audio Channel     = 1     (Left of 2)
	 *  Source Number     = 0     (Unspecified)
	 *  Generation Status = 1     (Original for Cat Code 12)
	 *  Cat Code          = 12    (Digital Signal Mixer)
	 *  Mode              = 0     (Mode 0)
	 *  Emphasis          = 0     (None)
	 *  CP                = 1     (Copyright unasserted)
	 *  AN                = 0     (Audio data)
	 *  P                 = 0     (Consumer)
	 */
	emu->spdif_bits[0] = emu->spdif_bits[1] =
		emu->spdif_bits[2] = SPCS_CLKACCY_1000PPM | SPCS_SAMPLERATE_48 |
		SPCS_CHANNELNUM_LEFT | SPCS_SOURCENUM_UNSPEC |
		SPCS_GENERATIONSTATUS | 0x00001200 |
		0x00000000 | SPCS_EMPHASIS_NONE | SPCS_COPYRIGHT;

	emu->reserved_page = (struct snd_emu10k1_memblk *)
		snd_emu10k1_synth_alloc(emu, 4096);
	if (emu->reserved_page)
		emu->reserved_page->map_locked = 1;

	/* Clear silent pages and set up pointers */
	memset(emu->silent_page.area, 0, PAGE_SIZE);
	silent_page = emu->silent_page.addr << emu->address_mode;
	for (idx = 0; idx < (emu->address_mode ? MAXPAGES1 : MAXPAGES0); idx++)
		((u32 *)emu->ptb_pages.area)[idx] = cpu_to_le32(silent_page | idx);

	/* set up voice indices */
	for (idx = 0; idx < NUM_G; idx++) {
		emu->voices[idx].emu = emu;
		emu->voices[idx].number = idx;
	}

	err = snd_emu10k1_init(emu, enable_ir, 0);
	if (err < 0)
		goto error;
#ifdef CONFIG_PM_SLEEP
	err = alloc_pm_buffer(emu);
	if (err < 0)
		goto error;
#endif

	/*  Initialize the effect engine */
	err = snd_emu10k1_init_efx(emu);
	if (err < 0)
		goto error;
	snd_emu10k1_audio_enable(emu);

	err = snd_device_new(card, SNDRV_DEV_LOWLEVEL, emu, &ops);
	if (err < 0)
		goto error;

#ifdef CONFIG_PROC_FS
	snd_emu10k1_proc_init(emu);
#endif

	*remu = emu;
	return 0;

 error:
	snd_emu10k1_free(emu);
	return err;
}

#ifdef CONFIG_PM_SLEEP
static unsigned char saved_regs[] = {
	CPF, PTRX, CVCF, VTFT, Z1, Z2, PSST, DSL, CCCA, CCR, CLP,
	FXRT, MAPA, MAPB, ENVVOL, ATKHLDV, DCYSUSV, LFOVAL1, ENVVAL,
	ATKHLDM, DCYSUSM, LFOVAL2, IP, IFATN, PEFE, FMMOD, TREMFRQ, FM2FRQ2,
	TEMPENV, ADCCR, FXWC, MICBA, ADCBA, FXBA,
	MICBS, ADCBS, FXBS, CDCS, GPSCS, SPCS0, SPCS1, SPCS2,
	SPBYPASS, AC97SLOT, CDSRCS, GPSRCS, ZVSRCS, MICIDX, ADCIDX, FXIDX,
	0xff /* end */
};
static unsigned char saved_regs_audigy[] = {
	A_ADCIDX, A_MICIDX, A_FXWC1, A_FXWC2, A_SAMPLE_RATE,
	A_FXRT2, A_SENDAMOUNTS, A_FXRT1,
	0xff /* end */
};

static int alloc_pm_buffer(struct snd_emu10k1 *emu)
{
	int size;

	size = ARRAY_SIZE(saved_regs);
	if (emu->audigy)
		size += ARRAY_SIZE(saved_regs_audigy);
	emu->saved_ptr = vmalloc(4 * NUM_G * size);
	if (!emu->saved_ptr)
		return -ENOMEM;
	if (snd_emu10k1_efx_alloc_pm_buffer(emu) < 0)
		return -ENOMEM;
	if (emu->card_capabilities->ca0151_chip &&
	    snd_p16v_alloc_pm_buffer(emu) < 0)
		return -ENOMEM;
	return 0;
}

static void free_pm_buffer(struct snd_emu10k1 *emu)
{
	vfree(emu->saved_ptr);
	snd_emu10k1_efx_free_pm_buffer(emu);
	if (emu->card_capabilities->ca0151_chip)
		snd_p16v_free_pm_buffer(emu);
}

void snd_emu10k1_suspend_regs(struct snd_emu10k1 *emu)
{
	int i;
	unsigned char *reg;
	unsigned int *val;

	val = emu->saved_ptr;
	for (reg = saved_regs; *reg != 0xff; reg++)
		for (i = 0; i < NUM_G; i++, val++)
			*val = snd_emu10k1_ptr_read(emu, *reg, i);
	if (emu->audigy) {
		for (reg = saved_regs_audigy; *reg != 0xff; reg++)
			for (i = 0; i < NUM_G; i++, val++)
				*val = snd_emu10k1_ptr_read(emu, *reg, i);
	}
	if (emu->audigy)
		emu->saved_a_iocfg = inl(emu->port + A_IOCFG);
	emu->saved_hcfg = inl(emu->port + HCFG);
}

void snd_emu10k1_resume_init(struct snd_emu10k1 *emu)
{
	if (emu->card_capabilities->ca_cardbus_chip)
		snd_emu10k1_cardbus_init(emu);
	if (emu->card_capabilities->ecard)
		snd_emu10k1_ecard_init(emu);
	else if (emu->card_capabilities->emu_model)
		snd_emu10k1_emu1010_init(emu);
	else
		snd_emu10k1_ptr_write(emu, AC97SLOT, 0, AC97SLOT_CNTR|AC97SLOT_LFE);
	snd_emu10k1_init(emu, emu->enable_ir, 1);
}

void snd_emu10k1_resume_regs(struct snd_emu10k1 *emu)
{
	int i;
	unsigned char *reg;
	unsigned int *val;

	snd_emu10k1_audio_enable(emu);

	/* resore for spdif */
	if (emu->audigy)
		outl(emu->saved_a_iocfg, emu->port + A_IOCFG);
	outl(emu->saved_hcfg, emu->port + HCFG);

	val = emu->saved_ptr;
	for (reg = saved_regs; *reg != 0xff; reg++)
		for (i = 0; i < NUM_G; i++, val++)
			snd_emu10k1_ptr_write(emu, *reg, i, *val);
	if (emu->audigy) {
		for (reg = saved_regs_audigy; *reg != 0xff; reg++)
			for (i = 0; i < NUM_G; i++, val++)
				snd_emu10k1_ptr_write(emu, *reg, i, *val);
	}
}
#endif<|MERGE_RESOLUTION|>--- conflicted
+++ resolved
@@ -1910,11 +1910,7 @@
 	/* set addressing mode */
 	emu->address_mode = is_audigy ? 0 : 1;
 	/* set the DMA transfer mask */
-<<<<<<< HEAD
-	emu->dma_mask = is_audigy ? AUDIGY_DMA_MASK : EMU10K1_DMA_MASK;
-=======
 	emu->dma_mask = emu->address_mode ? EMU10K1_DMA_MASK : AUDIGY_DMA_MASK;
->>>>>>> 49c4a4c5
 	if (dma_set_mask(&pci->dev, emu->dma_mask) < 0 ||
 	    dma_set_coherent_mask(&pci->dev, emu->dma_mask) < 0) {
 		dev_err(card->dev,
