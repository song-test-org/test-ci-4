// SPDX-License-Identifier: GPL-2.0-or-later
/*
 *   Driver for the Conexant Riptide Soundchip
 *
 *	Copyright (c) 2004 Peter Gruber <nokos@gmx.net>
 */
/*
  History:
   - 02/15/2004 first release
   
  This Driver is based on the OSS Driver version from Linuxant (riptide-0.6lnxtbeta03111100)
  credits from the original files:
  
  MODULE NAME:        cnxt_rt.h                       
  AUTHOR:             K. Lazarev  (Transcribed by KNL)
  HISTORY:         Major Revision               Date        By
            -----------------------------     --------     -----
            Created                           02/1/2000     KNL

  MODULE NAME:     int_mdl.c                       
  AUTHOR:          Konstantin Lazarev    (Transcribed by KNL)
  HISTORY:         Major Revision               Date        By
            -----------------------------     --------     -----
            Created                           10/01/99      KNL
	    
  MODULE NAME:        riptide.h                       
  AUTHOR:             O. Druzhinin  (Transcribed by OLD)
  HISTORY:         Major Revision               Date        By
            -----------------------------     --------     -----
            Created                           10/16/97      OLD

  MODULE NAME:        Rp_Cmdif.cpp                       
  AUTHOR:             O. Druzhinin  (Transcribed by OLD)
                      K. Lazarev    (Transcribed by KNL)
  HISTORY:         Major Revision               Date        By
            -----------------------------     --------     -----
            Adopted from NT4 driver            6/22/99      OLD
            Ported to Linux                    9/01/99      KNL

  MODULE NAME:        rt_hw.c                       
  AUTHOR:             O. Druzhinin  (Transcribed by OLD)
                      C. Lazarev    (Transcribed by CNL)
  HISTORY:         Major Revision               Date        By
            -----------------------------     --------     -----
            Created                           11/18/97      OLD
            Hardware functions for RipTide    11/24/97      CNL
            (ES1) are coded
            Hardware functions for RipTide    12/24/97      CNL
            (A0) are coded
            Hardware functions for RipTide    03/20/98      CNL
            (A1) are coded
            Boot loader is included           05/07/98      CNL
            Redesigned for WDM                07/27/98      CNL
            Redesigned for Linux              09/01/99      CNL

  MODULE NAME:        rt_hw.h
  AUTHOR:             C. Lazarev    (Transcribed by CNL)
  HISTORY:         Major Revision               Date        By
            -----------------------------     --------     -----
            Created                           11/18/97      CNL

  MODULE NAME:     rt_mdl.c                       
  AUTHOR:          Konstantin Lazarev    (Transcribed by KNL)
  HISTORY:         Major Revision               Date        By
            -----------------------------     --------     -----
            Created                           10/01/99      KNL

  MODULE NAME:        mixer.h                        
  AUTHOR:             K. Kenney
  HISTORY:         Major Revision                   Date          By
            -----------------------------          --------     -----
            Created from MS W95 Sample             11/28/95      KRS
            RipTide                                10/15/97      KRS
            Adopted for Windows NT driver          01/20/98      CNL
*/

#include <linux/delay.h>
#include <linux/init.h>
#include <linux/interrupt.h>
#include <linux/pci.h>
#include <linux/slab.h>
#include <linux/wait.h>
#include <linux/gameport.h>
#include <linux/device.h>
#include <linux/firmware.h>
#include <linux/kernel.h>
#include <linux/module.h>
#include <linux/io.h>
#include <sound/core.h>
#include <sound/info.h>
#include <sound/control.h>
#include <sound/pcm.h>
#include <sound/pcm_params.h>
#include <sound/ac97_codec.h>
#include <sound/mpu401.h>
#include <sound/opl3.h>
#include <sound/initval.h>

#if IS_REACHABLE(CONFIG_GAMEPORT)
#define SUPPORT_JOYSTICK 1
#endif

MODULE_AUTHOR("Peter Gruber <nokos@gmx.net>");
MODULE_DESCRIPTION("riptide");
MODULE_LICENSE("GPL");
MODULE_SUPPORTED_DEVICE("{{Conexant,Riptide}}");
MODULE_FIRMWARE("riptide.hex");

static int index[SNDRV_CARDS] = SNDRV_DEFAULT_IDX;
static char *id[SNDRV_CARDS] = SNDRV_DEFAULT_STR;
static bool enable[SNDRV_CARDS] = SNDRV_DEFAULT_ENABLE;

#ifdef SUPPORT_JOYSTICK
static int joystick_port[SNDRV_CARDS] = { [0 ... (SNDRV_CARDS - 1)] = 0x200 };
#endif
static int mpu_port[SNDRV_CARDS] = { [0 ... (SNDRV_CARDS - 1)] = 0x330 };
static int opl3_port[SNDRV_CARDS] = { [0 ... (SNDRV_CARDS - 1)] = 0x388 };

module_param_array(index, int, NULL, 0444);
MODULE_PARM_DESC(index, "Index value for Riptide soundcard.");
module_param_array(id, charp, NULL, 0444);
MODULE_PARM_DESC(id, "ID string for Riptide soundcard.");
module_param_array(enable, bool, NULL, 0444);
MODULE_PARM_DESC(enable, "Enable Riptide soundcard.");
#ifdef SUPPORT_JOYSTICK
module_param_hw_array(joystick_port, int, ioport, NULL, 0444);
MODULE_PARM_DESC(joystick_port, "Joystick port # for Riptide soundcard.");
#endif
module_param_hw_array(mpu_port, int, ioport, NULL, 0444);
MODULE_PARM_DESC(mpu_port, "MPU401 port # for Riptide driver.");
module_param_hw_array(opl3_port, int, ioport, NULL, 0444);
MODULE_PARM_DESC(opl3_port, "OPL3 port # for Riptide driver.");

/*
 */

#define MPU401_HW_RIPTIDE MPU401_HW_MPU401
#define OPL3_HW_RIPTIDE   OPL3_HW_OPL3

#define PCI_EXT_CapId       0x40
#define PCI_EXT_NextCapPrt  0x41
#define PCI_EXT_PWMC        0x42
#define PCI_EXT_PWSCR       0x44
#define PCI_EXT_Data00      0x46
#define PCI_EXT_PMSCR_BSE   0x47
#define PCI_EXT_SB_Base     0x48
#define PCI_EXT_FM_Base     0x4a
#define PCI_EXT_MPU_Base    0x4C
#define PCI_EXT_Game_Base   0x4E
#define PCI_EXT_Legacy_Mask 0x50
#define PCI_EXT_AsicRev     0x52
#define PCI_EXT_Reserved3   0x53

#define LEGACY_ENABLE_ALL      0x8000	/* legacy device options */
#define LEGACY_ENABLE_SB       0x4000
#define LEGACY_ENABLE_FM       0x2000
#define LEGACY_ENABLE_MPU_INT  0x1000
#define LEGACY_ENABLE_MPU      0x0800
#define LEGACY_ENABLE_GAMEPORT 0x0400

#define MAX_WRITE_RETRY  10	/* cmd interface limits */
#define MAX_ERROR_COUNT  10
#define CMDIF_TIMEOUT    50000
#define RESET_TRIES      5

#define READ_PORT_ULONG(p)     inl((unsigned long)&(p))
#define WRITE_PORT_ULONG(p,x)  outl(x,(unsigned long)&(p))

#define READ_AUDIO_CONTROL(p)     READ_PORT_ULONG(p->audio_control)
#define WRITE_AUDIO_CONTROL(p,x)  WRITE_PORT_ULONG(p->audio_control,x)
#define UMASK_AUDIO_CONTROL(p,x)  WRITE_PORT_ULONG(p->audio_control,READ_PORT_ULONG(p->audio_control)|x)
#define MASK_AUDIO_CONTROL(p,x)   WRITE_PORT_ULONG(p->audio_control,READ_PORT_ULONG(p->audio_control)&x)
#define READ_AUDIO_STATUS(p)      READ_PORT_ULONG(p->audio_status)

#define SET_GRESET(p)     UMASK_AUDIO_CONTROL(p,0x0001)	/* global reset switch */
#define UNSET_GRESET(p)   MASK_AUDIO_CONTROL(p,~0x0001)
#define SET_AIE(p)        UMASK_AUDIO_CONTROL(p,0x0004)	/* interrupt enable */
#define UNSET_AIE(p)      MASK_AUDIO_CONTROL(p,~0x0004)
#define SET_AIACK(p)      UMASK_AUDIO_CONTROL(p,0x0008)	/* interrupt acknowledge */
#define UNSET_AIACKT(p)   MASKAUDIO_CONTROL(p,~0x0008)
#define SET_ECMDAE(p)     UMASK_AUDIO_CONTROL(p,0x0010)
#define UNSET_ECMDAE(p)   MASK_AUDIO_CONTROL(p,~0x0010)
#define SET_ECMDBE(p)     UMASK_AUDIO_CONTROL(p,0x0020)
#define UNSET_ECMDBE(p)   MASK_AUDIO_CONTROL(p,~0x0020)
#define SET_EDATAF(p)     UMASK_AUDIO_CONTROL(p,0x0040)
#define UNSET_EDATAF(p)   MASK_AUDIO_CONTROL(p,~0x0040)
#define SET_EDATBF(p)     UMASK_AUDIO_CONTROL(p,0x0080)
#define UNSET_EDATBF(p)   MASK_AUDIO_CONTROL(p,~0x0080)
#define SET_ESBIRQON(p)   UMASK_AUDIO_CONTROL(p,0x0100)
#define UNSET_ESBIRQON(p) MASK_AUDIO_CONTROL(p,~0x0100)
#define SET_EMPUIRQ(p)    UMASK_AUDIO_CONTROL(p,0x0200)
#define UNSET_EMPUIRQ(p)  MASK_AUDIO_CONTROL(p,~0x0200)
#define IS_CMDE(a)        (READ_PORT_ULONG(a->stat)&0x1)	/* cmd empty */
#define IS_DATF(a)        (READ_PORT_ULONG(a->stat)&0x2)	/* data filled */
#define IS_READY(p)       (READ_AUDIO_STATUS(p)&0x0001)
#define IS_DLREADY(p)     (READ_AUDIO_STATUS(p)&0x0002)
#define IS_DLERR(p)       (READ_AUDIO_STATUS(p)&0x0004)
#define IS_GERR(p)        (READ_AUDIO_STATUS(p)&0x0008)	/* error ! */
#define IS_CMDAEIRQ(p)    (READ_AUDIO_STATUS(p)&0x0010)
#define IS_CMDBEIRQ(p)    (READ_AUDIO_STATUS(p)&0x0020)
#define IS_DATAFIRQ(p)    (READ_AUDIO_STATUS(p)&0x0040)
#define IS_DATBFIRQ(p)    (READ_AUDIO_STATUS(p)&0x0080)
#define IS_EOBIRQ(p)      (READ_AUDIO_STATUS(p)&0x0100)	/* interrupt status */
#define IS_EOSIRQ(p)      (READ_AUDIO_STATUS(p)&0x0200)
#define IS_EOCIRQ(p)      (READ_AUDIO_STATUS(p)&0x0400)
#define IS_UNSLIRQ(p)     (READ_AUDIO_STATUS(p)&0x0800)
#define IS_SBIRQ(p)       (READ_AUDIO_STATUS(p)&0x1000)
#define IS_MPUIRQ(p)      (READ_AUDIO_STATUS(p)&0x2000)

#define RESP 0x00000001		/* command flags */
#define PARM 0x00000002
#define CMDA 0x00000004
#define CMDB 0x00000008
#define NILL 0x00000000

#define LONG0(a)   ((u32)a)	/* shifts and masks */
#define BYTE0(a)   (LONG0(a)&0xff)
#define BYTE1(a)   (BYTE0(a)<<8)
#define BYTE2(a)   (BYTE0(a)<<16)
#define BYTE3(a)   (BYTE0(a)<<24)
#define WORD0(a)   (LONG0(a)&0xffff)
#define WORD1(a)   (WORD0(a)<<8)
#define WORD2(a)   (WORD0(a)<<16)
#define TRINIB0(a) (LONG0(a)&0xffffff)
#define TRINIB1(a) (TRINIB0(a)<<8)

#define RET(a)     ((union cmdret *)(a))

#define SEND_GETV(p,b)             sendcmd(p,RESP,GETV,0,RET(b))	/* get version */
#define SEND_GETC(p,b,c)           sendcmd(p,PARM|RESP,GETC,c,RET(b))
#define SEND_GUNS(p,b)             sendcmd(p,RESP,GUNS,0,RET(b))
#define SEND_SCID(p,b)             sendcmd(p,RESP,SCID,0,RET(b))
#define SEND_RMEM(p,b,c,d)         sendcmd(p,PARM|RESP,RMEM|BYTE1(b),LONG0(c),RET(d))	/* memory access for firmware write */
#define SEND_SMEM(p,b,c)           sendcmd(p,PARM,SMEM|BYTE1(b),LONG0(c),RET(0))	/* memory access for firmware write */
#define SEND_WMEM(p,b,c)           sendcmd(p,PARM,WMEM|BYTE1(b),LONG0(c),RET(0))	/* memory access for firmware write */
#define SEND_SDTM(p,b,c)           sendcmd(p,PARM|RESP,SDTM|TRINIB1(b),0,RET(c))	/* memory access for firmware write */
#define SEND_GOTO(p,b)             sendcmd(p,PARM,GOTO,LONG0(b),RET(0))	/* memory access for firmware write */
#define SEND_SETDPLL(p)	           sendcmd(p,0,ARM_SETDPLL,0,RET(0))
#define SEND_SSTR(p,b,c)           sendcmd(p,PARM,SSTR|BYTE3(b),LONG0(c),RET(0))	/* start stream */
#define SEND_PSTR(p,b)             sendcmd(p,PARM,PSTR,BYTE3(b),RET(0))	/* pause stream */
#define SEND_KSTR(p,b)             sendcmd(p,PARM,KSTR,BYTE3(b),RET(0))	/* stop stream */
#define SEND_KDMA(p)               sendcmd(p,0,KDMA,0,RET(0))	/* stop all dma */
#define SEND_GPOS(p,b,c,d)         sendcmd(p,PARM|RESP,GPOS,BYTE3(c)|BYTE2(b),RET(d))	/* get position in dma */
#define SEND_SETF(p,b,c,d,e,f,g)   sendcmd(p,PARM,SETF|WORD1(b)|BYTE3(c),d|BYTE1(e)|BYTE2(f)|BYTE3(g),RET(0))	/* set sample format at mixer */
#define SEND_GSTS(p,b,c,d)         sendcmd(p,PARM|RESP,GSTS,BYTE3(c)|BYTE2(b),RET(d))
#define SEND_NGPOS(p,b,c,d)        sendcmd(p,PARM|RESP,NGPOS,BYTE3(c)|BYTE2(b),RET(d))
#define SEND_PSEL(p,b,c)           sendcmd(p,PARM,PSEL,BYTE2(b)|BYTE3(c),RET(0))	/* activate lbus path */
#define SEND_PCLR(p,b,c)           sendcmd(p,PARM,PCLR,BYTE2(b)|BYTE3(c),RET(0))	/* deactivate lbus path */
#define SEND_PLST(p,b)             sendcmd(p,PARM,PLST,BYTE3(b),RET(0))
#define SEND_RSSV(p,b,c,d)         sendcmd(p,PARM|RESP,RSSV,BYTE2(b)|BYTE3(c),RET(d))
#define SEND_LSEL(p,b,c,d,e,f,g,h) sendcmd(p,PARM,LSEL|BYTE1(b)|BYTE2(c)|BYTE3(d),BYTE0(e)|BYTE1(f)|BYTE2(g)|BYTE3(h),RET(0))	/* select paths for internal connections */
#define SEND_SSRC(p,b,c,d,e)       sendcmd(p,PARM,SSRC|BYTE1(b)|WORD2(c),WORD0(d)|WORD2(e),RET(0))	/* configure source */
#define SEND_SLST(p,b)             sendcmd(p,PARM,SLST,BYTE3(b),RET(0))
#define SEND_RSRC(p,b,c)           sendcmd(p,RESP,RSRC|BYTE1(b),0,RET(c))	/* read source config */
#define SEND_SSRB(p,b,c)           sendcmd(p,PARM,SSRB|BYTE1(b),WORD2(c),RET(0))
#define SEND_SDGV(p,b,c,d,e)       sendcmd(p,PARM,SDGV|BYTE2(b)|BYTE3(c),WORD0(d)|WORD2(e),RET(0))	/* set digital mixer */
#define SEND_RDGV(p,b,c,d)         sendcmd(p,PARM|RESP,RDGV|BYTE2(b)|BYTE3(c),0,RET(d))	/* read digital mixer */
#define SEND_DLST(p,b)             sendcmd(p,PARM,DLST,BYTE3(b),RET(0))
#define SEND_SACR(p,b,c)           sendcmd(p,PARM,SACR,WORD0(b)|WORD2(c),RET(0))	/* set AC97 register */
#define SEND_RACR(p,b,c)           sendcmd(p,PARM|RESP,RACR,WORD2(b),RET(c))	/* get AC97 register */
#define SEND_ALST(p,b)             sendcmd(p,PARM,ALST,BYTE3(b),RET(0))
#define SEND_TXAC(p,b,c,d,e,f)     sendcmd(p,PARM,TXAC|BYTE1(b)|WORD2(c),WORD0(d)|BYTE2(e)|BYTE3(f),RET(0))
#define SEND_RXAC(p,b,c,d)         sendcmd(p,PARM|RESP,RXAC,BYTE2(b)|BYTE3(c),RET(d))
#define SEND_SI2S(p,b)             sendcmd(p,PARM,SI2S,WORD2(b),RET(0))

#define EOB_STATUS         0x80000000	/* status flags : block boundary */
#define EOS_STATUS         0x40000000	/*              : stoppped */
#define EOC_STATUS         0x20000000	/*              : stream end */
#define ERR_STATUS         0x10000000
#define EMPTY_STATUS       0x08000000

#define IEOB_ENABLE        0x1	/* enable interrupts for status notification above */
#define IEOS_ENABLE        0x2
#define IEOC_ENABLE        0x4
#define RDONCE             0x8
#define DESC_MAX_MASK      0xff

#define ST_PLAY  0x1		/* stream states */
#define ST_STOP  0x2
#define ST_PAUSE 0x4

#define I2S_INTDEC     3	/* config for I2S link */
#define I2S_MERGER     0
#define I2S_SPLITTER   0
#define I2S_MIXER      7
#define I2S_RATE       44100

#define MODEM_INTDEC   4	/* config for modem link */
#define MODEM_MERGER   3
#define MODEM_SPLITTER 0
#define MODEM_MIXER    11

#define FM_INTDEC      3	/* config for FM/OPL3 link */
#define FM_MERGER      0
#define FM_SPLITTER    0
#define FM_MIXER       9

#define SPLIT_PATH  0x80	/* path splitting flag */

enum FIRMWARE {
	DATA_REC = 0, EXT_END_OF_FILE, EXT_SEG_ADDR_REC, EXT_GOTO_CMD_REC,
	EXT_LIN_ADDR_REC,
};

enum CMDS {
	GETV = 0x00, GETC, GUNS, SCID, RMEM =
	    0x10, SMEM, WMEM, SDTM, GOTO, SSTR =
	    0x20, PSTR, KSTR, KDMA, GPOS, SETF, GSTS, NGPOS, PSEL =
	    0x30, PCLR, PLST, RSSV, LSEL, SSRC = 0x40, SLST, RSRC, SSRB, SDGV =
	    0x50, RDGV, DLST, SACR = 0x60, RACR, ALST, TXAC, RXAC, SI2S =
	    0x70, ARM_SETDPLL = 0x72,
};

enum E1SOURCE {
	ARM2LBUS_FIFO0 = 0, ARM2LBUS_FIFO1, ARM2LBUS_FIFO2, ARM2LBUS_FIFO3,
	ARM2LBUS_FIFO4, ARM2LBUS_FIFO5, ARM2LBUS_FIFO6, ARM2LBUS_FIFO7,
	ARM2LBUS_FIFO8, ARM2LBUS_FIFO9, ARM2LBUS_FIFO10, ARM2LBUS_FIFO11,
	ARM2LBUS_FIFO12, ARM2LBUS_FIFO13, ARM2LBUS_FIFO14, ARM2LBUS_FIFO15,
	INTER0_OUT, INTER1_OUT, INTER2_OUT, INTER3_OUT, INTER4_OUT,
	INTERM0_OUT, INTERM1_OUT, INTERM2_OUT, INTERM3_OUT, INTERM4_OUT,
	INTERM5_OUT, INTERM6_OUT, DECIMM0_OUT, DECIMM1_OUT, DECIMM2_OUT,
	DECIMM3_OUT, DECIM0_OUT, SR3_4_OUT, OPL3_SAMPLE, ASRC0, ASRC1,
	ACLNK2PADC, ACLNK2MODEM0RX, ACLNK2MIC, ACLNK2MODEM1RX, ACLNK2HNDMIC,
	DIGITAL_MIXER_OUT0, GAINFUNC0_OUT, GAINFUNC1_OUT, GAINFUNC2_OUT,
	GAINFUNC3_OUT, GAINFUNC4_OUT, SOFTMODEMTX, SPLITTER0_OUTL,
	SPLITTER0_OUTR, SPLITTER1_OUTL, SPLITTER1_OUTR, SPLITTER2_OUTL,
	SPLITTER2_OUTR, SPLITTER3_OUTL, SPLITTER3_OUTR, MERGER0_OUT,
	MERGER1_OUT, MERGER2_OUT, MERGER3_OUT, ARM2LBUS_FIFO_DIRECT, NO_OUT
};

enum E2SINK {
	LBUS2ARM_FIFO0 = 0, LBUS2ARM_FIFO1, LBUS2ARM_FIFO2, LBUS2ARM_FIFO3,
	LBUS2ARM_FIFO4, LBUS2ARM_FIFO5, LBUS2ARM_FIFO6, LBUS2ARM_FIFO7,
	INTER0_IN, INTER1_IN, INTER2_IN, INTER3_IN, INTER4_IN, INTERM0_IN,
	INTERM1_IN, INTERM2_IN, INTERM3_IN, INTERM4_IN, INTERM5_IN, INTERM6_IN,
	DECIMM0_IN, DECIMM1_IN, DECIMM2_IN, DECIMM3_IN, DECIM0_IN, SR3_4_IN,
	PDAC2ACLNK, MODEM0TX2ACLNK, MODEM1TX2ACLNK, HNDSPK2ACLNK,
	DIGITAL_MIXER_IN0, DIGITAL_MIXER_IN1, DIGITAL_MIXER_IN2,
	DIGITAL_MIXER_IN3, DIGITAL_MIXER_IN4, DIGITAL_MIXER_IN5,
	DIGITAL_MIXER_IN6, DIGITAL_MIXER_IN7, DIGITAL_MIXER_IN8,
	DIGITAL_MIXER_IN9, DIGITAL_MIXER_IN10, DIGITAL_MIXER_IN11,
	GAINFUNC0_IN, GAINFUNC1_IN, GAINFUNC2_IN, GAINFUNC3_IN, GAINFUNC4_IN,
	SOFTMODEMRX, SPLITTER0_IN, SPLITTER1_IN, SPLITTER2_IN, SPLITTER3_IN,
	MERGER0_INL, MERGER0_INR, MERGER1_INL, MERGER1_INR, MERGER2_INL,
	MERGER2_INR, MERGER3_INL, MERGER3_INR, E2SINK_MAX
};

enum LBUS_SINK {
	LS_SRC_INTERPOLATOR = 0, LS_SRC_INTERPOLATORM, LS_SRC_DECIMATOR,
	LS_SRC_DECIMATORM, LS_MIXER_IN, LS_MIXER_GAIN_FUNCTION,
	LS_SRC_SPLITTER, LS_SRC_MERGER, LS_NONE1, LS_NONE2,
};

enum RT_CHANNEL_IDS {
	M0TX = 0, M1TX, TAMTX, HSSPKR, PDAC, DSNDTX0, DSNDTX1, DSNDTX2,
	DSNDTX3, DSNDTX4, DSNDTX5, DSNDTX6, DSNDTX7, WVSTRTX, COP3DTX, SPARE,
	M0RX, HSMIC, M1RX, CLEANRX, MICADC, PADC, COPRX1, COPRX2,
	CHANNEL_ID_COUNTER
};

enum { SB_CMD = 0, MODEM_CMD, I2S_CMD0, I2S_CMD1, FM_CMD, MAX_CMD };

struct lbuspath {
	unsigned char *noconv;
	unsigned char *stereo;
	unsigned char *mono;
};

struct cmdport {
	u32 data1;		/* cmd,param */
	u32 data2;		/* param */
	u32 stat;		/* status */
	u32 pad[5];
};

struct riptideport {
	u32 audio_control;	/* status registers */
	u32 audio_status;
	u32 pad[2];
	struct cmdport port[2];	/* command ports */
};

struct cmdif {
	struct riptideport *hwport;
	spinlock_t lock;
	unsigned int cmdcnt;	/* cmd statistics */
	unsigned int cmdtime;
	unsigned int cmdtimemax;
	unsigned int cmdtimemin;
	unsigned int errcnt;
	int is_reset;
};

struct riptide_firmware {
	u16 ASIC;
	u16 CODEC;
	u16 AUXDSP;
	u16 PROG;
};

union cmdret {
	u8 retbytes[8];
	u16 retwords[4];
	u32 retlongs[2];
};

union firmware_version {
	union cmdret ret;
	struct riptide_firmware firmware;
};

#define get_pcmhwdev(substream) (struct pcmhw *)(substream->runtime->private_data)

#define PLAYBACK_SUBSTREAMS 3
struct snd_riptide {
	struct snd_card *card;
	struct pci_dev *pci;
	const struct firmware *fw_entry;

	struct cmdif *cif;

	struct snd_pcm *pcm;
	struct snd_pcm *pcm_i2s;
	struct snd_rawmidi *rmidi;
	struct snd_opl3 *opl3;
	struct snd_ac97 *ac97;
	struct snd_ac97_bus *ac97_bus;

	struct snd_pcm_substream *playback_substream[PLAYBACK_SUBSTREAMS];
	struct snd_pcm_substream *capture_substream;

	int openstreams;

	int irq;
	unsigned long port;
	unsigned short mpuaddr;
	unsigned short opladdr;
#ifdef SUPPORT_JOYSTICK
	unsigned short gameaddr;
#endif
	struct resource *res_port;

	unsigned short device_id;

	union firmware_version firmware;

	spinlock_t lock;
	struct tasklet_struct riptide_tq;
	struct snd_info_entry *proc_entry;

	unsigned long received_irqs;
	unsigned long handled_irqs;
#ifdef CONFIG_PM_SLEEP
	int in_suspend;
#endif
};

struct sgd {			/* scatter gather desriptor */
	__le32 dwNextLink;
	__le32 dwSegPtrPhys;
	__le32 dwSegLen;
	__le32 dwStat_Ctl;
};

struct pcmhw {			/* pcm descriptor */
	struct lbuspath paths;
	unsigned char *lbuspath;
	unsigned char source;
	unsigned char intdec[2];
	unsigned char mixer;
	unsigned char id;
	unsigned char state;
	unsigned int rate;
	unsigned int channels;
	snd_pcm_format_t format;
	struct snd_dma_buffer sgdlist;
	struct sgd *sgdbuf;
	unsigned int size;
	unsigned int pages;
	unsigned int oldpos;
	unsigned int pointer;
};

#define CMDRET_ZERO (union cmdret){{(u32)0, (u32) 0}}

static int sendcmd(struct cmdif *cif, u32 flags, u32 cmd, u32 parm,
		   union cmdret *ret);
static int getsourcesink(struct cmdif *cif, unsigned char source,
			 unsigned char sink, unsigned char *a,
			 unsigned char *b);
static int snd_riptide_initialize(struct snd_riptide *chip);
static int riptide_reset(struct cmdif *cif, struct snd_riptide *chip);

/*
 */

static const struct pci_device_id snd_riptide_ids[] = {
	{ PCI_DEVICE(0x127a, 0x4310) },
	{ PCI_DEVICE(0x127a, 0x4320) },
	{ PCI_DEVICE(0x127a, 0x4330) },
	{ PCI_DEVICE(0x127a, 0x4340) },
	{0,},
};

#ifdef SUPPORT_JOYSTICK
static const struct pci_device_id snd_riptide_joystick_ids[] = {
	{ PCI_DEVICE(0x127a, 0x4312) },
	{ PCI_DEVICE(0x127a, 0x4322) },
	{ PCI_DEVICE(0x127a, 0x4332) },
	{ PCI_DEVICE(0x127a, 0x4342) },
	{0,},
};
#endif

MODULE_DEVICE_TABLE(pci, snd_riptide_ids);

/*
 */

static unsigned char lbusin2out[E2SINK_MAX + 1][2] = {
	{NO_OUT, LS_NONE1}, {NO_OUT, LS_NONE2}, {NO_OUT, LS_NONE1}, {NO_OUT,
								     LS_NONE2},
	{NO_OUT, LS_NONE1}, {NO_OUT, LS_NONE2}, {NO_OUT, LS_NONE1}, {NO_OUT,
								     LS_NONE2},
	{INTER0_OUT, LS_SRC_INTERPOLATOR}, {INTER1_OUT, LS_SRC_INTERPOLATOR},
	{INTER2_OUT, LS_SRC_INTERPOLATOR}, {INTER3_OUT, LS_SRC_INTERPOLATOR},
	{INTER4_OUT, LS_SRC_INTERPOLATOR}, {INTERM0_OUT, LS_SRC_INTERPOLATORM},
	{INTERM1_OUT, LS_SRC_INTERPOLATORM}, {INTERM2_OUT,
					      LS_SRC_INTERPOLATORM},
	{INTERM3_OUT, LS_SRC_INTERPOLATORM}, {INTERM4_OUT,
					      LS_SRC_INTERPOLATORM},
	{INTERM5_OUT, LS_SRC_INTERPOLATORM}, {INTERM6_OUT,
					      LS_SRC_INTERPOLATORM},
	{DECIMM0_OUT, LS_SRC_DECIMATORM}, {DECIMM1_OUT, LS_SRC_DECIMATORM},
	{DECIMM2_OUT, LS_SRC_DECIMATORM}, {DECIMM3_OUT, LS_SRC_DECIMATORM},
	{DECIM0_OUT, LS_SRC_DECIMATOR}, {SR3_4_OUT, LS_NONE1}, {NO_OUT,
								LS_NONE2},
	{NO_OUT, LS_NONE1}, {NO_OUT, LS_NONE2}, {NO_OUT, LS_NONE1},
	{DIGITAL_MIXER_OUT0, LS_MIXER_IN}, {DIGITAL_MIXER_OUT0, LS_MIXER_IN},
	{DIGITAL_MIXER_OUT0, LS_MIXER_IN}, {DIGITAL_MIXER_OUT0, LS_MIXER_IN},
	{DIGITAL_MIXER_OUT0, LS_MIXER_IN}, {DIGITAL_MIXER_OUT0, LS_MIXER_IN},
	{DIGITAL_MIXER_OUT0, LS_MIXER_IN}, {DIGITAL_MIXER_OUT0, LS_MIXER_IN},
	{DIGITAL_MIXER_OUT0, LS_MIXER_IN}, {DIGITAL_MIXER_OUT0, LS_MIXER_IN},
	{DIGITAL_MIXER_OUT0, LS_MIXER_IN}, {DIGITAL_MIXER_OUT0, LS_MIXER_IN},
	{GAINFUNC0_OUT, LS_MIXER_GAIN_FUNCTION}, {GAINFUNC1_OUT,
						  LS_MIXER_GAIN_FUNCTION},
	{GAINFUNC2_OUT, LS_MIXER_GAIN_FUNCTION}, {GAINFUNC3_OUT,
						  LS_MIXER_GAIN_FUNCTION},
	{GAINFUNC4_OUT, LS_MIXER_GAIN_FUNCTION}, {SOFTMODEMTX, LS_NONE1},
	{SPLITTER0_OUTL, LS_SRC_SPLITTER}, {SPLITTER1_OUTL, LS_SRC_SPLITTER},
	{SPLITTER2_OUTL, LS_SRC_SPLITTER}, {SPLITTER3_OUTL, LS_SRC_SPLITTER},
	{MERGER0_OUT, LS_SRC_MERGER}, {MERGER0_OUT, LS_SRC_MERGER},
	{MERGER1_OUT, LS_SRC_MERGER},
	{MERGER1_OUT, LS_SRC_MERGER}, {MERGER2_OUT, LS_SRC_MERGER},
	{MERGER2_OUT, LS_SRC_MERGER},
	{MERGER3_OUT, LS_SRC_MERGER}, {MERGER3_OUT, LS_SRC_MERGER}, {NO_OUT,
								     LS_NONE2},
};

static unsigned char lbus_play_opl3[] = {
	DIGITAL_MIXER_IN0 + FM_MIXER, 0xff
};
static unsigned char lbus_play_modem[] = {
	DIGITAL_MIXER_IN0 + MODEM_MIXER, 0xff
};
static unsigned char lbus_play_i2s[] = {
	INTER0_IN + I2S_INTDEC, DIGITAL_MIXER_IN0 + I2S_MIXER, 0xff
};
static unsigned char lbus_play_out[] = {
	PDAC2ACLNK, 0xff
};
static unsigned char lbus_play_outhp[] = {
	HNDSPK2ACLNK, 0xff
};
static unsigned char lbus_play_noconv1[] = {
	DIGITAL_MIXER_IN0, 0xff
};
static unsigned char lbus_play_stereo1[] = {
	INTER0_IN, DIGITAL_MIXER_IN0, 0xff
};
static unsigned char lbus_play_mono1[] = {
	INTERM0_IN, DIGITAL_MIXER_IN0, 0xff
};
static unsigned char lbus_play_noconv2[] = {
	DIGITAL_MIXER_IN1, 0xff
};
static unsigned char lbus_play_stereo2[] = {
	INTER1_IN, DIGITAL_MIXER_IN1, 0xff
};
static unsigned char lbus_play_mono2[] = {
	INTERM1_IN, DIGITAL_MIXER_IN1, 0xff
};
static unsigned char lbus_play_noconv3[] = {
	DIGITAL_MIXER_IN2, 0xff
};
static unsigned char lbus_play_stereo3[] = {
	INTER2_IN, DIGITAL_MIXER_IN2, 0xff
};
static unsigned char lbus_play_mono3[] = {
	INTERM2_IN, DIGITAL_MIXER_IN2, 0xff
};
static unsigned char lbus_rec_noconv1[] = {
	LBUS2ARM_FIFO5, 0xff
};
static unsigned char lbus_rec_stereo1[] = {
	DECIM0_IN, LBUS2ARM_FIFO5, 0xff
};
static unsigned char lbus_rec_mono1[] = {
	DECIMM3_IN, LBUS2ARM_FIFO5, 0xff
};

static unsigned char play_ids[] = { 4, 1, 2, };
static unsigned char play_sources[] = {
	ARM2LBUS_FIFO4, ARM2LBUS_FIFO1, ARM2LBUS_FIFO2,
};
static struct lbuspath lbus_play_paths[] = {
	{
	 .noconv = lbus_play_noconv1,
	 .stereo = lbus_play_stereo1,
	 .mono = lbus_play_mono1,
	 },
	{
	 .noconv = lbus_play_noconv2,
	 .stereo = lbus_play_stereo2,
	 .mono = lbus_play_mono2,
	 },
	{
	 .noconv = lbus_play_noconv3,
	 .stereo = lbus_play_stereo3,
	 .mono = lbus_play_mono3,
	 },
};
static const struct lbuspath lbus_rec_path = {
	.noconv = lbus_rec_noconv1,
	.stereo = lbus_rec_stereo1,
	.mono = lbus_rec_mono1,
};

#define FIRMWARE_VERSIONS 1
static union firmware_version firmware_versions[] = {
	{
		.firmware = {
			.ASIC = 3,
			.CODEC = 2,
			.AUXDSP = 3,
			.PROG = 773,
		},
	},
};

static u32 atoh(const unsigned char *in, unsigned int len)
{
	u32 sum = 0;
	unsigned int mult = 1;
	unsigned char c;

	while (len) {
		int value;

		c = in[len - 1];
		value = hex_to_bin(c);
		if (value >= 0)
			sum += mult * value;
		mult *= 16;
		--len;
	}
	return sum;
}

static int senddata(struct cmdif *cif, const unsigned char *in, u32 offset)
{
	u32 addr;
	u32 data;
	u32 i;
	const unsigned char *p;

	i = atoh(&in[1], 2);
	addr = offset + atoh(&in[3], 4);
	if (SEND_SMEM(cif, 0, addr) != 0)
		return -EACCES;
	p = in + 9;
	while (i) {
		data = atoh(p, 8);
		if (SEND_WMEM(cif, 2,
			      ((data & 0x0f0f0f0f) << 4) | ((data & 0xf0f0f0f0)
							    >> 4)))
			return -EACCES;
		i -= 4;
		p += 8;
	}
	return 0;
}

static int loadfirmware(struct cmdif *cif, const unsigned char *img,
			unsigned int size)
{
	const unsigned char *in;
	u32 laddr, saddr, t, val;
	int err = 0;

	laddr = saddr = 0;
	while (size > 0 && err == 0) {
		in = img;
		if (in[0] == ':') {
			t = atoh(&in[7], 2);
			switch (t) {
			case DATA_REC:
				err = senddata(cif, in, laddr + saddr);
				break;
			case EXT_SEG_ADDR_REC:
				saddr = atoh(&in[9], 4) << 4;
				break;
			case EXT_LIN_ADDR_REC:
				laddr = atoh(&in[9], 4) << 16;
				break;
			case EXT_GOTO_CMD_REC:
				val = atoh(&in[9], 8);
				if (SEND_GOTO(cif, val) != 0)
					err = -EACCES;
				break;
			case EXT_END_OF_FILE:
				size = 0;
				break;
			default:
				break;
			}
			while (size > 0) {
				size--;
				if (*img++ == '\n')
					break;
			}
		}
	}
	snd_printdd("load firmware return %d\n", err);
	return err;
}

static void
alloclbuspath(struct cmdif *cif, unsigned char source,
	      unsigned char *path, unsigned char *mixer, unsigned char *s)
{
	while (*path != 0xff) {
		unsigned char sink, type;

		sink = *path & (~SPLIT_PATH);
		if (sink != E2SINK_MAX) {
			snd_printdd("alloc path 0x%x->0x%x\n", source, sink);
			SEND_PSEL(cif, source, sink);
			source = lbusin2out[sink][0];
			type = lbusin2out[sink][1];
			if (type == LS_MIXER_IN) {
				if (mixer)
					*mixer = sink - DIGITAL_MIXER_IN0;
			}
			if (type == LS_SRC_DECIMATORM ||
			    type == LS_SRC_DECIMATOR ||
			    type == LS_SRC_INTERPOLATORM ||
			    type == LS_SRC_INTERPOLATOR) {
				if (s) {
					if (s[0] != 0xff)
						s[1] = sink;
					else
						s[0] = sink;
				}
			}
		}
		if (*path++ & SPLIT_PATH) {
			unsigned char *npath = path;

			while (*npath != 0xff)
				npath++;
			alloclbuspath(cif, source + 1, ++npath, mixer, s);
		}
	}
}

static void
freelbuspath(struct cmdif *cif, unsigned char source, unsigned char *path)
{
	while (*path != 0xff) {
		unsigned char sink;

		sink = *path & (~SPLIT_PATH);
		if (sink != E2SINK_MAX) {
			snd_printdd("free path 0x%x->0x%x\n", source, sink);
			SEND_PCLR(cif, source, sink);
			source = lbusin2out[sink][0];
		}
		if (*path++ & SPLIT_PATH) {
			unsigned char *npath = path;

			while (*npath != 0xff)
				npath++;
			freelbuspath(cif, source + 1, ++npath);
		}
	}
}

static int writearm(struct cmdif *cif, u32 addr, u32 data, u32 mask)
{
	union cmdret rptr = CMDRET_ZERO;
	unsigned int i = MAX_WRITE_RETRY;
	int flag = 1;

	SEND_RMEM(cif, 0x02, addr, &rptr);
	rptr.retlongs[0] &= (~mask);

	while (--i) {
		SEND_SMEM(cif, 0x01, addr);
		SEND_WMEM(cif, 0x02, (rptr.retlongs[0] | data));
		SEND_RMEM(cif, 0x02, addr, &rptr);
		if ((rptr.retlongs[0] & data) == data) {
			flag = 0;
			break;
		} else
			rptr.retlongs[0] &= ~mask;
	}
	snd_printdd("send arm 0x%x 0x%x 0x%x return %d\n", addr, data, mask,
		    flag);
	return flag;
}

static int sendcmd(struct cmdif *cif, u32 flags, u32 cmd, u32 parm,
		   union cmdret *ret)
{
	int i, j;
	int err;
	unsigned int time = 0;
	unsigned long irqflags;
	struct riptideport *hwport;
	struct cmdport *cmdport = NULL;

	if (snd_BUG_ON(!cif))
		return -EINVAL;

	hwport = cif->hwport;
	if (cif->errcnt > MAX_ERROR_COUNT) {
		if (cif->is_reset) {
			snd_printk(KERN_ERR
				   "Riptide: Too many failed cmds, reinitializing\n");
			if (riptide_reset(cif, NULL) == 0) {
				cif->errcnt = 0;
				return -EIO;
			}
		}
		snd_printk(KERN_ERR "Riptide: Initialization failed.\n");
		return -EINVAL;
	}
	if (ret) {
		ret->retlongs[0] = 0;
		ret->retlongs[1] = 0;
	}
	i = 0;
	spin_lock_irqsave(&cif->lock, irqflags);
	while (i++ < CMDIF_TIMEOUT && !IS_READY(cif->hwport))
		udelay(10);
	if (i > CMDIF_TIMEOUT) {
		err = -EBUSY;
		goto errout;
	}

	err = 0;
	for (j = 0, time = 0; time < CMDIF_TIMEOUT; j++, time += 2) {
		cmdport = &(hwport->port[j % 2]);
		if (IS_DATF(cmdport)) {	/* free pending data */
			READ_PORT_ULONG(cmdport->data1);
			READ_PORT_ULONG(cmdport->data2);
		}
		if (IS_CMDE(cmdport)) {
			if (flags & PARM)	/* put data */
				WRITE_PORT_ULONG(cmdport->data2, parm);
			WRITE_PORT_ULONG(cmdport->data1, cmd);	/* write cmd */
			if ((flags & RESP) && ret) {
				while (!IS_DATF(cmdport) &&
				       time < CMDIF_TIMEOUT) {
					udelay(10);
					time++;
				}
				if (time < CMDIF_TIMEOUT) {	/* read response */
					ret->retlongs[0] =
					    READ_PORT_ULONG(cmdport->data1);
					ret->retlongs[1] =
					    READ_PORT_ULONG(cmdport->data2);
				} else {
					err = -ENOSYS;
					goto errout;
				}
			}
			break;
		}
		udelay(20);
	}
	if (time == CMDIF_TIMEOUT) {
		err = -ENODATA;
		goto errout;
	}
	spin_unlock_irqrestore(&cif->lock, irqflags);

	cif->cmdcnt++;		/* update command statistics */
	cif->cmdtime += time;
	if (time > cif->cmdtimemax)
		cif->cmdtimemax = time;
	if (time < cif->cmdtimemin)
		cif->cmdtimemin = time;
	if ((cif->cmdcnt) % 1000 == 0)
		snd_printdd
		    ("send cmd %d time: %d mintime: %d maxtime %d err: %d\n",
		     cif->cmdcnt, cif->cmdtime, cif->cmdtimemin,
		     cif->cmdtimemax, cif->errcnt);
	return 0;

      errout:
	cif->errcnt++;
	spin_unlock_irqrestore(&cif->lock, irqflags);
	snd_printdd
	    ("send cmd %d hw: 0x%x flag: 0x%x cmd: 0x%x parm: 0x%x ret: 0x%x 0x%x CMDE: %d DATF: %d failed %d\n",
	     cif->cmdcnt, (int)((void *)&(cmdport->stat) - (void *)hwport),
	     flags, cmd, parm, ret ? ret->retlongs[0] : 0,
	     ret ? ret->retlongs[1] : 0, IS_CMDE(cmdport), IS_DATF(cmdport),
	     err);
	return err;
}

static int
setmixer(struct cmdif *cif, short num, unsigned short rval, unsigned short lval)
{
	union cmdret rptr = CMDRET_ZERO;
	int i = 0;

	snd_printdd("sent mixer %d: 0x%x 0x%x\n", num, rval, lval);
	do {
		SEND_SDGV(cif, num, num, rval, lval);
		SEND_RDGV(cif, num, num, &rptr);
		if (rptr.retwords[0] == lval && rptr.retwords[1] == rval)
			return 0;
	} while (i++ < MAX_WRITE_RETRY);
	snd_printdd("sent mixer failed\n");
	return -EIO;
}

static int getpaths(struct cmdif *cif, unsigned char *o)
{
	unsigned char src[E2SINK_MAX];
	unsigned char sink[E2SINK_MAX];
	int i, j = 0;

	for (i = 0; i < E2SINK_MAX; i++) {
		getsourcesink(cif, i, i, &src[i], &sink[i]);
		if (sink[i] < E2SINK_MAX) {
			o[j++] = sink[i];
			o[j++] = i;
		}
	}
	return j;
}

static int
getsourcesink(struct cmdif *cif, unsigned char source, unsigned char sink,
	      unsigned char *a, unsigned char *b)
{
	union cmdret rptr = CMDRET_ZERO;

	if (SEND_RSSV(cif, source, sink, &rptr) &&
	    SEND_RSSV(cif, source, sink, &rptr))
		return -EIO;
	*a = rptr.retbytes[0];
	*b = rptr.retbytes[1];
	snd_printdd("getsourcesink 0x%x 0x%x\n", *a, *b);
	return 0;
}

static int
getsamplerate(struct cmdif *cif, unsigned char *intdec, unsigned int *rate)
{
	unsigned char *s;
	unsigned int p[2] = { 0, 0 };
	int i;
	union cmdret rptr = CMDRET_ZERO;

	s = intdec;
	for (i = 0; i < 2; i++) {
		if (*s != 0xff) {
			if (SEND_RSRC(cif, *s, &rptr) &&
			    SEND_RSRC(cif, *s, &rptr))
				return -EIO;
			p[i] += rptr.retwords[1];
			p[i] *= rptr.retwords[2];
			p[i] += rptr.retwords[3];
			p[i] /= 65536;
		}
		s++;
	}
	if (p[0]) {
		if (p[1] != p[0])
			snd_printdd("rates differ %d %d\n", p[0], p[1]);
		*rate = (unsigned int)p[0];
	} else
		*rate = (unsigned int)p[1];
	snd_printdd("getsampleformat %d %d %d\n", intdec[0], intdec[1], *rate);
	return 0;
}

static int
setsampleformat(struct cmdif *cif,
		unsigned char mixer, unsigned char id,
		unsigned char channels, snd_pcm_format_t format)
{
	unsigned char w, ch, sig, order;

	snd_printdd
	    ("setsampleformat mixer: %d id: %d channels: %d format: %d\n",
	     mixer, id, channels, format);
	ch = channels == 1;
	w = snd_pcm_format_width(format) == 8;
	sig = snd_pcm_format_unsigned(format) != 0;
	order = snd_pcm_format_big_endian(format) != 0;

	if (SEND_SETF(cif, mixer, w, ch, order, sig, id) &&
	    SEND_SETF(cif, mixer, w, ch, order, sig, id)) {
		snd_printdd("setsampleformat failed\n");
		return -EIO;
	}
	return 0;
}

static int
setsamplerate(struct cmdif *cif, unsigned char *intdec, unsigned int rate)
{
	u32 D, M, N;
	union cmdret rptr = CMDRET_ZERO;
	int i;

	snd_printdd("setsamplerate intdec: %d,%d rate: %d\n", intdec[0],
		    intdec[1], rate);
	D = 48000;
	M = ((rate == 48000) ? 47999 : rate) * 65536;
	N = M % D;
	M /= D;
	for (i = 0; i < 2; i++) {
		if (*intdec != 0xff) {
			do {
				SEND_SSRC(cif, *intdec, D, M, N);
				SEND_RSRC(cif, *intdec, &rptr);
			} while (rptr.retwords[1] != D &&
				 rptr.retwords[2] != M &&
				 rptr.retwords[3] != N &&
				 i++ < MAX_WRITE_RETRY);
			if (i > MAX_WRITE_RETRY) {
				snd_printdd("sent samplerate %d: %d failed\n",
					    *intdec, rate);
				return -EIO;
			}
		}
		intdec++;
	}
	return 0;
}

static int
getmixer(struct cmdif *cif, short num, unsigned short *rval,
	 unsigned short *lval)
{
	union cmdret rptr = CMDRET_ZERO;

	if (SEND_RDGV(cif, num, num, &rptr) && SEND_RDGV(cif, num, num, &rptr))
		return -EIO;
	*rval = rptr.retwords[0];
	*lval = rptr.retwords[1];
	snd_printdd("got mixer %d: 0x%x 0x%x\n", num, *rval, *lval);
	return 0;
}

static void riptide_handleirq(unsigned long dev_id)
{
	struct snd_riptide *chip = (void *)dev_id;
	struct cmdif *cif = chip->cif;
	struct snd_pcm_substream *substream[PLAYBACK_SUBSTREAMS + 1];
	struct snd_pcm_runtime *runtime;
	struct pcmhw *data = NULL;
	unsigned int pos, period_bytes;
	struct sgd *c;
	int i, j;
	unsigned int flag;

	if (!cif)
		return;

	for (i = 0; i < PLAYBACK_SUBSTREAMS; i++)
		substream[i] = chip->playback_substream[i];
	substream[i] = chip->capture_substream;
	for (i = 0; i < PLAYBACK_SUBSTREAMS + 1; i++) {
		if (substream[i] &&
		    (runtime = substream[i]->runtime) &&
		    (data = runtime->private_data) && data->state != ST_STOP) {
			pos = 0;
			for (j = 0; j < data->pages; j++) {
				c = &data->sgdbuf[j];
				flag = le32_to_cpu(c->dwStat_Ctl);
				if (flag & EOB_STATUS)
					pos += le32_to_cpu(c->dwSegLen);
				if (flag & EOC_STATUS)
					pos += le32_to_cpu(c->dwSegLen);
				if ((flag & EOS_STATUS)
				    && (data->state == ST_PLAY)) {
					data->state = ST_STOP;
					snd_printk(KERN_ERR
						   "Riptide: DMA stopped unexpectedly\n");
				}
				c->dwStat_Ctl =
				    cpu_to_le32(flag &
						~(EOS_STATUS | EOB_STATUS |
						  EOC_STATUS));
			}
			data->pointer += pos;
			pos += data->oldpos;
			if (data->state != ST_STOP) {
				period_bytes =
				    frames_to_bytes(runtime,
						    runtime->period_size);
				snd_printdd
				    ("interrupt 0x%x after 0x%lx of 0x%lx frames in period\n",
				     READ_AUDIO_STATUS(cif->hwport),
				     bytes_to_frames(runtime, pos),
				     runtime->period_size);
				j = 0;
				if (pos >= period_bytes) {
					j++;
					while (pos >= period_bytes)
						pos -= period_bytes;
				}
				data->oldpos = pos;
				if (j > 0)
					snd_pcm_period_elapsed(substream[i]);
			}
		}
	}
}

#ifdef CONFIG_PM_SLEEP
static int riptide_suspend(struct device *dev)
{
	struct snd_card *card = dev_get_drvdata(dev);
	struct snd_riptide *chip = card->private_data;

	chip->in_suspend = 1;
	snd_power_change_state(card, SNDRV_CTL_POWER_D3hot);
	snd_ac97_suspend(chip->ac97);
	return 0;
}

static int riptide_resume(struct device *dev)
{
	struct snd_card *card = dev_get_drvdata(dev);
	struct snd_riptide *chip = card->private_data;

	snd_riptide_initialize(chip);
	snd_ac97_resume(chip->ac97);
	snd_power_change_state(card, SNDRV_CTL_POWER_D0);
	chip->in_suspend = 0;
	return 0;
}

static SIMPLE_DEV_PM_OPS(riptide_pm, riptide_suspend, riptide_resume);
#define RIPTIDE_PM_OPS	&riptide_pm
#else
#define RIPTIDE_PM_OPS	NULL
#endif /* CONFIG_PM_SLEEP */

static int try_to_load_firmware(struct cmdif *cif, struct snd_riptide *chip)
{
	union firmware_version firmware = { .ret = CMDRET_ZERO };
	int i, timeout, err;

	for (i = 0; i < 2; i++) {
		WRITE_PORT_ULONG(cif->hwport->port[i].data1, 0);
		WRITE_PORT_ULONG(cif->hwport->port[i].data2, 0);
	}
	SET_GRESET(cif->hwport);
	udelay(100);
	UNSET_GRESET(cif->hwport);
	udelay(100);

	for (timeout = 100000; --timeout; udelay(10)) {
		if (IS_READY(cif->hwport) && !IS_GERR(cif->hwport))
			break;
	}
	if (!timeout) {
		snd_printk(KERN_ERR
			   "Riptide: device not ready, audio status: 0x%x "
			   "ready: %d gerr: %d\n",
			   READ_AUDIO_STATUS(cif->hwport),
			   IS_READY(cif->hwport), IS_GERR(cif->hwport));
		return -EIO;
	} else {
		snd_printdd
			("Riptide: audio status: 0x%x ready: %d gerr: %d\n",
			 READ_AUDIO_STATUS(cif->hwport),
			 IS_READY(cif->hwport), IS_GERR(cif->hwport));
	}

	SEND_GETV(cif, &firmware.ret);
	snd_printdd("Firmware version: ASIC: %d CODEC %d AUXDSP %d PROG %d\n",
		    firmware.firmware.ASIC, firmware.firmware.CODEC,
		    firmware.firmware.AUXDSP, firmware.firmware.PROG);

	if (!chip)
		return 1;

	for (i = 0; i < FIRMWARE_VERSIONS; i++) {
		if (!memcmp(&firmware_versions[i], &firmware, sizeof(firmware)))
			return 1; /* OK */

	}

	snd_printdd("Writing Firmware\n");
	if (!chip->fw_entry) {
		err = request_firmware(&chip->fw_entry, "riptide.hex",
				       &chip->pci->dev);
		if (err) {
			snd_printk(KERN_ERR
				   "Riptide: Firmware not available %d\n", err);
			return -EIO;
		}
	}
	err = loadfirmware(cif, chip->fw_entry->data, chip->fw_entry->size);
	if (err) {
		snd_printk(KERN_ERR
			   "Riptide: Could not load firmware %d\n", err);
		return err;
	}

	chip->firmware = firmware;

	return 1; /* OK */
}

static int riptide_reset(struct cmdif *cif, struct snd_riptide *chip)
{
	union cmdret rptr = CMDRET_ZERO;
	int err, tries;

	if (!cif)
		return -EINVAL;

	cif->cmdcnt = 0;
	cif->cmdtime = 0;
	cif->cmdtimemax = 0;
	cif->cmdtimemin = 0xffffffff;
	cif->errcnt = 0;
	cif->is_reset = 0;

	tries = RESET_TRIES;
	do {
		err = try_to_load_firmware(cif, chip);
		if (err < 0)
			return err;
	} while (!err && --tries);

	SEND_SACR(cif, 0, AC97_RESET);
	SEND_RACR(cif, AC97_RESET, &rptr);
	snd_printdd("AC97: 0x%x 0x%x\n", rptr.retlongs[0], rptr.retlongs[1]);

	SEND_PLST(cif, 0);
	SEND_SLST(cif, 0);
	SEND_DLST(cif, 0);
	SEND_ALST(cif, 0);
	SEND_KDMA(cif);

	writearm(cif, 0x301F8, 1, 1);
	writearm(cif, 0x301F4, 1, 1);

	SEND_LSEL(cif, MODEM_CMD, 0, 0, MODEM_INTDEC, MODEM_MERGER,
		  MODEM_SPLITTER, MODEM_MIXER);
	setmixer(cif, MODEM_MIXER, 0x7fff, 0x7fff);
	alloclbuspath(cif, ARM2LBUS_FIFO13, lbus_play_modem, NULL, NULL);

	SEND_LSEL(cif, FM_CMD, 0, 0, FM_INTDEC, FM_MERGER, FM_SPLITTER,
		  FM_MIXER);
	setmixer(cif, FM_MIXER, 0x7fff, 0x7fff);
	writearm(cif, 0x30648 + FM_MIXER * 4, 0x01, 0x00000005);
	writearm(cif, 0x301A8, 0x02, 0x00000002);
	writearm(cif, 0x30264, 0x08, 0xffffffff);
	alloclbuspath(cif, OPL3_SAMPLE, lbus_play_opl3, NULL, NULL);

	SEND_SSRC(cif, I2S_INTDEC, 48000,
		  ((u32) I2S_RATE * 65536) / 48000,
		  ((u32) I2S_RATE * 65536) % 48000);
	SEND_LSEL(cif, I2S_CMD0, 0, 0, I2S_INTDEC, I2S_MERGER, I2S_SPLITTER,
		  I2S_MIXER);
	SEND_SI2S(cif, 1);
	alloclbuspath(cif, ARM2LBUS_FIFO0, lbus_play_i2s, NULL, NULL);
	alloclbuspath(cif, DIGITAL_MIXER_OUT0, lbus_play_out, NULL, NULL);
	alloclbuspath(cif, DIGITAL_MIXER_OUT0, lbus_play_outhp, NULL, NULL);

	SET_AIACK(cif->hwport);
	SET_AIE(cif->hwport);
	SET_AIACK(cif->hwport);
	cif->is_reset = 1;

	return 0;
}

static const struct snd_pcm_hardware snd_riptide_playback = {
	.info = (SNDRV_PCM_INFO_MMAP | SNDRV_PCM_INFO_INTERLEAVED |
		 SNDRV_PCM_INFO_BLOCK_TRANSFER |
		 SNDRV_PCM_INFO_PAUSE | SNDRV_PCM_INFO_MMAP_VALID),
	.formats =
	    SNDRV_PCM_FMTBIT_U8 | SNDRV_PCM_FMTBIT_S16_LE | SNDRV_PCM_FMTBIT_S8
	    | SNDRV_PCM_FMTBIT_U16_LE,
	.rates = SNDRV_PCM_RATE_KNOT | SNDRV_PCM_RATE_8000_48000,
	.rate_min = 5500,
	.rate_max = 48000,
	.channels_min = 1,
	.channels_max = 2,
	.buffer_bytes_max = (64 * 1024),
	.period_bytes_min = PAGE_SIZE >> 1,
	.period_bytes_max = PAGE_SIZE << 8,
	.periods_min = 2,
	.periods_max = 64,
	.fifo_size = 0,
};
static const struct snd_pcm_hardware snd_riptide_capture = {
	.info = (SNDRV_PCM_INFO_MMAP | SNDRV_PCM_INFO_INTERLEAVED |
		 SNDRV_PCM_INFO_BLOCK_TRANSFER |
		 SNDRV_PCM_INFO_PAUSE | SNDRV_PCM_INFO_MMAP_VALID),
	.formats =
	    SNDRV_PCM_FMTBIT_U8 | SNDRV_PCM_FMTBIT_S16_LE | SNDRV_PCM_FMTBIT_S8
	    | SNDRV_PCM_FMTBIT_U16_LE,
	.rates = SNDRV_PCM_RATE_KNOT | SNDRV_PCM_RATE_8000_48000,
	.rate_min = 5500,
	.rate_max = 48000,
	.channels_min = 1,
	.channels_max = 2,
	.buffer_bytes_max = (64 * 1024),
	.period_bytes_min = PAGE_SIZE >> 1,
	.period_bytes_max = PAGE_SIZE << 3,
	.periods_min = 2,
	.periods_max = 64,
	.fifo_size = 0,
};

static snd_pcm_uframes_t snd_riptide_pointer(struct snd_pcm_substream
					     *substream)
{
	struct snd_riptide *chip = snd_pcm_substream_chip(substream);
	struct snd_pcm_runtime *runtime = substream->runtime;
	struct pcmhw *data = get_pcmhwdev(substream);
	struct cmdif *cif = chip->cif;
	union cmdret rptr = CMDRET_ZERO;
	snd_pcm_uframes_t ret;

	SEND_GPOS(cif, 0, data->id, &rptr);
	if (data->size && runtime->period_size) {
		snd_printdd
		    ("pointer stream %d position 0x%x(0x%x in buffer) bytes 0x%lx(0x%lx in period) frames\n",
		     data->id, rptr.retlongs[1], rptr.retlongs[1] % data->size,
		     bytes_to_frames(runtime, rptr.retlongs[1]),
		     bytes_to_frames(runtime,
				     rptr.retlongs[1]) % runtime->period_size);
		if (rptr.retlongs[1] > data->pointer)
			ret =
			    bytes_to_frames(runtime,
					    rptr.retlongs[1] % data->size);
		else
			ret =
			    bytes_to_frames(runtime,
					    data->pointer % data->size);
	} else {
		snd_printdd("stream not started or strange parms (%d %ld)\n",
			    data->size, runtime->period_size);
		ret = bytes_to_frames(runtime, 0);
	}
	return ret;
}

static int snd_riptide_trigger(struct snd_pcm_substream *substream, int cmd)
{
	int i, j;
	struct snd_riptide *chip = snd_pcm_substream_chip(substream);
	struct pcmhw *data = get_pcmhwdev(substream);
	struct cmdif *cif = chip->cif;
	union cmdret rptr = CMDRET_ZERO;

	spin_lock(&chip->lock);
	switch (cmd) {
	case SNDRV_PCM_TRIGGER_START:
	case SNDRV_PCM_TRIGGER_RESUME:
		if (!(data->state & ST_PLAY)) {
			SEND_SSTR(cif, data->id, data->sgdlist.addr);
			SET_AIE(cif->hwport);
			data->state = ST_PLAY;
			if (data->mixer != 0xff)
				setmixer(cif, data->mixer, 0x7fff, 0x7fff);
			chip->openstreams++;
			data->oldpos = 0;
			data->pointer = 0;
		}
		break;
	case SNDRV_PCM_TRIGGER_STOP:
	case SNDRV_PCM_TRIGGER_SUSPEND:
		if (data->mixer != 0xff)
			setmixer(cif, data->mixer, 0, 0);
		setmixer(cif, data->mixer, 0, 0);
		SEND_KSTR(cif, data->id);
		data->state = ST_STOP;
		chip->openstreams--;
		j = 0;
		do {
			i = rptr.retlongs[1];
			SEND_GPOS(cif, 0, data->id, &rptr);
			udelay(1);
		} while (i != rptr.retlongs[1] && j++ < MAX_WRITE_RETRY);
		if (j > MAX_WRITE_RETRY)
			snd_printk(KERN_ERR "Riptide: Could not stop stream!");
		break;
	case SNDRV_PCM_TRIGGER_PAUSE_PUSH:
		if (!(data->state & ST_PAUSE)) {
			SEND_PSTR(cif, data->id);
			data->state |= ST_PAUSE;
			chip->openstreams--;
		}
		break;
	case SNDRV_PCM_TRIGGER_PAUSE_RELEASE:
		if (data->state & ST_PAUSE) {
			SEND_SSTR(cif, data->id, data->sgdlist.addr);
			data->state &= ~ST_PAUSE;
			chip->openstreams++;
		}
		break;
	default:
		spin_unlock(&chip->lock);
		return -EINVAL;
	}
	spin_unlock(&chip->lock);
	return 0;
}

static int snd_riptide_prepare(struct snd_pcm_substream *substream)
{
	struct snd_riptide *chip = snd_pcm_substream_chip(substream);
	struct snd_pcm_runtime *runtime = substream->runtime;
	struct pcmhw *data = get_pcmhwdev(substream);
	struct cmdif *cif = chip->cif;
	unsigned char *lbuspath = NULL;
	unsigned int rate, channels;
	int err = 0;
	snd_pcm_format_t format;

	if (snd_BUG_ON(!cif || !data))
		return -EINVAL;

	snd_printdd("prepare id %d ch: %d f:0x%x r:%d\n", data->id,
		    runtime->channels, runtime->format, runtime->rate);

	spin_lock_irq(&chip->lock);
	channels = runtime->channels;
	format = runtime->format;
	rate = runtime->rate;
	switch (channels) {
	case 1:
		if (rate == 48000 && format == SNDRV_PCM_FORMAT_S16_LE)
			lbuspath = data->paths.noconv;
		else
			lbuspath = data->paths.mono;
		break;
	case 2:
		if (rate == 48000 && format == SNDRV_PCM_FORMAT_S16_LE)
			lbuspath = data->paths.noconv;
		else
			lbuspath = data->paths.stereo;
		break;
	}
	snd_printdd("use sgdlist at 0x%p\n",
		    data->sgdlist.area);
	if (data->sgdlist.area) {
		unsigned int i, j, size, pages, f, pt, period;
		struct sgd *c, *p = NULL;

		size = frames_to_bytes(runtime, runtime->buffer_size);
		period = frames_to_bytes(runtime, runtime->period_size);
		f = PAGE_SIZE;
		while ((size + (f >> 1) - 1) <= (f << 7) && (f << 1) > period)
			f = f >> 1;
		pages = DIV_ROUND_UP(size, f);
		data->size = size;
		data->pages = pages;
		snd_printdd
		    ("create sgd size: 0x%x pages %d of size 0x%x for period 0x%x\n",
		     size, pages, f, period);
		pt = 0;
		j = 0;
		for (i = 0; i < pages; i++) {
			unsigned int ofs, addr;
			c = &data->sgdbuf[i];
			if (p)
				p->dwNextLink = cpu_to_le32(data->sgdlist.addr +
							    (i *
							     sizeof(struct
								    sgd)));
			c->dwNextLink = cpu_to_le32(data->sgdlist.addr);
			ofs = j << PAGE_SHIFT;
			addr = snd_pcm_sgbuf_get_addr(substream, ofs) + pt;
			c->dwSegPtrPhys = cpu_to_le32(addr);
			pt = (pt + f) % PAGE_SIZE;
			if (pt == 0)
				j++;
			c->dwSegLen = cpu_to_le32(f);
			c->dwStat_Ctl =
			    cpu_to_le32(IEOB_ENABLE | IEOS_ENABLE |
					IEOC_ENABLE);
			p = c;
			size -= f;
		}
		data->sgdbuf[i].dwSegLen = cpu_to_le32(size);
	}
	if (lbuspath && lbuspath != data->lbuspath) {
		if (data->lbuspath)
			freelbuspath(cif, data->source, data->lbuspath);
		alloclbuspath(cif, data->source, lbuspath,
			      &data->mixer, data->intdec);
		data->lbuspath = lbuspath;
		data->rate = 0;
	}
	if (data->rate != rate || data->format != format ||
	    data->channels != channels) {
		data->rate = rate;
		data->format = format;
		data->channels = channels;
		if (setsampleformat
		    (cif, data->mixer, data->id, channels, format)
		    || setsamplerate(cif, data->intdec, rate))
			err = -EIO;
	}
	spin_unlock_irq(&chip->lock);
	return err;
}

static int
snd_riptide_hw_params(struct snd_pcm_substream *substream,
		      struct snd_pcm_hw_params *hw_params)
{
	struct snd_riptide *chip = snd_pcm_substream_chip(substream);
	struct pcmhw *data = get_pcmhwdev(substream);
	struct snd_dma_buffer *sgdlist = &data->sgdlist;
	int err;

	snd_printdd("hw params id %d (sgdlist: 0x%p 0x%lx %d)\n", data->id,
		    sgdlist->area, (unsigned long)sgdlist->addr,
		    (int)sgdlist->bytes);
	if (sgdlist->area)
		snd_dma_free_pages(sgdlist);
	if ((err = snd_dma_alloc_pages(SNDRV_DMA_TYPE_DEV,
				       &chip->pci->dev,
				       sizeof(struct sgd) * (DESC_MAX_MASK + 1),
				       sgdlist)) < 0) {
		snd_printk(KERN_ERR "Riptide: failed to alloc %d dma bytes\n",
			   (int)sizeof(struct sgd) * (DESC_MAX_MASK + 1));
		return err;
	}
	data->sgdbuf = (struct sgd *)sgdlist->area;
	return 0;
}

static int snd_riptide_hw_free(struct snd_pcm_substream *substream)
{
	struct snd_riptide *chip = snd_pcm_substream_chip(substream);
	struct pcmhw *data = get_pcmhwdev(substream);
	struct cmdif *cif = chip->cif;

	if (cif && data) {
		if (data->lbuspath)
			freelbuspath(cif, data->source, data->lbuspath);
		data->lbuspath = NULL;
		data->source = 0xff;
		data->intdec[0] = 0xff;
		data->intdec[1] = 0xff;

		if (data->sgdlist.area) {
			snd_dma_free_pages(&data->sgdlist);
			data->sgdlist.area = NULL;
		}
	}
	return 0;
}

static int snd_riptide_playback_open(struct snd_pcm_substream *substream)
{
	struct snd_riptide *chip = snd_pcm_substream_chip(substream);
	struct snd_pcm_runtime *runtime = substream->runtime;
	struct pcmhw *data;
	int sub_num = substream->number;

	chip->playback_substream[sub_num] = substream;
	runtime->hw = snd_riptide_playback;

	data = kzalloc(sizeof(struct pcmhw), GFP_KERNEL);
	if (data == NULL)
		return -ENOMEM;
	data->paths = lbus_play_paths[sub_num];
	data->id = play_ids[sub_num];
	data->source = play_sources[sub_num];
	data->intdec[0] = 0xff;
	data->intdec[1] = 0xff;
	data->state = ST_STOP;
	runtime->private_data = data;
	return snd_pcm_hw_constraint_integer(runtime,
					     SNDRV_PCM_HW_PARAM_PERIODS);
}

static int snd_riptide_capture_open(struct snd_pcm_substream *substream)
{
	struct snd_riptide *chip = snd_pcm_substream_chip(substream);
	struct snd_pcm_runtime *runtime = substream->runtime;
	struct pcmhw *data;

	chip->capture_substream = substream;
	runtime->hw = snd_riptide_capture;

	data = kzalloc(sizeof(struct pcmhw), GFP_KERNEL);
	if (data == NULL)
		return -ENOMEM;
	data->paths = lbus_rec_path;
	data->id = PADC;
	data->source = ACLNK2PADC;
	data->intdec[0] = 0xff;
	data->intdec[1] = 0xff;
	data->state = ST_STOP;
	runtime->private_data = data;
	return snd_pcm_hw_constraint_integer(runtime,
					     SNDRV_PCM_HW_PARAM_PERIODS);
}

static int snd_riptide_playback_close(struct snd_pcm_substream *substream)
{
	struct snd_riptide *chip = snd_pcm_substream_chip(substream);
	struct pcmhw *data = get_pcmhwdev(substream);
	int sub_num = substream->number;

	substream->runtime->private_data = NULL;
	chip->playback_substream[sub_num] = NULL;
	kfree(data);
	return 0;
}

static int snd_riptide_capture_close(struct snd_pcm_substream *substream)
{
	struct snd_riptide *chip = snd_pcm_substream_chip(substream);
	struct pcmhw *data = get_pcmhwdev(substream);

	substream->runtime->private_data = NULL;
	chip->capture_substream = NULL;
	kfree(data);
	return 0;
}

static const struct snd_pcm_ops snd_riptide_playback_ops = {
	.open = snd_riptide_playback_open,
	.close = snd_riptide_playback_close,
	.hw_params = snd_riptide_hw_params,
	.hw_free = snd_riptide_hw_free,
	.prepare = snd_riptide_prepare,
	.trigger = snd_riptide_trigger,
	.pointer = snd_riptide_pointer,
};
static const struct snd_pcm_ops snd_riptide_capture_ops = {
	.open = snd_riptide_capture_open,
	.close = snd_riptide_capture_close,
	.hw_params = snd_riptide_hw_params,
	.hw_free = snd_riptide_hw_free,
	.prepare = snd_riptide_prepare,
	.trigger = snd_riptide_trigger,
	.pointer = snd_riptide_pointer,
};

static int snd_riptide_pcm(struct snd_riptide *chip, int device)
{
	struct snd_pcm *pcm;
	int err;

	if ((err =
	     snd_pcm_new(chip->card, "RIPTIDE", device, PLAYBACK_SUBSTREAMS, 1,
			 &pcm)) < 0)
		return err;
	snd_pcm_set_ops(pcm, SNDRV_PCM_STREAM_PLAYBACK,
			&snd_riptide_playback_ops);
	snd_pcm_set_ops(pcm, SNDRV_PCM_STREAM_CAPTURE,
			&snd_riptide_capture_ops);
	pcm->private_data = chip;
	pcm->info_flags = 0;
	strcpy(pcm->name, "RIPTIDE");
	chip->pcm = pcm;
<<<<<<< HEAD
	snd_pcm_lib_preallocate_pages_for_all(pcm, SNDRV_DMA_TYPE_DEV_SG,
					      &chip->pci->dev,
					      64 * 1024, 128 * 1024);
=======
	snd_pcm_set_managed_buffer_all(pcm, SNDRV_DMA_TYPE_DEV_SG,
				       &chip->pci->dev, 64 * 1024, 128 * 1024);
>>>>>>> bfea224d
	return 0;
}

static irqreturn_t
snd_riptide_interrupt(int irq, void *dev_id)
{
	struct snd_riptide *chip = dev_id;
	struct cmdif *cif = chip->cif;

	if (cif) {
		chip->received_irqs++;
		if (IS_EOBIRQ(cif->hwport) || IS_EOSIRQ(cif->hwport) ||
		    IS_EOCIRQ(cif->hwport)) {
			chip->handled_irqs++;
			tasklet_schedule(&chip->riptide_tq);
		}
		if (chip->rmidi && IS_MPUIRQ(cif->hwport)) {
			chip->handled_irqs++;
			snd_mpu401_uart_interrupt(irq,
						  chip->rmidi->private_data);
		}
		SET_AIACK(cif->hwport);
	}
	return IRQ_HANDLED;
}

static void
snd_riptide_codec_write(struct snd_ac97 *ac97, unsigned short reg,
			unsigned short val)
{
	struct snd_riptide *chip = ac97->private_data;
	struct cmdif *cif = chip->cif;
	union cmdret rptr = CMDRET_ZERO;
	int i = 0;

	if (snd_BUG_ON(!cif))
		return;

	snd_printdd("Write AC97 reg 0x%x 0x%x\n", reg, val);
	do {
		SEND_SACR(cif, val, reg);
		SEND_RACR(cif, reg, &rptr);
	} while (rptr.retwords[1] != val && i++ < MAX_WRITE_RETRY);
	if (i > MAX_WRITE_RETRY)
		snd_printdd("Write AC97 reg failed\n");
}

static unsigned short snd_riptide_codec_read(struct snd_ac97 *ac97,
					     unsigned short reg)
{
	struct snd_riptide *chip = ac97->private_data;
	struct cmdif *cif = chip->cif;
	union cmdret rptr = CMDRET_ZERO;

	if (snd_BUG_ON(!cif))
		return 0;

	if (SEND_RACR(cif, reg, &rptr) != 0)
		SEND_RACR(cif, reg, &rptr);
	snd_printdd("Read AC97 reg 0x%x got 0x%x\n", reg, rptr.retwords[1]);
	return rptr.retwords[1];
}

static int snd_riptide_initialize(struct snd_riptide *chip)
{
	struct cmdif *cif;
	unsigned int device_id;
	int err;

	if (snd_BUG_ON(!chip))
		return -EINVAL;

	cif = chip->cif;
	if (!cif) {
		if ((cif = kzalloc(sizeof(struct cmdif), GFP_KERNEL)) == NULL)
			return -ENOMEM;
		cif->hwport = (struct riptideport *)chip->port;
		spin_lock_init(&cif->lock);
		chip->cif = cif;
	}
	cif->is_reset = 0;
	if ((err = riptide_reset(cif, chip)) != 0)
		return err;
	device_id = chip->device_id;
	switch (device_id) {
	case 0x4310:
	case 0x4320:
	case 0x4330:
		snd_printdd("Modem enable?\n");
		SEND_SETDPLL(cif);
		break;
	}
	snd_printdd("Enabling MPU IRQs\n");
	if (chip->rmidi)
		SET_EMPUIRQ(cif->hwport);
	return err;
}

static int snd_riptide_free(struct snd_riptide *chip)
{
	struct cmdif *cif;

	if (!chip)
		return 0;

	if ((cif = chip->cif)) {
		SET_GRESET(cif->hwport);
		udelay(100);
		UNSET_GRESET(cif->hwport);
		kfree(chip->cif);
	}
	if (chip->irq >= 0)
		free_irq(chip->irq, chip);
	release_firmware(chip->fw_entry);
	release_and_free_resource(chip->res_port);
	kfree(chip);
	return 0;
}

static int snd_riptide_dev_free(struct snd_device *device)
{
	struct snd_riptide *chip = device->device_data;

	return snd_riptide_free(chip);
}

static int
snd_riptide_create(struct snd_card *card, struct pci_dev *pci,
		   struct snd_riptide **rchip)
{
	struct snd_riptide *chip;
	struct riptideport *hwport;
	int err;
	static struct snd_device_ops ops = {
		.dev_free = snd_riptide_dev_free,
	};

	*rchip = NULL;
	if ((err = pci_enable_device(pci)) < 0)
		return err;
	if (!(chip = kzalloc(sizeof(struct snd_riptide), GFP_KERNEL)))
		return -ENOMEM;

	spin_lock_init(&chip->lock);
	chip->card = card;
	chip->pci = pci;
	chip->irq = -1;
	chip->openstreams = 0;
	chip->port = pci_resource_start(pci, 0);
	chip->received_irqs = 0;
	chip->handled_irqs = 0;
	chip->cif = NULL;
	tasklet_init(&chip->riptide_tq, riptide_handleirq, (unsigned long)chip);

	if ((chip->res_port =
	     request_region(chip->port, 64, "RIPTIDE")) == NULL) {
		snd_printk(KERN_ERR
			   "Riptide: unable to grab region 0x%lx-0x%lx\n",
			   chip->port, chip->port + 64 - 1);
		snd_riptide_free(chip);
		return -EBUSY;
	}
	hwport = (struct riptideport *)chip->port;
	UNSET_AIE(hwport);

	if (request_irq(pci->irq, snd_riptide_interrupt, IRQF_SHARED,
			KBUILD_MODNAME, chip)) {
		snd_printk(KERN_ERR "Riptide: unable to grab IRQ %d\n",
			   pci->irq);
		snd_riptide_free(chip);
		return -EBUSY;
	}
	chip->irq = pci->irq;
	card->sync_irq = chip->irq;
	chip->device_id = pci->device;
	pci_set_master(pci);
	if ((err = snd_riptide_initialize(chip)) < 0) {
		snd_riptide_free(chip);
		return err;
	}

	if ((err = snd_device_new(card, SNDRV_DEV_LOWLEVEL, chip, &ops)) < 0) {
		snd_riptide_free(chip);
		return err;
	}

	*rchip = chip;
	return 0;
}

static void
snd_riptide_proc_read(struct snd_info_entry *entry,
		      struct snd_info_buffer *buffer)
{
	struct snd_riptide *chip = entry->private_data;
	struct pcmhw *data;
	int i;
	struct cmdif *cif = NULL;
	unsigned char p[256];
	unsigned short rval = 0, lval = 0;
	unsigned int rate;

	if (!chip)
		return;

	snd_iprintf(buffer, "%s\n\n", chip->card->longname);
	snd_iprintf(buffer, "Device ID: 0x%x\nReceived IRQs: (%ld)%ld\nPorts:",
		    chip->device_id, chip->handled_irqs, chip->received_irqs);
	for (i = 0; i < 64; i += 4)
		snd_iprintf(buffer, "%c%02x: %08x",
			    (i % 16) ? ' ' : '\n', i, inl(chip->port + i));
	if ((cif = chip->cif)) {
		snd_iprintf(buffer,
			    "\nVersion: ASIC: %d CODEC: %d AUXDSP: %d PROG: %d",
			    chip->firmware.firmware.ASIC,
			    chip->firmware.firmware.CODEC,
			    chip->firmware.firmware.AUXDSP,
			    chip->firmware.firmware.PROG);
		snd_iprintf(buffer, "\nDigital mixer:");
		for (i = 0; i < 12; i++) {
			getmixer(cif, i, &rval, &lval);
			snd_iprintf(buffer, "\n %d: %d %d", i, rval, lval);
		}
		snd_iprintf(buffer,
			    "\nARM Commands num: %d failed: %d time: %d max: %d min: %d",
			    cif->cmdcnt, cif->errcnt,
			    cif->cmdtime, cif->cmdtimemax, cif->cmdtimemin);
	}
	snd_iprintf(buffer, "\nOpen streams %d:\n", chip->openstreams);
	for (i = 0; i < PLAYBACK_SUBSTREAMS; i++) {
		if (chip->playback_substream[i]
		    && chip->playback_substream[i]->runtime
		    && (data =
			chip->playback_substream[i]->runtime->private_data)) {
			snd_iprintf(buffer,
				    "stream: %d mixer: %d source: %d (%d,%d)\n",
				    data->id, data->mixer, data->source,
				    data->intdec[0], data->intdec[1]);
			if (!(getsamplerate(cif, data->intdec, &rate)))
				snd_iprintf(buffer, "rate: %d\n", rate);
		}
	}
	if (chip->capture_substream
	    && chip->capture_substream->runtime
	    && (data = chip->capture_substream->runtime->private_data)) {
		snd_iprintf(buffer,
			    "stream: %d mixer: %d source: %d (%d,%d)\n",
			    data->id, data->mixer,
			    data->source, data->intdec[0], data->intdec[1]);
		if (!(getsamplerate(cif, data->intdec, &rate)))
			snd_iprintf(buffer, "rate: %d\n", rate);
	}
	snd_iprintf(buffer, "Paths:\n");
	i = getpaths(cif, p);
	while (i >= 2) {
		i -= 2;
		snd_iprintf(buffer, "%x->%x ", p[i], p[i + 1]);
	}
	snd_iprintf(buffer, "\n");
}

static void snd_riptide_proc_init(struct snd_riptide *chip)
{
	snd_card_ro_proc_new(chip->card, "riptide", chip,
			     snd_riptide_proc_read);
}

static int snd_riptide_mixer(struct snd_riptide *chip)
{
	struct snd_ac97_bus *pbus;
	struct snd_ac97_template ac97;
	int err = 0;
	static struct snd_ac97_bus_ops ops = {
		.write = snd_riptide_codec_write,
		.read = snd_riptide_codec_read,
	};

	memset(&ac97, 0, sizeof(ac97));
	ac97.private_data = chip;
	ac97.scaps = AC97_SCAP_SKIP_MODEM;

	if ((err = snd_ac97_bus(chip->card, 0, &ops, chip, &pbus)) < 0)
		return err;

	chip->ac97_bus = pbus;
	ac97.pci = chip->pci;
	if ((err = snd_ac97_mixer(pbus, &ac97, &chip->ac97)) < 0)
		return err;
	return err;
}

#ifdef SUPPORT_JOYSTICK

static int
snd_riptide_joystick_probe(struct pci_dev *pci, const struct pci_device_id *id)
{
	static int dev;
	struct gameport *gameport;
	int ret;

	if (dev >= SNDRV_CARDS)
		return -ENODEV;

	if (!enable[dev]) {
		ret = -ENOENT;
		goto inc_dev;
	}

	if (!joystick_port[dev]) {
		ret = 0;
		goto inc_dev;
	}

	gameport = gameport_allocate_port();
	if (!gameport) {
		ret = -ENOMEM;
		goto inc_dev;
	}
	if (!request_region(joystick_port[dev], 8, "Riptide gameport")) {
		snd_printk(KERN_WARNING
			   "Riptide: cannot grab gameport 0x%x\n",
			   joystick_port[dev]);
		gameport_free_port(gameport);
		ret = -EBUSY;
		goto inc_dev;
	}

	gameport->io = joystick_port[dev];
	gameport_register_port(gameport);
	pci_set_drvdata(pci, gameport);

	ret = 0;
inc_dev:
	dev++;
	return ret;
}

static void snd_riptide_joystick_remove(struct pci_dev *pci)
{
	struct gameport *gameport = pci_get_drvdata(pci);
	if (gameport) {
		release_region(gameport->io, 8);
		gameport_unregister_port(gameport);
	}
}
#endif

static int
snd_card_riptide_probe(struct pci_dev *pci, const struct pci_device_id *pci_id)
{
	static int dev;
	struct snd_card *card;
	struct snd_riptide *chip;
	unsigned short val;
	int err;

	if (dev >= SNDRV_CARDS)
		return -ENODEV;
	if (!enable[dev]) {
		dev++;
		return -ENOENT;
	}

	err = snd_card_new(&pci->dev, index[dev], id[dev], THIS_MODULE,
			   0, &card);
	if (err < 0)
		return err;
	err = snd_riptide_create(card, pci, &chip);
	if (err < 0)
		goto error;
	card->private_data = chip;
	err = snd_riptide_pcm(chip, 0);
	if (err < 0)
		goto error;
	err = snd_riptide_mixer(chip);
	if (err < 0)
		goto error;

	val = LEGACY_ENABLE_ALL;
	if (opl3_port[dev])
		val |= LEGACY_ENABLE_FM;
#ifdef SUPPORT_JOYSTICK
	if (joystick_port[dev])
		val |= LEGACY_ENABLE_GAMEPORT;
#endif
	if (mpu_port[dev])
		val |= LEGACY_ENABLE_MPU_INT | LEGACY_ENABLE_MPU;
	val |= (chip->irq << 4) & 0xf0;
	pci_write_config_word(chip->pci, PCI_EXT_Legacy_Mask, val);
	if (mpu_port[dev]) {
		val = mpu_port[dev];
		pci_write_config_word(chip->pci, PCI_EXT_MPU_Base, val);
		err = snd_mpu401_uart_new(card, 0, MPU401_HW_RIPTIDE,
					  val, MPU401_INFO_IRQ_HOOK, -1,
					  &chip->rmidi);
		if (err < 0)
			snd_printk(KERN_WARNING
				   "Riptide: Can't Allocate MPU at 0x%x\n",
				   val);
		else
			chip->mpuaddr = val;
	}
	if (opl3_port[dev]) {
		val = opl3_port[dev];
		pci_write_config_word(chip->pci, PCI_EXT_FM_Base, val);
		err = snd_opl3_create(card, val, val + 2,
				      OPL3_HW_RIPTIDE, 0, &chip->opl3);
		if (err < 0)
			snd_printk(KERN_WARNING
				   "Riptide: Can't Allocate OPL3 at 0x%x\n",
				   val);
		else {
			chip->opladdr = val;
			err = snd_opl3_hwdep_new(chip->opl3, 0, 1, NULL);
			if (err < 0)
				snd_printk(KERN_WARNING
					   "Riptide: Can't Allocate OPL3-HWDEP\n");
		}
	}
#ifdef SUPPORT_JOYSTICK
	if (joystick_port[dev]) {
		val = joystick_port[dev];
		pci_write_config_word(chip->pci, PCI_EXT_Game_Base, val);
		chip->gameaddr = val;
	}
#endif

	strcpy(card->driver, "RIPTIDE");
	strcpy(card->shortname, "Riptide");
#ifdef SUPPORT_JOYSTICK
	snprintf(card->longname, sizeof(card->longname),
		 "%s at 0x%lx, irq %i mpu 0x%x opl3 0x%x gameport 0x%x",
		 card->shortname, chip->port, chip->irq, chip->mpuaddr,
		 chip->opladdr, chip->gameaddr);
#else
	snprintf(card->longname, sizeof(card->longname),
		 "%s at 0x%lx, irq %i mpu 0x%x opl3 0x%x",
		 card->shortname, chip->port, chip->irq, chip->mpuaddr,
		 chip->opladdr);
#endif
	snd_riptide_proc_init(chip);
	err = snd_card_register(card);
	if (err < 0)
		goto error;
	pci_set_drvdata(pci, card);
	dev++;
	return 0;

 error:
	snd_card_free(card);
	return err;
}

static void snd_card_riptide_remove(struct pci_dev *pci)
{
	snd_card_free(pci_get_drvdata(pci));
}

static struct pci_driver driver = {
	.name = KBUILD_MODNAME,
	.id_table = snd_riptide_ids,
	.probe = snd_card_riptide_probe,
	.remove = snd_card_riptide_remove,
	.driver = {
		.pm = RIPTIDE_PM_OPS,
	},
};

#ifdef SUPPORT_JOYSTICK
static struct pci_driver joystick_driver = {
	.name = KBUILD_MODNAME "-joystick",
	.id_table = snd_riptide_joystick_ids,
	.probe = snd_riptide_joystick_probe,
	.remove = snd_riptide_joystick_remove,
};
#endif

static int __init alsa_card_riptide_init(void)
{
	int err;
	err = pci_register_driver(&driver);
	if (err < 0)
		return err;
#if defined(SUPPORT_JOYSTICK)
	err = pci_register_driver(&joystick_driver);
	/* On failure unregister formerly registered audio driver */
	if (err < 0)
		pci_unregister_driver(&driver);
#endif
	return err;
}

static void __exit alsa_card_riptide_exit(void)
{
	pci_unregister_driver(&driver);
#if defined(SUPPORT_JOYSTICK)
	pci_unregister_driver(&joystick_driver);
#endif
}

module_init(alsa_card_riptide_init);
module_exit(alsa_card_riptide_exit);<|MERGE_RESOLUTION|>--- conflicted
+++ resolved
@@ -1689,14 +1689,8 @@
 	pcm->info_flags = 0;
 	strcpy(pcm->name, "RIPTIDE");
 	chip->pcm = pcm;
-<<<<<<< HEAD
-	snd_pcm_lib_preallocate_pages_for_all(pcm, SNDRV_DMA_TYPE_DEV_SG,
-					      &chip->pci->dev,
-					      64 * 1024, 128 * 1024);
-=======
 	snd_pcm_set_managed_buffer_all(pcm, SNDRV_DMA_TYPE_DEV_SG,
 				       &chip->pci->dev, 64 * 1024, 128 * 1024);
->>>>>>> bfea224d
 	return 0;
 }
 
