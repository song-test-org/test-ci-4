// SPDX-License-Identifier: GPL-2.0-or-later
/*
 *   ALSA driver for RME Digi32, Digi32/8 and Digi32 PRO audio interfaces
 *
 *      Copyright (c) 2002-2004 Martin Langer <martin-langer@gmx.de>,
 *                              Pilo Chambert <pilo.c@wanadoo.fr>
 *
 *      Thanks to :        Anders Torger <torger@ludd.luth.se>,
 *                         Henk Hesselink <henk@anda.nl>
 *                         for writing the digi96-driver 
 *                         and RME for all informations.
 * 
 * ****************************************************************************
 * 
 * Note #1 "Sek'd models" ................................... martin 2002-12-07
 * 
 * Identical soundcards by Sek'd were labeled:
 * RME Digi 32     = Sek'd Prodif 32
 * RME Digi 32 Pro = Sek'd Prodif 96
 * RME Digi 32/8   = Sek'd Prodif Gold
 * 
 * ****************************************************************************
 * 
 * Note #2 "full duplex mode" ............................... martin 2002-12-07
 * 
 * Full duplex doesn't work. All cards (32, 32/8, 32Pro) are working identical
 * in this mode. Rec data and play data are using the same buffer therefore. At
 * first you have got the playing bits in the buffer and then (after playing
 * them) they were overwitten by the captured sound of the CS8412/14. Both 
 * modes (play/record) are running harmonically hand in hand in the same buffer
 * and you have only one start bit plus one interrupt bit to control this 
 * paired action.
 * This is opposite to the latter rme96 where playing and capturing is totally
 * separated and so their full duplex mode is supported by alsa (using two 
 * start bits and two interrupts for two different buffers). 
 * But due to the wrong sequence of playing and capturing ALSA shows no solved
 * full duplex support for the rme32 at the moment. That's bad, but I'm not
 * able to solve it. Are you motivated enough to solve this problem now? Your
 * patch would be welcome!
 * 
 * ****************************************************************************
 *
 * "The story after the long seeking" -- tiwai
 *
 * Ok, the situation regarding the full duplex is now improved a bit.
 * In the fullduplex mode (given by the module parameter), the hardware buffer
 * is split to halves for read and write directions at the DMA pointer.
 * That is, the half above the current DMA pointer is used for write, and
 * the half below is used for read.  To mangle this strange behavior, an
 * software intermediate buffer is introduced.  This is, of course, not good
 * from the viewpoint of the data transfer efficiency.  However, this allows
 * you to use arbitrary buffer sizes, instead of the fixed I/O buffer size.
 *
 * ****************************************************************************
 */


#include <linux/delay.h>
#include <linux/gfp.h>
#include <linux/init.h>
#include <linux/interrupt.h>
#include <linux/pci.h>
#include <linux/module.h>
#include <linux/io.h>

#include <sound/core.h>
#include <sound/info.h>
#include <sound/control.h>
#include <sound/pcm.h>
#include <sound/pcm_params.h>
#include <sound/pcm-indirect.h>
#include <sound/asoundef.h>
#include <sound/initval.h>

static int index[SNDRV_CARDS] = SNDRV_DEFAULT_IDX;	/* Index 0-MAX */
static char *id[SNDRV_CARDS] = SNDRV_DEFAULT_STR;	/* ID for this card */
static bool enable[SNDRV_CARDS] = SNDRV_DEFAULT_ENABLE_PNP;	/* Enable this card */
static bool fullduplex[SNDRV_CARDS]; // = {[0 ... (SNDRV_CARDS - 1)] = 1};

module_param_array(index, int, NULL, 0444);
MODULE_PARM_DESC(index, "Index value for RME Digi32 soundcard.");
module_param_array(id, charp, NULL, 0444);
MODULE_PARM_DESC(id, "ID string for RME Digi32 soundcard.");
module_param_array(enable, bool, NULL, 0444);
MODULE_PARM_DESC(enable, "Enable RME Digi32 soundcard.");
module_param_array(fullduplex, bool, NULL, 0444);
MODULE_PARM_DESC(fullduplex, "Support full-duplex mode.");
MODULE_AUTHOR("Martin Langer <martin-langer@gmx.de>, Pilo Chambert <pilo.c@wanadoo.fr>");
MODULE_DESCRIPTION("RME Digi32, Digi32/8, Digi32 PRO");
MODULE_LICENSE("GPL");
MODULE_SUPPORTED_DEVICE("{{RME,Digi32}," "{RME,Digi32/8}," "{RME,Digi32 PRO}}");

/* Defines for RME Digi32 series */
#define RME32_SPDIF_NCHANNELS 2

/* Playback and capture buffer size */
#define RME32_BUFFER_SIZE 0x20000

/* IO area size */
#define RME32_IO_SIZE 0x30000

/* IO area offsets */
#define RME32_IO_DATA_BUFFER        0x0
#define RME32_IO_CONTROL_REGISTER   0x20000
#define RME32_IO_GET_POS            0x20000
#define RME32_IO_CONFIRM_ACTION_IRQ 0x20004
#define RME32_IO_RESET_POS          0x20100

/* Write control register bits */
#define RME32_WCR_START     (1 << 0)    /* startbit */
#define RME32_WCR_MONO      (1 << 1)    /* 0=stereo, 1=mono
                                           Setting the whole card to mono
                                           doesn't seem to be very useful.
                                           A software-solution can handle 
                                           full-duplex with one direction in
                                           stereo and the other way in mono. 
                                           So, the hardware should work all 
                                           the time in stereo! */
#define RME32_WCR_MODE24    (1 << 2)    /* 0=16bit, 1=32bit */
#define RME32_WCR_SEL       (1 << 3)    /* 0=input on output, 1=normal playback/capture */
#define RME32_WCR_FREQ_0    (1 << 4)    /* frequency (play) */
#define RME32_WCR_FREQ_1    (1 << 5)
#define RME32_WCR_INP_0     (1 << 6)    /* input switch */
#define RME32_WCR_INP_1     (1 << 7)
#define RME32_WCR_RESET     (1 << 8)    /* Reset address */
#define RME32_WCR_MUTE      (1 << 9)    /* digital mute for output */
#define RME32_WCR_PRO       (1 << 10)   /* 1=professional, 0=consumer */
#define RME32_WCR_DS_BM     (1 << 11)	/* 1=DoubleSpeed (only PRO-Version); 1=BlockMode (only Adat-Version) */
#define RME32_WCR_ADAT      (1 << 12)	/* Adat Mode (only Adat-Version) */
#define RME32_WCR_AUTOSYNC  (1 << 13)   /* AutoSync */
#define RME32_WCR_PD        (1 << 14)	/* DAC Reset (only PRO-Version) */
#define RME32_WCR_EMP       (1 << 15)	/* 1=Emphasis on (only PRO-Version) */

#define RME32_WCR_BITPOS_FREQ_0 4
#define RME32_WCR_BITPOS_FREQ_1 5
#define RME32_WCR_BITPOS_INP_0 6
#define RME32_WCR_BITPOS_INP_1 7

/* Read control register bits */
#define RME32_RCR_AUDIO_ADDR_MASK 0x1ffff
#define RME32_RCR_LOCK      (1 << 23)   /* 1=locked, 0=not locked */
#define RME32_RCR_ERF       (1 << 26)   /* 1=Error, 0=no Error */
#define RME32_RCR_FREQ_0    (1 << 27)   /* CS841x frequency (record) */
#define RME32_RCR_FREQ_1    (1 << 28)
#define RME32_RCR_FREQ_2    (1 << 29)
#define RME32_RCR_KMODE     (1 << 30)   /* card mode: 1=PLL, 0=quartz */
#define RME32_RCR_IRQ       (1 << 31)   /* interrupt */

#define RME32_RCR_BITPOS_F0 27
#define RME32_RCR_BITPOS_F1 28
#define RME32_RCR_BITPOS_F2 29

/* Input types */
#define RME32_INPUT_OPTICAL 0
#define RME32_INPUT_COAXIAL 1
#define RME32_INPUT_INTERNAL 2
#define RME32_INPUT_XLR 3

/* Clock modes */
#define RME32_CLOCKMODE_SLAVE 0
#define RME32_CLOCKMODE_MASTER_32 1
#define RME32_CLOCKMODE_MASTER_44 2
#define RME32_CLOCKMODE_MASTER_48 3

/* Block sizes in bytes */
#define RME32_BLOCK_SIZE 8192

/* Software intermediate buffer (max) size */
#define RME32_MID_BUFFER_SIZE (1024*1024)

/* Hardware revisions */
#define RME32_32_REVISION 192
#define RME32_328_REVISION_OLD 100
#define RME32_328_REVISION_NEW 101
#define RME32_PRO_REVISION_WITH_8412 192
#define RME32_PRO_REVISION_WITH_8414 150


struct rme32 {
	spinlock_t lock;
	int irq;
	unsigned long port;
	void __iomem *iobase;

	u32 wcreg;		/* cached write control register value */
	u32 wcreg_spdif;	/* S/PDIF setup */
	u32 wcreg_spdif_stream;	/* S/PDIF setup (temporary) */
	u32 rcreg;		/* cached read control register value */

	u8 rev;			/* card revision number */

	struct snd_pcm_substream *playback_substream;
	struct snd_pcm_substream *capture_substream;

	int playback_frlog;	/* log2 of framesize */
	int capture_frlog;

	size_t playback_periodsize;	/* in bytes, zero if not used */
	size_t capture_periodsize;	/* in bytes, zero if not used */

	unsigned int fullduplex_mode;
	int running;

	struct snd_pcm_indirect playback_pcm;
	struct snd_pcm_indirect capture_pcm;

	struct snd_card *card;
	struct snd_pcm *spdif_pcm;
	struct snd_pcm *adat_pcm;
	struct pci_dev *pci;
	struct snd_kcontrol *spdif_ctl;
};

static const struct pci_device_id snd_rme32_ids[] = {
	{PCI_VDEVICE(XILINX_RME, PCI_DEVICE_ID_RME_DIGI32), 0,},
	{PCI_VDEVICE(XILINX_RME, PCI_DEVICE_ID_RME_DIGI32_8), 0,},
	{PCI_VDEVICE(XILINX_RME, PCI_DEVICE_ID_RME_DIGI32_PRO), 0,},
	{0,}
};

MODULE_DEVICE_TABLE(pci, snd_rme32_ids);

#define RME32_ISWORKING(rme32) ((rme32)->wcreg & RME32_WCR_START)
#define RME32_PRO_WITH_8414(rme32) ((rme32)->pci->device == PCI_DEVICE_ID_RME_DIGI32_PRO && (rme32)->rev == RME32_PRO_REVISION_WITH_8414)

static int snd_rme32_playback_prepare(struct snd_pcm_substream *substream);

static int snd_rme32_capture_prepare(struct snd_pcm_substream *substream);

static int snd_rme32_pcm_trigger(struct snd_pcm_substream *substream, int cmd);

static void snd_rme32_proc_init(struct rme32 * rme32);

static int snd_rme32_create_switches(struct snd_card *card, struct rme32 * rme32);

static inline unsigned int snd_rme32_pcm_byteptr(struct rme32 * rme32)
{
	return (readl(rme32->iobase + RME32_IO_GET_POS)
		& RME32_RCR_AUDIO_ADDR_MASK);
}

/* silence callback for halfduplex mode */
static int snd_rme32_playback_silence(struct snd_pcm_substream *substream,
				      int channel, unsigned long pos,
				      unsigned long count)
{
	struct rme32 *rme32 = snd_pcm_substream_chip(substream);

	memset_io(rme32->iobase + RME32_IO_DATA_BUFFER + pos, 0, count);
	return 0;
}

/* copy callback for halfduplex mode */
static int snd_rme32_playback_copy(struct snd_pcm_substream *substream,
				   int channel, unsigned long pos,
				   void __user *src, unsigned long count)
{
	struct rme32 *rme32 = snd_pcm_substream_chip(substream);

	if (copy_from_user_toio(rme32->iobase + RME32_IO_DATA_BUFFER + pos,
				src, count))
		return -EFAULT;
	return 0;
}

static int snd_rme32_playback_copy_kernel(struct snd_pcm_substream *substream,
					  int channel, unsigned long pos,
					  void *src, unsigned long count)
{
	struct rme32 *rme32 = snd_pcm_substream_chip(substream);

	memcpy_toio(rme32->iobase + RME32_IO_DATA_BUFFER + pos, src, count);
	return 0;
}

/* copy callback for halfduplex mode */
static int snd_rme32_capture_copy(struct snd_pcm_substream *substream,
				  int channel, unsigned long pos,
				  void __user *dst, unsigned long count)
{
	struct rme32 *rme32 = snd_pcm_substream_chip(substream);

	if (copy_to_user_fromio(dst,
			    rme32->iobase + RME32_IO_DATA_BUFFER + pos,
			    count))
		return -EFAULT;
	return 0;
}

static int snd_rme32_capture_copy_kernel(struct snd_pcm_substream *substream,
					 int channel, unsigned long pos,
					 void *dst, unsigned long count)
{
	struct rme32 *rme32 = snd_pcm_substream_chip(substream);

	memcpy_fromio(dst, rme32->iobase + RME32_IO_DATA_BUFFER + pos, count);
	return 0;
}

/*
 * SPDIF I/O capabilities (half-duplex mode)
 */
static const struct snd_pcm_hardware snd_rme32_spdif_info = {
	.info =		(SNDRV_PCM_INFO_MMAP_IOMEM |
			 SNDRV_PCM_INFO_MMAP_VALID |
			 SNDRV_PCM_INFO_INTERLEAVED | 
			 SNDRV_PCM_INFO_PAUSE |
			 SNDRV_PCM_INFO_SYNC_START |
			 SNDRV_PCM_INFO_SYNC_APPLPTR),
	.formats =	(SNDRV_PCM_FMTBIT_S16_LE | 
			 SNDRV_PCM_FMTBIT_S32_LE),
	.rates =	(SNDRV_PCM_RATE_32000 |
			 SNDRV_PCM_RATE_44100 | 
			 SNDRV_PCM_RATE_48000),
	.rate_min =	32000,
	.rate_max =	48000,
	.channels_min =	2,
	.channels_max =	2,
	.buffer_bytes_max = RME32_BUFFER_SIZE,
	.period_bytes_min = RME32_BLOCK_SIZE,
	.period_bytes_max = RME32_BLOCK_SIZE,
	.periods_min =	RME32_BUFFER_SIZE / RME32_BLOCK_SIZE,
	.periods_max =	RME32_BUFFER_SIZE / RME32_BLOCK_SIZE,
	.fifo_size =	0,
};

/*
 * ADAT I/O capabilities (half-duplex mode)
 */
static const struct snd_pcm_hardware snd_rme32_adat_info =
{
	.info =		     (SNDRV_PCM_INFO_MMAP_IOMEM |
			      SNDRV_PCM_INFO_MMAP_VALID |
			      SNDRV_PCM_INFO_INTERLEAVED |
			      SNDRV_PCM_INFO_PAUSE |
			      SNDRV_PCM_INFO_SYNC_START |
			      SNDRV_PCM_INFO_SYNC_APPLPTR),
	.formats=            SNDRV_PCM_FMTBIT_S16_LE,
	.rates =             (SNDRV_PCM_RATE_44100 | 
			      SNDRV_PCM_RATE_48000),
	.rate_min =          44100,
	.rate_max =          48000,
	.channels_min =      8,
	.channels_max =	     8,
	.buffer_bytes_max =  RME32_BUFFER_SIZE,
	.period_bytes_min =  RME32_BLOCK_SIZE,
	.period_bytes_max =  RME32_BLOCK_SIZE,
	.periods_min =	    RME32_BUFFER_SIZE / RME32_BLOCK_SIZE,
	.periods_max =	    RME32_BUFFER_SIZE / RME32_BLOCK_SIZE,
	.fifo_size =	    0,
};

/*
 * SPDIF I/O capabilities (full-duplex mode)
 */
static const struct snd_pcm_hardware snd_rme32_spdif_fd_info = {
	.info =		(SNDRV_PCM_INFO_MMAP |
			 SNDRV_PCM_INFO_MMAP_VALID |
			 SNDRV_PCM_INFO_INTERLEAVED | 
			 SNDRV_PCM_INFO_PAUSE |
			 SNDRV_PCM_INFO_SYNC_START |
			 SNDRV_PCM_INFO_SYNC_APPLPTR),
	.formats =	(SNDRV_PCM_FMTBIT_S16_LE | 
			 SNDRV_PCM_FMTBIT_S32_LE),
	.rates =	(SNDRV_PCM_RATE_32000 |
			 SNDRV_PCM_RATE_44100 | 
			 SNDRV_PCM_RATE_48000),
	.rate_min =	32000,
	.rate_max =	48000,
	.channels_min =	2,
	.channels_max =	2,
	.buffer_bytes_max = RME32_MID_BUFFER_SIZE,
	.period_bytes_min = RME32_BLOCK_SIZE,
	.period_bytes_max = RME32_BLOCK_SIZE,
	.periods_min =	2,
	.periods_max =	RME32_MID_BUFFER_SIZE / RME32_BLOCK_SIZE,
	.fifo_size =	0,
};

/*
 * ADAT I/O capabilities (full-duplex mode)
 */
static const struct snd_pcm_hardware snd_rme32_adat_fd_info =
{
	.info =		     (SNDRV_PCM_INFO_MMAP |
			      SNDRV_PCM_INFO_MMAP_VALID |
			      SNDRV_PCM_INFO_INTERLEAVED |
			      SNDRV_PCM_INFO_PAUSE |
			      SNDRV_PCM_INFO_SYNC_START |
			      SNDRV_PCM_INFO_SYNC_APPLPTR),
	.formats=            SNDRV_PCM_FMTBIT_S16_LE,
	.rates =             (SNDRV_PCM_RATE_44100 | 
			      SNDRV_PCM_RATE_48000),
	.rate_min =          44100,
	.rate_max =          48000,
	.channels_min =      8,
	.channels_max =	     8,
	.buffer_bytes_max =  RME32_MID_BUFFER_SIZE,
	.period_bytes_min =  RME32_BLOCK_SIZE,
	.period_bytes_max =  RME32_BLOCK_SIZE,
	.periods_min =	    2,
	.periods_max =	    RME32_MID_BUFFER_SIZE / RME32_BLOCK_SIZE,
	.fifo_size =	    0,
};

static void snd_rme32_reset_dac(struct rme32 *rme32)
{
        writel(rme32->wcreg | RME32_WCR_PD,
               rme32->iobase + RME32_IO_CONTROL_REGISTER);
        writel(rme32->wcreg, rme32->iobase + RME32_IO_CONTROL_REGISTER);
}

static int snd_rme32_playback_getrate(struct rme32 * rme32)
{
	int rate;

	rate = ((rme32->wcreg >> RME32_WCR_BITPOS_FREQ_0) & 1) +
	       (((rme32->wcreg >> RME32_WCR_BITPOS_FREQ_1) & 1) << 1);
	switch (rate) {
	case 1:
		rate = 32000;
		break;
	case 2:
		rate = 44100;
		break;
	case 3:
		rate = 48000;
		break;
	default:
		return -1;
	}
	return (rme32->wcreg & RME32_WCR_DS_BM) ? rate << 1 : rate;
}

static int snd_rme32_capture_getrate(struct rme32 * rme32, int *is_adat)
{
	int n;

	*is_adat = 0;
	if (rme32->rcreg & RME32_RCR_LOCK) { 
                /* ADAT rate */
                *is_adat = 1;
	}
	if (rme32->rcreg & RME32_RCR_ERF) {
		return -1;
	}

        /* S/PDIF rate */
	n = ((rme32->rcreg >> RME32_RCR_BITPOS_F0) & 1) +
		(((rme32->rcreg >> RME32_RCR_BITPOS_F1) & 1) << 1) +
		(((rme32->rcreg >> RME32_RCR_BITPOS_F2) & 1) << 2);

	if (RME32_PRO_WITH_8414(rme32))
		switch (n) {	/* supporting the CS8414 */
		case 0:
		case 1:
		case 2:
			return -1;
		case 3:
			return 96000;
		case 4:
			return 88200;
		case 5:
			return 48000;
		case 6:
			return 44100;
		case 7:
			return 32000;
		default:
			return -1;
			break;
		} 
	else
		switch (n) {	/* supporting the CS8412 */
		case 0:
			return -1;
		case 1:
			return 48000;
		case 2:
			return 44100;
		case 3:
			return 32000;
		case 4:
			return 48000;
		case 5:
			return 44100;
		case 6:
			return 44056;
		case 7:
			return 32000;
		default:
			break;
		}
	return -1;
}

static int snd_rme32_playback_setrate(struct rme32 * rme32, int rate)
{
        int ds;

        ds = rme32->wcreg & RME32_WCR_DS_BM;
	switch (rate) {
	case 32000:
		rme32->wcreg &= ~RME32_WCR_DS_BM;
		rme32->wcreg = (rme32->wcreg | RME32_WCR_FREQ_0) & 
			~RME32_WCR_FREQ_1;
		break;
	case 44100:
		rme32->wcreg &= ~RME32_WCR_DS_BM;
		rme32->wcreg = (rme32->wcreg | RME32_WCR_FREQ_1) & 
			~RME32_WCR_FREQ_0;
		break;
	case 48000:
		rme32->wcreg &= ~RME32_WCR_DS_BM;
		rme32->wcreg = (rme32->wcreg | RME32_WCR_FREQ_0) | 
			RME32_WCR_FREQ_1;
		break;
	case 64000:
		if (rme32->pci->device != PCI_DEVICE_ID_RME_DIGI32_PRO)
			return -EINVAL;
		rme32->wcreg |= RME32_WCR_DS_BM;
		rme32->wcreg = (rme32->wcreg | RME32_WCR_FREQ_0) & 
			~RME32_WCR_FREQ_1;
		break;
	case 88200:
		if (rme32->pci->device != PCI_DEVICE_ID_RME_DIGI32_PRO)
			return -EINVAL;
		rme32->wcreg |= RME32_WCR_DS_BM;
		rme32->wcreg = (rme32->wcreg | RME32_WCR_FREQ_1) & 
			~RME32_WCR_FREQ_0;
		break;
	case 96000:
		if (rme32->pci->device != PCI_DEVICE_ID_RME_DIGI32_PRO)
			return -EINVAL;
		rme32->wcreg |= RME32_WCR_DS_BM;
		rme32->wcreg = (rme32->wcreg | RME32_WCR_FREQ_0) | 
			RME32_WCR_FREQ_1;
		break;
	default:
		return -EINVAL;
	}
        if ((!ds && rme32->wcreg & RME32_WCR_DS_BM) ||
            (ds && !(rme32->wcreg & RME32_WCR_DS_BM)))
        {
                /* change to/from double-speed: reset the DAC (if available) */
                snd_rme32_reset_dac(rme32);
        } else {
                writel(rme32->wcreg, rme32->iobase + RME32_IO_CONTROL_REGISTER);
	}
	return 0;
}

static int snd_rme32_setclockmode(struct rme32 * rme32, int mode)
{
	switch (mode) {
	case RME32_CLOCKMODE_SLAVE:
		/* AutoSync */
		rme32->wcreg = (rme32->wcreg & ~RME32_WCR_FREQ_0) & 
			~RME32_WCR_FREQ_1;
		break;
	case RME32_CLOCKMODE_MASTER_32:
		/* Internal 32.0kHz */
		rme32->wcreg = (rme32->wcreg | RME32_WCR_FREQ_0) & 
			~RME32_WCR_FREQ_1;
		break;
	case RME32_CLOCKMODE_MASTER_44:
		/* Internal 44.1kHz */
		rme32->wcreg = (rme32->wcreg & ~RME32_WCR_FREQ_0) | 
			RME32_WCR_FREQ_1;
		break;
	case RME32_CLOCKMODE_MASTER_48:
		/* Internal 48.0kHz */
		rme32->wcreg = (rme32->wcreg | RME32_WCR_FREQ_0) | 
			RME32_WCR_FREQ_1;
		break;
	default:
		return -EINVAL;
	}
	writel(rme32->wcreg, rme32->iobase + RME32_IO_CONTROL_REGISTER);
	return 0;
}

static int snd_rme32_getclockmode(struct rme32 * rme32)
{
	return ((rme32->wcreg >> RME32_WCR_BITPOS_FREQ_0) & 1) +
	    (((rme32->wcreg >> RME32_WCR_BITPOS_FREQ_1) & 1) << 1);
}

static int snd_rme32_setinputtype(struct rme32 * rme32, int type)
{
	switch (type) {
	case RME32_INPUT_OPTICAL:
		rme32->wcreg = (rme32->wcreg & ~RME32_WCR_INP_0) & 
			~RME32_WCR_INP_1;
		break;
	case RME32_INPUT_COAXIAL:
		rme32->wcreg = (rme32->wcreg | RME32_WCR_INP_0) & 
			~RME32_WCR_INP_1;
		break;
	case RME32_INPUT_INTERNAL:
		rme32->wcreg = (rme32->wcreg & ~RME32_WCR_INP_0) | 
			RME32_WCR_INP_1;
		break;
	case RME32_INPUT_XLR:
		rme32->wcreg = (rme32->wcreg | RME32_WCR_INP_0) | 
			RME32_WCR_INP_1;
		break;
	default:
		return -EINVAL;
	}
	writel(rme32->wcreg, rme32->iobase + RME32_IO_CONTROL_REGISTER);
	return 0;
}

static int snd_rme32_getinputtype(struct rme32 * rme32)
{
	return ((rme32->wcreg >> RME32_WCR_BITPOS_INP_0) & 1) +
	    (((rme32->wcreg >> RME32_WCR_BITPOS_INP_1) & 1) << 1);
}

static void
snd_rme32_setframelog(struct rme32 * rme32, int n_channels, int is_playback)
{
	int frlog;

	if (n_channels == 2) {
		frlog = 1;
	} else {
		/* assume 8 channels */
		frlog = 3;
	}
	if (is_playback) {
		frlog += (rme32->wcreg & RME32_WCR_MODE24) ? 2 : 1;
		rme32->playback_frlog = frlog;
	} else {
		frlog += (rme32->wcreg & RME32_WCR_MODE24) ? 2 : 1;
		rme32->capture_frlog = frlog;
	}
}

static int snd_rme32_setformat(struct rme32 *rme32, snd_pcm_format_t format)
{
	switch (format) {
	case SNDRV_PCM_FORMAT_S16_LE:
		rme32->wcreg &= ~RME32_WCR_MODE24;
		break;
	case SNDRV_PCM_FORMAT_S32_LE:
		rme32->wcreg |= RME32_WCR_MODE24;
		break;
	default:
		return -EINVAL;
	}
	writel(rme32->wcreg, rme32->iobase + RME32_IO_CONTROL_REGISTER);
	return 0;
}

static int
snd_rme32_playback_hw_params(struct snd_pcm_substream *substream,
			     struct snd_pcm_hw_params *params)
{
	int err, rate, dummy;
	struct rme32 *rme32 = snd_pcm_substream_chip(substream);
	struct snd_pcm_runtime *runtime = substream->runtime;

	if (!rme32->fullduplex_mode) {
		runtime->dma_area = (void __force *)(rme32->iobase +
						     RME32_IO_DATA_BUFFER);
		runtime->dma_addr = rme32->port + RME32_IO_DATA_BUFFER;
		runtime->dma_bytes = RME32_BUFFER_SIZE;
	}

	spin_lock_irq(&rme32->lock);
	if ((rme32->rcreg & RME32_RCR_KMODE) &&
	    (rate = snd_rme32_capture_getrate(rme32, &dummy)) > 0) {
		/* AutoSync */
		if ((int)params_rate(params) != rate) {
			spin_unlock_irq(&rme32->lock);
			return -EIO;
		}
	} else if ((err = snd_rme32_playback_setrate(rme32, params_rate(params))) < 0) {
		spin_unlock_irq(&rme32->lock);
		return err;
	}
	if ((err = snd_rme32_setformat(rme32, params_format(params))) < 0) {
		spin_unlock_irq(&rme32->lock);
		return err;
	}

	snd_rme32_setframelog(rme32, params_channels(params), 1);
	if (rme32->capture_periodsize != 0) {
		if (params_period_size(params) << rme32->playback_frlog != rme32->capture_periodsize) {
			spin_unlock_irq(&rme32->lock);
			return -EBUSY;
		}
	}
	rme32->playback_periodsize = params_period_size(params) << rme32->playback_frlog;
	/* S/PDIF setup */
	if ((rme32->wcreg & RME32_WCR_ADAT) == 0) {
		rme32->wcreg &= ~(RME32_WCR_PRO | RME32_WCR_EMP);
		rme32->wcreg |= rme32->wcreg_spdif_stream;
		writel(rme32->wcreg, rme32->iobase + RME32_IO_CONTROL_REGISTER);
	}
	spin_unlock_irq(&rme32->lock);

	return 0;
}

static int
snd_rme32_capture_hw_params(struct snd_pcm_substream *substream,
			    struct snd_pcm_hw_params *params)
{
	int err, isadat, rate;
	struct rme32 *rme32 = snd_pcm_substream_chip(substream);
	struct snd_pcm_runtime *runtime = substream->runtime;

	if (!rme32->fullduplex_mode) {
		runtime->dma_area = (void __force *)rme32->iobase +
					RME32_IO_DATA_BUFFER;
		runtime->dma_addr = rme32->port + RME32_IO_DATA_BUFFER;
		runtime->dma_bytes = RME32_BUFFER_SIZE;
	}

	spin_lock_irq(&rme32->lock);
	/* enable AutoSync for record-preparing */
	rme32->wcreg |= RME32_WCR_AUTOSYNC;
	writel(rme32->wcreg, rme32->iobase + RME32_IO_CONTROL_REGISTER);

	if ((err = snd_rme32_setformat(rme32, params_format(params))) < 0) {
		spin_unlock_irq(&rme32->lock);
		return err;
	}
	if ((err = snd_rme32_playback_setrate(rme32, params_rate(params))) < 0) {
		spin_unlock_irq(&rme32->lock);
		return err;
	}
	if ((rate = snd_rme32_capture_getrate(rme32, &isadat)) > 0) {
                if ((int)params_rate(params) != rate) {
			spin_unlock_irq(&rme32->lock);
                        return -EIO;                    
                }
                if ((isadat && runtime->hw.channels_min == 2) ||
                    (!isadat && runtime->hw.channels_min == 8)) {
			spin_unlock_irq(&rme32->lock);
                        return -EIO;
                }
	}
	/* AutoSync off for recording */
	rme32->wcreg &= ~RME32_WCR_AUTOSYNC;
	writel(rme32->wcreg, rme32->iobase + RME32_IO_CONTROL_REGISTER);

	snd_rme32_setframelog(rme32, params_channels(params), 0);
	if (rme32->playback_periodsize != 0) {
		if (params_period_size(params) << rme32->capture_frlog !=
		    rme32->playback_periodsize) {
			spin_unlock_irq(&rme32->lock);
			return -EBUSY;
		}
	}
	rme32->capture_periodsize =
	    params_period_size(params) << rme32->capture_frlog;
	spin_unlock_irq(&rme32->lock);

	return 0;
}

static void snd_rme32_pcm_start(struct rme32 * rme32, int from_pause)
{
	if (!from_pause) {
		writel(0, rme32->iobase + RME32_IO_RESET_POS);
	}

	rme32->wcreg |= RME32_WCR_START;
	writel(rme32->wcreg, rme32->iobase + RME32_IO_CONTROL_REGISTER);
}

static void snd_rme32_pcm_stop(struct rme32 * rme32, int to_pause)
{
	/*
	 * Check if there is an unconfirmed IRQ, if so confirm it, or else
	 * the hardware will not stop generating interrupts
	 */
	rme32->rcreg = readl(rme32->iobase + RME32_IO_CONTROL_REGISTER);
	if (rme32->rcreg & RME32_RCR_IRQ) {
		writel(0, rme32->iobase + RME32_IO_CONFIRM_ACTION_IRQ);
	}
	rme32->wcreg &= ~RME32_WCR_START;
	if (rme32->wcreg & RME32_WCR_SEL)
		rme32->wcreg |= RME32_WCR_MUTE;
	writel(rme32->wcreg, rme32->iobase + RME32_IO_CONTROL_REGISTER);
	if (! to_pause)
		writel(0, rme32->iobase + RME32_IO_RESET_POS);
}

static irqreturn_t snd_rme32_interrupt(int irq, void *dev_id)
{
	struct rme32 *rme32 = (struct rme32 *) dev_id;

	rme32->rcreg = readl(rme32->iobase + RME32_IO_CONTROL_REGISTER);
	if (!(rme32->rcreg & RME32_RCR_IRQ)) {
		return IRQ_NONE;
	} else {
		if (rme32->capture_substream) {
			snd_pcm_period_elapsed(rme32->capture_substream);
		}
		if (rme32->playback_substream) {
			snd_pcm_period_elapsed(rme32->playback_substream);
		}
		writel(0, rme32->iobase + RME32_IO_CONFIRM_ACTION_IRQ);
	}
	return IRQ_HANDLED;
}

static const unsigned int period_bytes[] = { RME32_BLOCK_SIZE };

static const struct snd_pcm_hw_constraint_list hw_constraints_period_bytes = {
	.count = ARRAY_SIZE(period_bytes),
	.list = period_bytes,
	.mask = 0
};

static void snd_rme32_set_buffer_constraint(struct rme32 *rme32, struct snd_pcm_runtime *runtime)
{
	if (! rme32->fullduplex_mode) {
		snd_pcm_hw_constraint_single(runtime,
					     SNDRV_PCM_HW_PARAM_BUFFER_BYTES,
					     RME32_BUFFER_SIZE);
		snd_pcm_hw_constraint_list(runtime, 0,
					   SNDRV_PCM_HW_PARAM_PERIOD_BYTES,
					   &hw_constraints_period_bytes);
	}
}

static int snd_rme32_playback_spdif_open(struct snd_pcm_substream *substream)
{
	int rate, dummy;
	struct rme32 *rme32 = snd_pcm_substream_chip(substream);
	struct snd_pcm_runtime *runtime = substream->runtime;

	snd_pcm_set_sync(substream);

	spin_lock_irq(&rme32->lock);
	if (rme32->playback_substream != NULL) {
		spin_unlock_irq(&rme32->lock);
		return -EBUSY;
	}
	rme32->wcreg &= ~RME32_WCR_ADAT;
	writel(rme32->wcreg, rme32->iobase + RME32_IO_CONTROL_REGISTER);
	rme32->playback_substream = substream;
	spin_unlock_irq(&rme32->lock);

	if (rme32->fullduplex_mode)
		runtime->hw = snd_rme32_spdif_fd_info;
	else
		runtime->hw = snd_rme32_spdif_info;
	if (rme32->pci->device == PCI_DEVICE_ID_RME_DIGI32_PRO) {
		runtime->hw.rates |= SNDRV_PCM_RATE_64000 | SNDRV_PCM_RATE_88200 | SNDRV_PCM_RATE_96000;
		runtime->hw.rate_max = 96000;
	}
	if ((rme32->rcreg & RME32_RCR_KMODE) &&
	    (rate = snd_rme32_capture_getrate(rme32, &dummy)) > 0) {
		/* AutoSync */
		runtime->hw.rates = snd_pcm_rate_to_rate_bit(rate);
		runtime->hw.rate_min = rate;
		runtime->hw.rate_max = rate;
	}       

	snd_rme32_set_buffer_constraint(rme32, runtime);

	rme32->wcreg_spdif_stream = rme32->wcreg_spdif;
	rme32->spdif_ctl->vd[0].access &= ~SNDRV_CTL_ELEM_ACCESS_INACTIVE;
	snd_ctl_notify(rme32->card, SNDRV_CTL_EVENT_MASK_VALUE |
		       SNDRV_CTL_EVENT_MASK_INFO, &rme32->spdif_ctl->id);
	return 0;
}

static int snd_rme32_capture_spdif_open(struct snd_pcm_substream *substream)
{
	int isadat, rate;
	struct rme32 *rme32 = snd_pcm_substream_chip(substream);
	struct snd_pcm_runtime *runtime = substream->runtime;

	snd_pcm_set_sync(substream);

	spin_lock_irq(&rme32->lock);
        if (rme32->capture_substream != NULL) {
		spin_unlock_irq(&rme32->lock);
                return -EBUSY;
        }
	rme32->capture_substream = substream;
	spin_unlock_irq(&rme32->lock);

	if (rme32->fullduplex_mode)
		runtime->hw = snd_rme32_spdif_fd_info;
	else
		runtime->hw = snd_rme32_spdif_info;
	if (RME32_PRO_WITH_8414(rme32)) {
		runtime->hw.rates |= SNDRV_PCM_RATE_88200 | SNDRV_PCM_RATE_96000;
		runtime->hw.rate_max = 96000;
	}
	if ((rate = snd_rme32_capture_getrate(rme32, &isadat)) > 0) {
		if (isadat) {
			return -EIO;
		}
		runtime->hw.rates = snd_pcm_rate_to_rate_bit(rate);
		runtime->hw.rate_min = rate;
		runtime->hw.rate_max = rate;
	}

	snd_rme32_set_buffer_constraint(rme32, runtime);

	return 0;
}

static int
snd_rme32_playback_adat_open(struct snd_pcm_substream *substream)
{
	int rate, dummy;
	struct rme32 *rme32 = snd_pcm_substream_chip(substream);
	struct snd_pcm_runtime *runtime = substream->runtime;
	
	snd_pcm_set_sync(substream);

	spin_lock_irq(&rme32->lock);	
        if (rme32->playback_substream != NULL) {
		spin_unlock_irq(&rme32->lock);
                return -EBUSY;
        }
	rme32->wcreg |= RME32_WCR_ADAT;
	writel(rme32->wcreg, rme32->iobase + RME32_IO_CONTROL_REGISTER);
	rme32->playback_substream = substream;
	spin_unlock_irq(&rme32->lock);
	
	if (rme32->fullduplex_mode)
		runtime->hw = snd_rme32_adat_fd_info;
	else
		runtime->hw = snd_rme32_adat_info;
	if ((rme32->rcreg & RME32_RCR_KMODE) &&
	    (rate = snd_rme32_capture_getrate(rme32, &dummy)) > 0) {
                /* AutoSync */
                runtime->hw.rates = snd_pcm_rate_to_rate_bit(rate);
                runtime->hw.rate_min = rate;
                runtime->hw.rate_max = rate;
	}        

	snd_rme32_set_buffer_constraint(rme32, runtime);
	return 0;
}

static int
snd_rme32_capture_adat_open(struct snd_pcm_substream *substream)
{
	int isadat, rate;
	struct rme32 *rme32 = snd_pcm_substream_chip(substream);
	struct snd_pcm_runtime *runtime = substream->runtime;

	if (rme32->fullduplex_mode)
		runtime->hw = snd_rme32_adat_fd_info;
	else
		runtime->hw = snd_rme32_adat_info;
	if ((rate = snd_rme32_capture_getrate(rme32, &isadat)) > 0) {
		if (!isadat) {
			return -EIO;
		}
                runtime->hw.rates = snd_pcm_rate_to_rate_bit(rate);
                runtime->hw.rate_min = rate;
                runtime->hw.rate_max = rate;
        }

	snd_pcm_set_sync(substream);
        
	spin_lock_irq(&rme32->lock);	
	if (rme32->capture_substream != NULL) {
		spin_unlock_irq(&rme32->lock);
		return -EBUSY;
        }
	rme32->capture_substream = substream;
	spin_unlock_irq(&rme32->lock);

	snd_rme32_set_buffer_constraint(rme32, runtime);
	return 0;
}

static int snd_rme32_playback_close(struct snd_pcm_substream *substream)
{
	struct rme32 *rme32 = snd_pcm_substream_chip(substream);
	int spdif = 0;

	spin_lock_irq(&rme32->lock);
	rme32->playback_substream = NULL;
	rme32->playback_periodsize = 0;
	spdif = (rme32->wcreg & RME32_WCR_ADAT) == 0;
	spin_unlock_irq(&rme32->lock);
	if (spdif) {
		rme32->spdif_ctl->vd[0].access |= SNDRV_CTL_ELEM_ACCESS_INACTIVE;
		snd_ctl_notify(rme32->card, SNDRV_CTL_EVENT_MASK_VALUE |
			       SNDRV_CTL_EVENT_MASK_INFO,
			       &rme32->spdif_ctl->id);
	}
	return 0;
}

static int snd_rme32_capture_close(struct snd_pcm_substream *substream)
{
	struct rme32 *rme32 = snd_pcm_substream_chip(substream);

	spin_lock_irq(&rme32->lock);
	rme32->capture_substream = NULL;
	rme32->capture_periodsize = 0;
	spin_unlock_irq(&rme32->lock);
	return 0;
}

static int snd_rme32_playback_prepare(struct snd_pcm_substream *substream)
{
	struct rme32 *rme32 = snd_pcm_substream_chip(substream);

	spin_lock_irq(&rme32->lock);
	if (rme32->fullduplex_mode) {
		memset(&rme32->playback_pcm, 0, sizeof(rme32->playback_pcm));
		rme32->playback_pcm.hw_buffer_size = RME32_BUFFER_SIZE;
		rme32->playback_pcm.sw_buffer_size = snd_pcm_lib_buffer_bytes(substream);
	} else {
		writel(0, rme32->iobase + RME32_IO_RESET_POS);
	}
	if (rme32->wcreg & RME32_WCR_SEL)
		rme32->wcreg &= ~RME32_WCR_MUTE;
	writel(rme32->wcreg, rme32->iobase + RME32_IO_CONTROL_REGISTER);
	spin_unlock_irq(&rme32->lock);
	return 0;
}

static int snd_rme32_capture_prepare(struct snd_pcm_substream *substream)
{
	struct rme32 *rme32 = snd_pcm_substream_chip(substream);

	spin_lock_irq(&rme32->lock);
	if (rme32->fullduplex_mode) {
		memset(&rme32->capture_pcm, 0, sizeof(rme32->capture_pcm));
		rme32->capture_pcm.hw_buffer_size = RME32_BUFFER_SIZE;
		rme32->capture_pcm.hw_queue_size = RME32_BUFFER_SIZE / 2;
		rme32->capture_pcm.sw_buffer_size = snd_pcm_lib_buffer_bytes(substream);
	} else {
		writel(0, rme32->iobase + RME32_IO_RESET_POS);
	}
	spin_unlock_irq(&rme32->lock);
	return 0;
}

static int
snd_rme32_pcm_trigger(struct snd_pcm_substream *substream, int cmd)
{
	struct rme32 *rme32 = snd_pcm_substream_chip(substream);
	struct snd_pcm_substream *s;

	spin_lock(&rme32->lock);
	snd_pcm_group_for_each_entry(s, substream) {
		if (s != rme32->playback_substream &&
		    s != rme32->capture_substream)
			continue;
		switch (cmd) {
		case SNDRV_PCM_TRIGGER_START:
			rme32->running |= (1 << s->stream);
			if (rme32->fullduplex_mode) {
				/* remember the current DMA position */
				if (s == rme32->playback_substream) {
					rme32->playback_pcm.hw_io =
					rme32->playback_pcm.hw_data = snd_rme32_pcm_byteptr(rme32);
				} else {
					rme32->capture_pcm.hw_io =
					rme32->capture_pcm.hw_data = snd_rme32_pcm_byteptr(rme32);
				}
			}
			break;
		case SNDRV_PCM_TRIGGER_STOP:
			rme32->running &= ~(1 << s->stream);
			break;
		}
		snd_pcm_trigger_done(s, substream);
	}
	
	switch (cmd) {
	case SNDRV_PCM_TRIGGER_START:
		if (rme32->running && ! RME32_ISWORKING(rme32))
			snd_rme32_pcm_start(rme32, 0);
		break;
	case SNDRV_PCM_TRIGGER_STOP:
		if (! rme32->running && RME32_ISWORKING(rme32))
			snd_rme32_pcm_stop(rme32, 0);
		break;
	case SNDRV_PCM_TRIGGER_PAUSE_PUSH:
		if (rme32->running && RME32_ISWORKING(rme32))
			snd_rme32_pcm_stop(rme32, 1);
		break;
	case SNDRV_PCM_TRIGGER_PAUSE_RELEASE:
		if (rme32->running && ! RME32_ISWORKING(rme32))
			snd_rme32_pcm_start(rme32, 1);
		break;
	}
	spin_unlock(&rme32->lock);
	return 0;
}

/* pointer callback for halfduplex mode */
static snd_pcm_uframes_t
snd_rme32_playback_pointer(struct snd_pcm_substream *substream)
{
	struct rme32 *rme32 = snd_pcm_substream_chip(substream);
	return snd_rme32_pcm_byteptr(rme32) >> rme32->playback_frlog;
}

static snd_pcm_uframes_t
snd_rme32_capture_pointer(struct snd_pcm_substream *substream)
{
	struct rme32 *rme32 = snd_pcm_substream_chip(substream);
	return snd_rme32_pcm_byteptr(rme32) >> rme32->capture_frlog;
}


/* ack and pointer callbacks for fullduplex mode */
static void snd_rme32_pb_trans_copy(struct snd_pcm_substream *substream,
				    struct snd_pcm_indirect *rec, size_t bytes)
{
	struct rme32 *rme32 = snd_pcm_substream_chip(substream);
	memcpy_toio(rme32->iobase + RME32_IO_DATA_BUFFER + rec->hw_data,
		    substream->runtime->dma_area + rec->sw_data, bytes);
}

static int snd_rme32_playback_fd_ack(struct snd_pcm_substream *substream)
{
	struct rme32 *rme32 = snd_pcm_substream_chip(substream);
	struct snd_pcm_indirect *rec, *cprec;

	rec = &rme32->playback_pcm;
	cprec = &rme32->capture_pcm;
	spin_lock(&rme32->lock);
	rec->hw_queue_size = RME32_BUFFER_SIZE;
	if (rme32->running & (1 << SNDRV_PCM_STREAM_CAPTURE))
		rec->hw_queue_size -= cprec->hw_ready;
	spin_unlock(&rme32->lock);
	return snd_pcm_indirect_playback_transfer(substream, rec,
						  snd_rme32_pb_trans_copy);
}

static void snd_rme32_cp_trans_copy(struct snd_pcm_substream *substream,
				    struct snd_pcm_indirect *rec, size_t bytes)
{
	struct rme32 *rme32 = snd_pcm_substream_chip(substream);
	memcpy_fromio(substream->runtime->dma_area + rec->sw_data,
		      rme32->iobase + RME32_IO_DATA_BUFFER + rec->hw_data,
		      bytes);
}

static int snd_rme32_capture_fd_ack(struct snd_pcm_substream *substream)
{
	struct rme32 *rme32 = snd_pcm_substream_chip(substream);
	return snd_pcm_indirect_capture_transfer(substream, &rme32->capture_pcm,
						 snd_rme32_cp_trans_copy);
}

static snd_pcm_uframes_t
snd_rme32_playback_fd_pointer(struct snd_pcm_substream *substream)
{
	struct rme32 *rme32 = snd_pcm_substream_chip(substream);
	return snd_pcm_indirect_playback_pointer(substream, &rme32->playback_pcm,
						 snd_rme32_pcm_byteptr(rme32));
}

static snd_pcm_uframes_t
snd_rme32_capture_fd_pointer(struct snd_pcm_substream *substream)
{
	struct rme32 *rme32 = snd_pcm_substream_chip(substream);
	return snd_pcm_indirect_capture_pointer(substream, &rme32->capture_pcm,
						snd_rme32_pcm_byteptr(rme32));
}

/* for halfduplex mode */
static const struct snd_pcm_ops snd_rme32_playback_spdif_ops = {
	.open =		snd_rme32_playback_spdif_open,
	.close =	snd_rme32_playback_close,
	.hw_params =	snd_rme32_playback_hw_params,
	.prepare =	snd_rme32_playback_prepare,
	.trigger =	snd_rme32_pcm_trigger,
	.pointer =	snd_rme32_playback_pointer,
	.copy_user =	snd_rme32_playback_copy,
	.copy_kernel =	snd_rme32_playback_copy_kernel,
	.fill_silence =	snd_rme32_playback_silence,
	.mmap =		snd_pcm_lib_mmap_iomem,
};

static const struct snd_pcm_ops snd_rme32_capture_spdif_ops = {
	.open =		snd_rme32_capture_spdif_open,
	.close =	snd_rme32_capture_close,
	.hw_params =	snd_rme32_capture_hw_params,
	.prepare =	snd_rme32_capture_prepare,
	.trigger =	snd_rme32_pcm_trigger,
	.pointer =	snd_rme32_capture_pointer,
	.copy_user =	snd_rme32_capture_copy,
	.copy_kernel =	snd_rme32_capture_copy_kernel,
	.mmap =		snd_pcm_lib_mmap_iomem,
};

static const struct snd_pcm_ops snd_rme32_playback_adat_ops = {
	.open =		snd_rme32_playback_adat_open,
	.close =	snd_rme32_playback_close,
	.hw_params =	snd_rme32_playback_hw_params,
	.prepare =	snd_rme32_playback_prepare,
	.trigger =	snd_rme32_pcm_trigger,
	.pointer =	snd_rme32_playback_pointer,
	.copy_user =	snd_rme32_playback_copy,
	.copy_kernel =	snd_rme32_playback_copy_kernel,
	.fill_silence =	snd_rme32_playback_silence,
	.mmap =		snd_pcm_lib_mmap_iomem,
};

static const struct snd_pcm_ops snd_rme32_capture_adat_ops = {
	.open =		snd_rme32_capture_adat_open,
	.close =	snd_rme32_capture_close,
	.hw_params =	snd_rme32_capture_hw_params,
	.prepare =	snd_rme32_capture_prepare,
	.trigger =	snd_rme32_pcm_trigger,
	.pointer =	snd_rme32_capture_pointer,
	.copy_user =	snd_rme32_capture_copy,
	.copy_kernel =	snd_rme32_capture_copy_kernel,
	.mmap =		snd_pcm_lib_mmap_iomem,
};

/* for fullduplex mode */
static const struct snd_pcm_ops snd_rme32_playback_spdif_fd_ops = {
	.open =		snd_rme32_playback_spdif_open,
	.close =	snd_rme32_playback_close,
	.hw_params =	snd_rme32_playback_hw_params,
	.prepare =	snd_rme32_playback_prepare,
	.trigger =	snd_rme32_pcm_trigger,
	.pointer =	snd_rme32_playback_fd_pointer,
	.ack =		snd_rme32_playback_fd_ack,
};

static const struct snd_pcm_ops snd_rme32_capture_spdif_fd_ops = {
	.open =		snd_rme32_capture_spdif_open,
	.close =	snd_rme32_capture_close,
	.hw_params =	snd_rme32_capture_hw_params,
	.prepare =	snd_rme32_capture_prepare,
	.trigger =	snd_rme32_pcm_trigger,
	.pointer =	snd_rme32_capture_fd_pointer,
	.ack =		snd_rme32_capture_fd_ack,
};

static const struct snd_pcm_ops snd_rme32_playback_adat_fd_ops = {
	.open =		snd_rme32_playback_adat_open,
	.close =	snd_rme32_playback_close,
	.hw_params =	snd_rme32_playback_hw_params,
	.prepare =	snd_rme32_playback_prepare,
	.trigger =	snd_rme32_pcm_trigger,
	.pointer =	snd_rme32_playback_fd_pointer,
	.ack =		snd_rme32_playback_fd_ack,
};

static const struct snd_pcm_ops snd_rme32_capture_adat_fd_ops = {
	.open =		snd_rme32_capture_adat_open,
	.close =	snd_rme32_capture_close,
	.hw_params =	snd_rme32_capture_hw_params,
	.prepare =	snd_rme32_capture_prepare,
	.trigger =	snd_rme32_pcm_trigger,
	.pointer =	snd_rme32_capture_fd_pointer,
	.ack =		snd_rme32_capture_fd_ack,
};

static void snd_rme32_free(void *private_data)
{
	struct rme32 *rme32 = (struct rme32 *) private_data;

	if (rme32 == NULL) {
		return;
	}
	if (rme32->irq >= 0) {
		snd_rme32_pcm_stop(rme32, 0);
		free_irq(rme32->irq, (void *) rme32);
		rme32->irq = -1;
	}
	if (rme32->iobase) {
		iounmap(rme32->iobase);
		rme32->iobase = NULL;
	}
	if (rme32->port) {
		pci_release_regions(rme32->pci);
		rme32->port = 0;
	}
	pci_disable_device(rme32->pci);
}

static void snd_rme32_free_spdif_pcm(struct snd_pcm *pcm)
{
	struct rme32 *rme32 = (struct rme32 *) pcm->private_data;
	rme32->spdif_pcm = NULL;
}

static void
snd_rme32_free_adat_pcm(struct snd_pcm *pcm)
{
	struct rme32 *rme32 = (struct rme32 *) pcm->private_data;
	rme32->adat_pcm = NULL;
}

static int snd_rme32_create(struct rme32 *rme32)
{
	struct pci_dev *pci = rme32->pci;
	int err;

	rme32->irq = -1;
	spin_lock_init(&rme32->lock);

	if ((err = pci_enable_device(pci)) < 0)
		return err;

	if ((err = pci_request_regions(pci, "RME32")) < 0)
		return err;
	rme32->port = pci_resource_start(rme32->pci, 0);

	rme32->iobase = ioremap_nocache(rme32->port, RME32_IO_SIZE);
	if (!rme32->iobase) {
		dev_err(rme32->card->dev,
			"unable to remap memory region 0x%lx-0x%lx\n",
			   rme32->port, rme32->port + RME32_IO_SIZE - 1);
		return -ENOMEM;
	}

	if (request_irq(pci->irq, snd_rme32_interrupt, IRQF_SHARED,
			KBUILD_MODNAME, rme32)) {
		dev_err(rme32->card->dev, "unable to grab IRQ %d\n", pci->irq);
		return -EBUSY;
	}
	rme32->irq = pci->irq;
	rme32->card->sync_irq = rme32->irq;

	/* read the card's revision number */
	pci_read_config_byte(pci, 8, &rme32->rev);

	/* set up ALSA pcm device for S/PDIF */
	if ((err = snd_pcm_new(rme32->card, "Digi32 IEC958", 0, 1, 1, &rme32->spdif_pcm)) < 0) {
		return err;
	}
	rme32->spdif_pcm->private_data = rme32;
	rme32->spdif_pcm->private_free = snd_rme32_free_spdif_pcm;
	strcpy(rme32->spdif_pcm->name, "Digi32 IEC958");
	if (rme32->fullduplex_mode) {
		snd_pcm_set_ops(rme32->spdif_pcm, SNDRV_PCM_STREAM_PLAYBACK,
				&snd_rme32_playback_spdif_fd_ops);
		snd_pcm_set_ops(rme32->spdif_pcm, SNDRV_PCM_STREAM_CAPTURE,
				&snd_rme32_capture_spdif_fd_ops);
<<<<<<< HEAD
		snd_pcm_lib_preallocate_pages_for_all(rme32->spdif_pcm, SNDRV_DMA_TYPE_CONTINUOUS,
						      NULL,
						      0, RME32_MID_BUFFER_SIZE);
=======
		snd_pcm_set_managed_buffer_all(rme32->spdif_pcm, SNDRV_DMA_TYPE_CONTINUOUS,
					       NULL, 0, RME32_MID_BUFFER_SIZE);
>>>>>>> bfea224d
		rme32->spdif_pcm->info_flags = SNDRV_PCM_INFO_JOINT_DUPLEX;
	} else {
		snd_pcm_set_ops(rme32->spdif_pcm, SNDRV_PCM_STREAM_PLAYBACK,
				&snd_rme32_playback_spdif_ops);
		snd_pcm_set_ops(rme32->spdif_pcm, SNDRV_PCM_STREAM_CAPTURE,
				&snd_rme32_capture_spdif_ops);
		rme32->spdif_pcm->info_flags = SNDRV_PCM_INFO_HALF_DUPLEX;
	}

	/* set up ALSA pcm device for ADAT */
	if ((pci->device == PCI_DEVICE_ID_RME_DIGI32) ||
	    (pci->device == PCI_DEVICE_ID_RME_DIGI32_PRO)) {
		/* ADAT is not available on DIGI32 and DIGI32 Pro */
		rme32->adat_pcm = NULL;
	}
	else {
		if ((err = snd_pcm_new(rme32->card, "Digi32 ADAT", 1,
				       1, 1, &rme32->adat_pcm)) < 0)
		{
			return err;
		}		
		rme32->adat_pcm->private_data = rme32;
		rme32->adat_pcm->private_free = snd_rme32_free_adat_pcm;
		strcpy(rme32->adat_pcm->name, "Digi32 ADAT");
		if (rme32->fullduplex_mode) {
			snd_pcm_set_ops(rme32->adat_pcm, SNDRV_PCM_STREAM_PLAYBACK, 
					&snd_rme32_playback_adat_fd_ops);
			snd_pcm_set_ops(rme32->adat_pcm, SNDRV_PCM_STREAM_CAPTURE, 
					&snd_rme32_capture_adat_fd_ops);
<<<<<<< HEAD
			snd_pcm_lib_preallocate_pages_for_all(rme32->adat_pcm, SNDRV_DMA_TYPE_CONTINUOUS,
							      NULL,
							      0, RME32_MID_BUFFER_SIZE);
=======
			snd_pcm_set_managed_buffer_all(rme32->adat_pcm, SNDRV_DMA_TYPE_CONTINUOUS,
						       NULL,
						       0, RME32_MID_BUFFER_SIZE);
>>>>>>> bfea224d
			rme32->adat_pcm->info_flags = SNDRV_PCM_INFO_JOINT_DUPLEX;
		} else {
			snd_pcm_set_ops(rme32->adat_pcm, SNDRV_PCM_STREAM_PLAYBACK, 
					&snd_rme32_playback_adat_ops);
			snd_pcm_set_ops(rme32->adat_pcm, SNDRV_PCM_STREAM_CAPTURE, 
					&snd_rme32_capture_adat_ops);
			rme32->adat_pcm->info_flags = SNDRV_PCM_INFO_HALF_DUPLEX;
		}
	}


	rme32->playback_periodsize = 0;
	rme32->capture_periodsize = 0;

	/* make sure playback/capture is stopped, if by some reason active */
	snd_rme32_pcm_stop(rme32, 0);

        /* reset DAC */
        snd_rme32_reset_dac(rme32);

	/* reset buffer pointer */
	writel(0, rme32->iobase + RME32_IO_RESET_POS);

	/* set default values in registers */
	rme32->wcreg = RME32_WCR_SEL |	 /* normal playback */
		RME32_WCR_INP_0 | /* input select */
		RME32_WCR_MUTE;	 /* muting on */
	writel(rme32->wcreg, rme32->iobase + RME32_IO_CONTROL_REGISTER);


	/* init switch interface */
	if ((err = snd_rme32_create_switches(rme32->card, rme32)) < 0) {
		return err;
	}

	/* init proc interface */
	snd_rme32_proc_init(rme32);

	rme32->capture_substream = NULL;
	rme32->playback_substream = NULL;

	return 0;
}

/*
 * proc interface
 */

static void
snd_rme32_proc_read(struct snd_info_entry * entry, struct snd_info_buffer *buffer)
{
	int n;
	struct rme32 *rme32 = (struct rme32 *) entry->private_data;

	rme32->rcreg = readl(rme32->iobase + RME32_IO_CONTROL_REGISTER);

	snd_iprintf(buffer, rme32->card->longname);
	snd_iprintf(buffer, " (index #%d)\n", rme32->card->number + 1);

	snd_iprintf(buffer, "\nGeneral settings\n");
	if (rme32->fullduplex_mode)
		snd_iprintf(buffer, "  Full-duplex mode\n");
	else
		snd_iprintf(buffer, "  Half-duplex mode\n");
	if (RME32_PRO_WITH_8414(rme32)) {
		snd_iprintf(buffer, "  receiver: CS8414\n");
	} else {
		snd_iprintf(buffer, "  receiver: CS8412\n");
	}
	if (rme32->wcreg & RME32_WCR_MODE24) {
		snd_iprintf(buffer, "  format: 24 bit");
	} else {
		snd_iprintf(buffer, "  format: 16 bit");
	}
	if (rme32->wcreg & RME32_WCR_MONO) {
		snd_iprintf(buffer, ", Mono\n");
	} else {
		snd_iprintf(buffer, ", Stereo\n");
	}

	snd_iprintf(buffer, "\nInput settings\n");
	switch (snd_rme32_getinputtype(rme32)) {
	case RME32_INPUT_OPTICAL:
		snd_iprintf(buffer, "  input: optical");
		break;
	case RME32_INPUT_COAXIAL:
		snd_iprintf(buffer, "  input: coaxial");
		break;
	case RME32_INPUT_INTERNAL:
		snd_iprintf(buffer, "  input: internal");
		break;
	case RME32_INPUT_XLR:
		snd_iprintf(buffer, "  input: XLR");
		break;
	}
	if (snd_rme32_capture_getrate(rme32, &n) < 0) {
		snd_iprintf(buffer, "\n  sample rate: no valid signal\n");
	} else {
		if (n) {
			snd_iprintf(buffer, " (8 channels)\n");
		} else {
			snd_iprintf(buffer, " (2 channels)\n");
		}
		snd_iprintf(buffer, "  sample rate: %d Hz\n",
			    snd_rme32_capture_getrate(rme32, &n));
	}

	snd_iprintf(buffer, "\nOutput settings\n");
	if (rme32->wcreg & RME32_WCR_SEL) {
		snd_iprintf(buffer, "  output signal: normal playback");
	} else {
		snd_iprintf(buffer, "  output signal: same as input");
	}
	if (rme32->wcreg & RME32_WCR_MUTE) {
		snd_iprintf(buffer, " (muted)\n");
	} else {
		snd_iprintf(buffer, "\n");
	}

	/* master output frequency */
	if (!
	    ((!(rme32->wcreg & RME32_WCR_FREQ_0))
	     && (!(rme32->wcreg & RME32_WCR_FREQ_1)))) {
		snd_iprintf(buffer, "  sample rate: %d Hz\n",
			    snd_rme32_playback_getrate(rme32));
	}
	if (rme32->rcreg & RME32_RCR_KMODE) {
		snd_iprintf(buffer, "  sample clock source: AutoSync\n");
	} else {
		snd_iprintf(buffer, "  sample clock source: Internal\n");
	}
	if (rme32->wcreg & RME32_WCR_PRO) {
		snd_iprintf(buffer, "  format: AES/EBU (professional)\n");
	} else {
		snd_iprintf(buffer, "  format: IEC958 (consumer)\n");
	}
	if (rme32->wcreg & RME32_WCR_EMP) {
		snd_iprintf(buffer, "  emphasis: on\n");
	} else {
		snd_iprintf(buffer, "  emphasis: off\n");
	}
}

static void snd_rme32_proc_init(struct rme32 *rme32)
{
	snd_card_ro_proc_new(rme32->card, "rme32", rme32, snd_rme32_proc_read);
}

/*
 * control interface
 */

#define snd_rme32_info_loopback_control		snd_ctl_boolean_mono_info

static int
snd_rme32_get_loopback_control(struct snd_kcontrol *kcontrol,
			       struct snd_ctl_elem_value *ucontrol)
{
	struct rme32 *rme32 = snd_kcontrol_chip(kcontrol);

	spin_lock_irq(&rme32->lock);
	ucontrol->value.integer.value[0] =
	    rme32->wcreg & RME32_WCR_SEL ? 0 : 1;
	spin_unlock_irq(&rme32->lock);
	return 0;
}
static int
snd_rme32_put_loopback_control(struct snd_kcontrol *kcontrol,
			       struct snd_ctl_elem_value *ucontrol)
{
	struct rme32 *rme32 = snd_kcontrol_chip(kcontrol);
	unsigned int val;
	int change;

	val = ucontrol->value.integer.value[0] ? 0 : RME32_WCR_SEL;
	spin_lock_irq(&rme32->lock);
	val = (rme32->wcreg & ~RME32_WCR_SEL) | val;
	change = val != rme32->wcreg;
	if (ucontrol->value.integer.value[0])
		val &= ~RME32_WCR_MUTE;
	else
		val |= RME32_WCR_MUTE;
	rme32->wcreg = val;
	writel(val, rme32->iobase + RME32_IO_CONTROL_REGISTER);
	spin_unlock_irq(&rme32->lock);
	return change;
}

static int
snd_rme32_info_inputtype_control(struct snd_kcontrol *kcontrol,
				 struct snd_ctl_elem_info *uinfo)
{
	struct rme32 *rme32 = snd_kcontrol_chip(kcontrol);
	static const char * const texts[4] = {
		"Optical", "Coaxial", "Internal", "XLR"
	};
	int num_items;

	switch (rme32->pci->device) {
	case PCI_DEVICE_ID_RME_DIGI32:
	case PCI_DEVICE_ID_RME_DIGI32_8:
		num_items = 3;
		break;
	case PCI_DEVICE_ID_RME_DIGI32_PRO:
		num_items = 4;
		break;
	default:
		snd_BUG();
		return -EINVAL;
	}
	return snd_ctl_enum_info(uinfo, 1, num_items, texts);
}
static int
snd_rme32_get_inputtype_control(struct snd_kcontrol *kcontrol,
				struct snd_ctl_elem_value *ucontrol)
{
	struct rme32 *rme32 = snd_kcontrol_chip(kcontrol);
	unsigned int items = 3;

	spin_lock_irq(&rme32->lock);
	ucontrol->value.enumerated.item[0] = snd_rme32_getinputtype(rme32);

	switch (rme32->pci->device) {
	case PCI_DEVICE_ID_RME_DIGI32:
	case PCI_DEVICE_ID_RME_DIGI32_8:
		items = 3;
		break;
	case PCI_DEVICE_ID_RME_DIGI32_PRO:
		items = 4;
		break;
	default:
		snd_BUG();
		break;
	}
	if (ucontrol->value.enumerated.item[0] >= items) {
		ucontrol->value.enumerated.item[0] = items - 1;
	}

	spin_unlock_irq(&rme32->lock);
	return 0;
}
static int
snd_rme32_put_inputtype_control(struct snd_kcontrol *kcontrol,
				struct snd_ctl_elem_value *ucontrol)
{
	struct rme32 *rme32 = snd_kcontrol_chip(kcontrol);
	unsigned int val;
	int change, items = 3;

	switch (rme32->pci->device) {
	case PCI_DEVICE_ID_RME_DIGI32:
	case PCI_DEVICE_ID_RME_DIGI32_8:
		items = 3;
		break;
	case PCI_DEVICE_ID_RME_DIGI32_PRO:
		items = 4;
		break;
	default:
		snd_BUG();
		break;
	}
	val = ucontrol->value.enumerated.item[0] % items;

	spin_lock_irq(&rme32->lock);
	change = val != (unsigned int)snd_rme32_getinputtype(rme32);
	snd_rme32_setinputtype(rme32, val);
	spin_unlock_irq(&rme32->lock);
	return change;
}

static int
snd_rme32_info_clockmode_control(struct snd_kcontrol *kcontrol,
				 struct snd_ctl_elem_info *uinfo)
{
	static const char * const texts[4] = { "AutoSync",
				  "Internal 32.0kHz", 
				  "Internal 44.1kHz", 
				  "Internal 48.0kHz" };

	return snd_ctl_enum_info(uinfo, 1, 4, texts);
}
static int
snd_rme32_get_clockmode_control(struct snd_kcontrol *kcontrol,
				struct snd_ctl_elem_value *ucontrol)
{
	struct rme32 *rme32 = snd_kcontrol_chip(kcontrol);

	spin_lock_irq(&rme32->lock);
	ucontrol->value.enumerated.item[0] = snd_rme32_getclockmode(rme32);
	spin_unlock_irq(&rme32->lock);
	return 0;
}
static int
snd_rme32_put_clockmode_control(struct snd_kcontrol *kcontrol,
				struct snd_ctl_elem_value *ucontrol)
{
	struct rme32 *rme32 = snd_kcontrol_chip(kcontrol);
	unsigned int val;
	int change;

	val = ucontrol->value.enumerated.item[0] % 3;
	spin_lock_irq(&rme32->lock);
	change = val != (unsigned int)snd_rme32_getclockmode(rme32);
	snd_rme32_setclockmode(rme32, val);
	spin_unlock_irq(&rme32->lock);
	return change;
}

static u32 snd_rme32_convert_from_aes(struct snd_aes_iec958 * aes)
{
	u32 val = 0;
	val |= (aes->status[0] & IEC958_AES0_PROFESSIONAL) ? RME32_WCR_PRO : 0;
	if (val & RME32_WCR_PRO)
		val |= (aes->status[0] & IEC958_AES0_PRO_EMPHASIS_5015) ? RME32_WCR_EMP : 0;
	else
		val |= (aes->status[0] & IEC958_AES0_CON_EMPHASIS_5015) ? RME32_WCR_EMP : 0;
	return val;
}

static void snd_rme32_convert_to_aes(struct snd_aes_iec958 * aes, u32 val)
{
	aes->status[0] = ((val & RME32_WCR_PRO) ? IEC958_AES0_PROFESSIONAL : 0);
	if (val & RME32_WCR_PRO)
		aes->status[0] |= (val & RME32_WCR_EMP) ? IEC958_AES0_PRO_EMPHASIS_5015 : 0;
	else
		aes->status[0] |= (val & RME32_WCR_EMP) ? IEC958_AES0_CON_EMPHASIS_5015 : 0;
}

static int snd_rme32_control_spdif_info(struct snd_kcontrol *kcontrol,
					struct snd_ctl_elem_info *uinfo)
{
	uinfo->type = SNDRV_CTL_ELEM_TYPE_IEC958;
	uinfo->count = 1;
	return 0;
}

static int snd_rme32_control_spdif_get(struct snd_kcontrol *kcontrol,
				       struct snd_ctl_elem_value *ucontrol)
{
	struct rme32 *rme32 = snd_kcontrol_chip(kcontrol);

	snd_rme32_convert_to_aes(&ucontrol->value.iec958,
				 rme32->wcreg_spdif);
	return 0;
}

static int snd_rme32_control_spdif_put(struct snd_kcontrol *kcontrol,
				       struct snd_ctl_elem_value *ucontrol)
{
	struct rme32 *rme32 = snd_kcontrol_chip(kcontrol);
	int change;
	u32 val;

	val = snd_rme32_convert_from_aes(&ucontrol->value.iec958);
	spin_lock_irq(&rme32->lock);
	change = val != rme32->wcreg_spdif;
	rme32->wcreg_spdif = val;
	spin_unlock_irq(&rme32->lock);
	return change;
}

static int snd_rme32_control_spdif_stream_info(struct snd_kcontrol *kcontrol,
					       struct snd_ctl_elem_info *uinfo)
{
	uinfo->type = SNDRV_CTL_ELEM_TYPE_IEC958;
	uinfo->count = 1;
	return 0;
}

static int snd_rme32_control_spdif_stream_get(struct snd_kcontrol *kcontrol,
					      struct snd_ctl_elem_value *
					      ucontrol)
{
	struct rme32 *rme32 = snd_kcontrol_chip(kcontrol);

	snd_rme32_convert_to_aes(&ucontrol->value.iec958,
				 rme32->wcreg_spdif_stream);
	return 0;
}

static int snd_rme32_control_spdif_stream_put(struct snd_kcontrol *kcontrol,
					      struct snd_ctl_elem_value *
					      ucontrol)
{
	struct rme32 *rme32 = snd_kcontrol_chip(kcontrol);
	int change;
	u32 val;

	val = snd_rme32_convert_from_aes(&ucontrol->value.iec958);
	spin_lock_irq(&rme32->lock);
	change = val != rme32->wcreg_spdif_stream;
	rme32->wcreg_spdif_stream = val;
	rme32->wcreg &= ~(RME32_WCR_PRO | RME32_WCR_EMP);
	rme32->wcreg |= val;
	writel(rme32->wcreg, rme32->iobase + RME32_IO_CONTROL_REGISTER);
	spin_unlock_irq(&rme32->lock);
	return change;
}

static int snd_rme32_control_spdif_mask_info(struct snd_kcontrol *kcontrol,
					     struct snd_ctl_elem_info *uinfo)
{
	uinfo->type = SNDRV_CTL_ELEM_TYPE_IEC958;
	uinfo->count = 1;
	return 0;
}

static int snd_rme32_control_spdif_mask_get(struct snd_kcontrol *kcontrol,
					    struct snd_ctl_elem_value *
					    ucontrol)
{
	ucontrol->value.iec958.status[0] = kcontrol->private_value;
	return 0;
}

static struct snd_kcontrol_new snd_rme32_controls[] = {
	{
		.iface = SNDRV_CTL_ELEM_IFACE_PCM,
		.name =	SNDRV_CTL_NAME_IEC958("", PLAYBACK, DEFAULT),
		.info =	snd_rme32_control_spdif_info,
		.get =	snd_rme32_control_spdif_get,
		.put =	snd_rme32_control_spdif_put
	},
	{
		.access = SNDRV_CTL_ELEM_ACCESS_READWRITE | SNDRV_CTL_ELEM_ACCESS_INACTIVE,
		.iface = SNDRV_CTL_ELEM_IFACE_PCM,
		.name =	SNDRV_CTL_NAME_IEC958("", PLAYBACK, PCM_STREAM),
		.info =	snd_rme32_control_spdif_stream_info,
		.get =	snd_rme32_control_spdif_stream_get,
		.put =	snd_rme32_control_spdif_stream_put
	},
	{
		.access = SNDRV_CTL_ELEM_ACCESS_READ,
		.iface = SNDRV_CTL_ELEM_IFACE_PCM,
		.name =	SNDRV_CTL_NAME_IEC958("", PLAYBACK, CON_MASK),
		.info =	snd_rme32_control_spdif_mask_info,
		.get =	snd_rme32_control_spdif_mask_get,
		.private_value = IEC958_AES0_PROFESSIONAL | IEC958_AES0_CON_EMPHASIS
	},
	{
		.access = SNDRV_CTL_ELEM_ACCESS_READ,
		.iface = SNDRV_CTL_ELEM_IFACE_PCM,
		.name =	SNDRV_CTL_NAME_IEC958("", PLAYBACK, PRO_MASK),
		.info =	snd_rme32_control_spdif_mask_info,
		.get =	snd_rme32_control_spdif_mask_get,
		.private_value = IEC958_AES0_PROFESSIONAL | IEC958_AES0_PRO_EMPHASIS
	},
	{
		.iface = SNDRV_CTL_ELEM_IFACE_MIXER,
		.name =	"Input Connector",
		.info =	snd_rme32_info_inputtype_control,
		.get =	snd_rme32_get_inputtype_control,
		.put =	snd_rme32_put_inputtype_control
	},
	{
		.iface = SNDRV_CTL_ELEM_IFACE_MIXER,
		.name =	"Loopback Input",
		.info =	snd_rme32_info_loopback_control,
		.get =	snd_rme32_get_loopback_control,
		.put =	snd_rme32_put_loopback_control
	},
	{
		.iface = SNDRV_CTL_ELEM_IFACE_MIXER,
		.name =	"Sample Clock Source",
		.info =	snd_rme32_info_clockmode_control,
		.get =	snd_rme32_get_clockmode_control,
		.put =	snd_rme32_put_clockmode_control
	}
};

static int snd_rme32_create_switches(struct snd_card *card, struct rme32 * rme32)
{
	int idx, err;
	struct snd_kcontrol *kctl;

	for (idx = 0; idx < (int)ARRAY_SIZE(snd_rme32_controls); idx++) {
		if ((err = snd_ctl_add(card, kctl = snd_ctl_new1(&snd_rme32_controls[idx], rme32))) < 0)
			return err;
		if (idx == 1)	/* IEC958 (S/PDIF) Stream */
			rme32->spdif_ctl = kctl;
	}

	return 0;
}

/*
 * Card initialisation
 */

static void snd_rme32_card_free(struct snd_card *card)
{
	snd_rme32_free(card->private_data);
}

static int
snd_rme32_probe(struct pci_dev *pci, const struct pci_device_id *pci_id)
{
	static int dev;
	struct rme32 *rme32;
	struct snd_card *card;
	int err;

	if (dev >= SNDRV_CARDS) {
		return -ENODEV;
	}
	if (!enable[dev]) {
		dev++;
		return -ENOENT;
	}

	err = snd_card_new(&pci->dev, index[dev], id[dev], THIS_MODULE,
			   sizeof(struct rme32), &card);
	if (err < 0)
		return err;
	card->private_free = snd_rme32_card_free;
	rme32 = (struct rme32 *) card->private_data;
	rme32->card = card;
	rme32->pci = pci;
        if (fullduplex[dev])
		rme32->fullduplex_mode = 1;
	if ((err = snd_rme32_create(rme32)) < 0) {
		snd_card_free(card);
		return err;
	}

	strcpy(card->driver, "Digi32");
	switch (rme32->pci->device) {
	case PCI_DEVICE_ID_RME_DIGI32:
		strcpy(card->shortname, "RME Digi32");
		break;
	case PCI_DEVICE_ID_RME_DIGI32_8:
		strcpy(card->shortname, "RME Digi32/8");
		break;
	case PCI_DEVICE_ID_RME_DIGI32_PRO:
		strcpy(card->shortname, "RME Digi32 PRO");
		break;
	}
	sprintf(card->longname, "%s (Rev. %d) at 0x%lx, irq %d",
		card->shortname, rme32->rev, rme32->port, rme32->irq);

	if ((err = snd_card_register(card)) < 0) {
		snd_card_free(card);
		return err;
	}
	pci_set_drvdata(pci, card);
	dev++;
	return 0;
}

static void snd_rme32_remove(struct pci_dev *pci)
{
	snd_card_free(pci_get_drvdata(pci));
}

static struct pci_driver rme32_driver = {
	.name =		KBUILD_MODNAME,
	.id_table =	snd_rme32_ids,
	.probe =	snd_rme32_probe,
	.remove =	snd_rme32_remove,
};

module_pci_driver(rme32_driver);<|MERGE_RESOLUTION|>--- conflicted
+++ resolved
@@ -1347,14 +1347,8 @@
 				&snd_rme32_playback_spdif_fd_ops);
 		snd_pcm_set_ops(rme32->spdif_pcm, SNDRV_PCM_STREAM_CAPTURE,
 				&snd_rme32_capture_spdif_fd_ops);
-<<<<<<< HEAD
-		snd_pcm_lib_preallocate_pages_for_all(rme32->spdif_pcm, SNDRV_DMA_TYPE_CONTINUOUS,
-						      NULL,
-						      0, RME32_MID_BUFFER_SIZE);
-=======
 		snd_pcm_set_managed_buffer_all(rme32->spdif_pcm, SNDRV_DMA_TYPE_CONTINUOUS,
 					       NULL, 0, RME32_MID_BUFFER_SIZE);
->>>>>>> bfea224d
 		rme32->spdif_pcm->info_flags = SNDRV_PCM_INFO_JOINT_DUPLEX;
 	} else {
 		snd_pcm_set_ops(rme32->spdif_pcm, SNDRV_PCM_STREAM_PLAYBACK,
@@ -1384,15 +1378,9 @@
 					&snd_rme32_playback_adat_fd_ops);
 			snd_pcm_set_ops(rme32->adat_pcm, SNDRV_PCM_STREAM_CAPTURE, 
 					&snd_rme32_capture_adat_fd_ops);
-<<<<<<< HEAD
-			snd_pcm_lib_preallocate_pages_for_all(rme32->adat_pcm, SNDRV_DMA_TYPE_CONTINUOUS,
-							      NULL,
-							      0, RME32_MID_BUFFER_SIZE);
-=======
 			snd_pcm_set_managed_buffer_all(rme32->adat_pcm, SNDRV_DMA_TYPE_CONTINUOUS,
 						       NULL,
 						       0, RME32_MID_BUFFER_SIZE);
->>>>>>> bfea224d
 			rme32->adat_pcm->info_flags = SNDRV_PCM_INFO_JOINT_DUPLEX;
 		} else {
 			snd_pcm_set_ops(rme32->adat_pcm, SNDRV_PCM_STREAM_PLAYBACK, 
