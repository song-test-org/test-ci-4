// SPDX-License-Identifier: GPL-2.0-only
/*
 *  ALSA driver for Echoaudio soundcards.
 *  Copyright (C) 2003-2004 Giuliano Pochini <pochini@shiny.it>
 */

#include <linux/module.h>

MODULE_AUTHOR("Giuliano Pochini <pochini@shiny.it>");
MODULE_LICENSE("GPL v2");
MODULE_DESCRIPTION("Echoaudio " ECHOCARD_NAME " soundcards driver");
MODULE_SUPPORTED_DEVICE("{{Echoaudio," ECHOCARD_NAME "}}");
MODULE_DEVICE_TABLE(pci, snd_echo_ids);

static int index[SNDRV_CARDS] = SNDRV_DEFAULT_IDX;
static char *id[SNDRV_CARDS] = SNDRV_DEFAULT_STR;
static bool enable[SNDRV_CARDS] = SNDRV_DEFAULT_ENABLE_PNP;

module_param_array(index, int, NULL, 0444);
MODULE_PARM_DESC(index, "Index value for " ECHOCARD_NAME " soundcard.");
module_param_array(id, charp, NULL, 0444);
MODULE_PARM_DESC(id, "ID string for " ECHOCARD_NAME " soundcard.");
module_param_array(enable, bool, NULL, 0444);
MODULE_PARM_DESC(enable, "Enable " ECHOCARD_NAME " soundcard.");

static unsigned int channels_list[10] = {1, 2, 4, 6, 8, 10, 12, 14, 16, 999999};
static const DECLARE_TLV_DB_SCALE(db_scale_output_gain, -12800, 100, 1);



static int get_firmware(const struct firmware **fw_entry,
			struct echoaudio *chip, const short fw_index)
{
	int err;
	char name[30];

#ifdef CONFIG_PM_SLEEP
	if (chip->fw_cache[fw_index]) {
		dev_dbg(chip->card->dev,
			"firmware requested: %s is cached\n",
			card_fw[fw_index].data);
		*fw_entry = chip->fw_cache[fw_index];
		return 0;
	}
#endif

	dev_dbg(chip->card->dev,
		"firmware requested: %s\n", card_fw[fw_index].data);
	snprintf(name, sizeof(name), "ea/%s", card_fw[fw_index].data);
	err = request_firmware(fw_entry, name, &chip->pci->dev);
	if (err < 0)
		dev_err(chip->card->dev,
			"get_firmware(): Firmware not available (%d)\n", err);
#ifdef CONFIG_PM_SLEEP
	else
		chip->fw_cache[fw_index] = *fw_entry;
#endif
	return err;
}



static void free_firmware(const struct firmware *fw_entry,
			  struct echoaudio *chip)
{
#ifdef CONFIG_PM_SLEEP
	dev_dbg(chip->card->dev, "firmware not released (kept in cache)\n");
#else
	release_firmware(fw_entry);
#endif
}



static void free_firmware_cache(struct echoaudio *chip)
{
#ifdef CONFIG_PM_SLEEP
	int i;

	for (i = 0; i < 8 ; i++)
		if (chip->fw_cache[i]) {
			release_firmware(chip->fw_cache[i]);
			dev_dbg(chip->card->dev, "release_firmware(%d)\n", i);
		}

#endif
}



/******************************************************************************
	PCM interface
******************************************************************************/

static void audiopipe_free(struct snd_pcm_runtime *runtime)
{
	struct audiopipe *pipe = runtime->private_data;

	if (pipe->sgpage.area)
		snd_dma_free_pages(&pipe->sgpage);
	kfree(pipe);
}



static int hw_rule_capture_format_by_channels(struct snd_pcm_hw_params *params,
					      struct snd_pcm_hw_rule *rule)
{
	struct snd_interval *c = hw_param_interval(params,
						   SNDRV_PCM_HW_PARAM_CHANNELS);
	struct snd_mask *f = hw_param_mask(params, SNDRV_PCM_HW_PARAM_FORMAT);
	struct snd_mask fmt;

	snd_mask_any(&fmt);

#ifndef ECHOCARD_HAS_STEREO_BIG_ENDIAN32
	/* >=2 channels cannot be S32_BE */
	if (c->min == 2) {
		fmt.bits[0] &= ~SNDRV_PCM_FMTBIT_S32_BE;
		return snd_mask_refine(f, &fmt);
	}
#endif
	/* > 2 channels cannot be U8 and S32_BE */
	if (c->min > 2) {
		fmt.bits[0] &= ~(SNDRV_PCM_FMTBIT_U8 | SNDRV_PCM_FMTBIT_S32_BE);
		return snd_mask_refine(f, &fmt);
	}
	/* Mono is ok with any format */
	return 0;
}



static int hw_rule_capture_channels_by_format(struct snd_pcm_hw_params *params,
					      struct snd_pcm_hw_rule *rule)
{
	struct snd_interval *c = hw_param_interval(params,
						   SNDRV_PCM_HW_PARAM_CHANNELS);
	struct snd_mask *f = hw_param_mask(params, SNDRV_PCM_HW_PARAM_FORMAT);
	struct snd_interval ch;

	snd_interval_any(&ch);

	/* S32_BE is mono (and stereo) only */
	if (f->bits[0] == SNDRV_PCM_FMTBIT_S32_BE) {
		ch.min = 1;
#ifdef ECHOCARD_HAS_STEREO_BIG_ENDIAN32
		ch.max = 2;
#else
		ch.max = 1;
#endif
		ch.integer = 1;
		return snd_interval_refine(c, &ch);
	}
	/* U8 can be only mono or stereo */
	if (f->bits[0] == SNDRV_PCM_FMTBIT_U8) {
		ch.min = 1;
		ch.max = 2;
		ch.integer = 1;
		return snd_interval_refine(c, &ch);
	}
	/* S16_LE, S24_3LE and S32_LE support any number of channels. */
	return 0;
}



static int hw_rule_playback_format_by_channels(struct snd_pcm_hw_params *params,
					       struct snd_pcm_hw_rule *rule)
{
	struct snd_interval *c = hw_param_interval(params,
						   SNDRV_PCM_HW_PARAM_CHANNELS);
	struct snd_mask *f = hw_param_mask(params, SNDRV_PCM_HW_PARAM_FORMAT);
	struct snd_mask fmt;
	u64 fmask;
	snd_mask_any(&fmt);

	fmask = fmt.bits[0] + ((u64)fmt.bits[1] << 32);

	/* >2 channels must be S16_LE, S24_3LE or S32_LE */
	if (c->min > 2) {
		fmask &= SNDRV_PCM_FMTBIT_S16_LE |
			 SNDRV_PCM_FMTBIT_S24_3LE |
			 SNDRV_PCM_FMTBIT_S32_LE;
	/* 1 channel must be S32_BE or S32_LE */
	} else if (c->max == 1)
		fmask &= SNDRV_PCM_FMTBIT_S32_LE | SNDRV_PCM_FMTBIT_S32_BE;
#ifndef ECHOCARD_HAS_STEREO_BIG_ENDIAN32
	/* 2 channels cannot be S32_BE */
	else if (c->min == 2 && c->max == 2)
		fmask &= ~SNDRV_PCM_FMTBIT_S32_BE;
#endif
	else
		return 0;

	fmt.bits[0] &= (u32)fmask;
	fmt.bits[1] &= (u32)(fmask >> 32);
	return snd_mask_refine(f, &fmt);
}



static int hw_rule_playback_channels_by_format(struct snd_pcm_hw_params *params,
					       struct snd_pcm_hw_rule *rule)
{
	struct snd_interval *c = hw_param_interval(params,
						   SNDRV_PCM_HW_PARAM_CHANNELS);
	struct snd_mask *f = hw_param_mask(params, SNDRV_PCM_HW_PARAM_FORMAT);
	struct snd_interval ch;
	u64 fmask;

	snd_interval_any(&ch);
	ch.integer = 1;
	fmask = f->bits[0] + ((u64)f->bits[1] << 32);

	/* S32_BE is mono (and stereo) only */
	if (fmask == SNDRV_PCM_FMTBIT_S32_BE) {
		ch.min = 1;
#ifdef ECHOCARD_HAS_STEREO_BIG_ENDIAN32
		ch.max = 2;
#else
		ch.max = 1;
#endif
	/* U8 is stereo only */
	} else if (fmask == SNDRV_PCM_FMTBIT_U8)
		ch.min = ch.max = 2;
	/* S16_LE and S24_3LE must be at least stereo */
	else if (!(fmask & ~(SNDRV_PCM_FMTBIT_S16_LE |
			       SNDRV_PCM_FMTBIT_S24_3LE)))
		ch.min = 2;
	else
		return 0;

	return snd_interval_refine(c, &ch);
}



/* Since the sample rate is a global setting, do allow the user to change the
sample rate only if there is only one pcm device open. */
static int hw_rule_sample_rate(struct snd_pcm_hw_params *params,
			       struct snd_pcm_hw_rule *rule)
{
	struct snd_interval *rate = hw_param_interval(params,
						      SNDRV_PCM_HW_PARAM_RATE);
	struct echoaudio *chip = rule->private;
	struct snd_interval fixed;

	if (!chip->can_set_rate) {
		snd_interval_any(&fixed);
		fixed.min = fixed.max = chip->sample_rate;
		return snd_interval_refine(rate, &fixed);
	}
	return 0;
}


static int pcm_open(struct snd_pcm_substream *substream,
		    signed char max_channels)
{
	struct echoaudio *chip;
	struct snd_pcm_runtime *runtime;
	struct audiopipe *pipe;
	int err, i;

	if (max_channels <= 0)
		return -EAGAIN;

	chip = snd_pcm_substream_chip(substream);
	runtime = substream->runtime;

	pipe = kzalloc(sizeof(struct audiopipe), GFP_KERNEL);
	if (!pipe)
		return -ENOMEM;
	pipe->index = -1;		/* Not configured yet */

	/* Set up hw capabilities and contraints */
	memcpy(&pipe->hw, &pcm_hardware_skel, sizeof(struct snd_pcm_hardware));
	dev_dbg(chip->card->dev, "max_channels=%d\n", max_channels);
	pipe->constr.list = channels_list;
	pipe->constr.mask = 0;
	for (i = 0; channels_list[i] <= max_channels; i++);
	pipe->constr.count = i;
	if (pipe->hw.channels_max > max_channels)
		pipe->hw.channels_max = max_channels;
	if (chip->digital_mode == DIGITAL_MODE_ADAT) {
		pipe->hw.rate_max = 48000;
		pipe->hw.rates &= SNDRV_PCM_RATE_8000_48000;
	}

	runtime->hw = pipe->hw;
	runtime->private_data = pipe;
	runtime->private_free = audiopipe_free;
	snd_pcm_set_sync(substream);

	/* Only mono and any even number of channels are allowed */
	if ((err = snd_pcm_hw_constraint_list(runtime, 0,
					      SNDRV_PCM_HW_PARAM_CHANNELS,
					      &pipe->constr)) < 0)
		return err;

	/* All periods should have the same size */
	if ((err = snd_pcm_hw_constraint_integer(runtime,
						 SNDRV_PCM_HW_PARAM_PERIODS)) < 0)
		return err;

	/* The hw accesses memory in chunks 32 frames long and they should be
	32-bytes-aligned. It's not a requirement, but it seems that IRQs are
	generated with a resolution of 32 frames. Thus we need the following */
	if ((err = snd_pcm_hw_constraint_step(runtime, 0,
					      SNDRV_PCM_HW_PARAM_PERIOD_SIZE,
					      32)) < 0)
		return err;
	if ((err = snd_pcm_hw_constraint_step(runtime, 0,
					      SNDRV_PCM_HW_PARAM_BUFFER_SIZE,
					      32)) < 0)
		return err;

	if ((err = snd_pcm_hw_rule_add(substream->runtime, 0,
				       SNDRV_PCM_HW_PARAM_RATE,
					hw_rule_sample_rate, chip,
				       SNDRV_PCM_HW_PARAM_RATE, -1)) < 0)
		return err;

	/* Finally allocate a page for the scatter-gather list */
	if ((err = snd_dma_alloc_pages(SNDRV_DMA_TYPE_DEV,
				       &chip->pci->dev,
				       PAGE_SIZE, &pipe->sgpage)) < 0) {
		dev_err(chip->card->dev, "s-g list allocation failed\n");
		return err;
	}

	return 0;
}



static int pcm_analog_in_open(struct snd_pcm_substream *substream)
{
	struct echoaudio *chip = snd_pcm_substream_chip(substream);
	int err;

	if ((err = pcm_open(substream, num_analog_busses_in(chip) -
			    substream->number)) < 0)
		return err;
	if ((err = snd_pcm_hw_rule_add(substream->runtime, 0,
				       SNDRV_PCM_HW_PARAM_CHANNELS,
				       hw_rule_capture_channels_by_format, NULL,
				       SNDRV_PCM_HW_PARAM_FORMAT, -1)) < 0)
		return err;
	if ((err = snd_pcm_hw_rule_add(substream->runtime, 0,
				       SNDRV_PCM_HW_PARAM_FORMAT,
				       hw_rule_capture_format_by_channels, NULL,
				       SNDRV_PCM_HW_PARAM_CHANNELS, -1)) < 0)
		return err;
	atomic_inc(&chip->opencount);
	if (atomic_read(&chip->opencount) > 1 && chip->rate_set)
		chip->can_set_rate=0;
	dev_dbg(chip->card->dev, "pcm_analog_in_open  cs=%d  oc=%d  r=%d\n",
		chip->can_set_rate, atomic_read(&chip->opencount),
		chip->sample_rate);
	return 0;
}



static int pcm_analog_out_open(struct snd_pcm_substream *substream)
{
	struct echoaudio *chip = snd_pcm_substream_chip(substream);
	int max_channels, err;

#ifdef ECHOCARD_HAS_VMIXER
	max_channels = num_pipes_out(chip);
#else
	max_channels = num_analog_busses_out(chip);
#endif
	if ((err = pcm_open(substream, max_channels - substream->number)) < 0)
		return err;
	if ((err = snd_pcm_hw_rule_add(substream->runtime, 0,
				       SNDRV_PCM_HW_PARAM_CHANNELS,
				       hw_rule_playback_channels_by_format,
				       NULL,
				       SNDRV_PCM_HW_PARAM_FORMAT, -1)) < 0)
		return err;
	if ((err = snd_pcm_hw_rule_add(substream->runtime, 0,
				       SNDRV_PCM_HW_PARAM_FORMAT,
				       hw_rule_playback_format_by_channels,
				       NULL,
				       SNDRV_PCM_HW_PARAM_CHANNELS, -1)) < 0)
		return err;
	atomic_inc(&chip->opencount);
	if (atomic_read(&chip->opencount) > 1 && chip->rate_set)
		chip->can_set_rate=0;
	dev_dbg(chip->card->dev, "pcm_analog_out_open  cs=%d  oc=%d  r=%d\n",
		chip->can_set_rate, atomic_read(&chip->opencount),
		chip->sample_rate);
	return 0;
}



#ifdef ECHOCARD_HAS_DIGITAL_IO

static int pcm_digital_in_open(struct snd_pcm_substream *substream)
{
	struct echoaudio *chip = snd_pcm_substream_chip(substream);
	int err, max_channels;

	max_channels = num_digital_busses_in(chip) - substream->number;
	mutex_lock(&chip->mode_mutex);
	if (chip->digital_mode == DIGITAL_MODE_ADAT)
		err = pcm_open(substream, max_channels);
	else	/* If the card has ADAT, subtract the 6 channels
		 * that S/PDIF doesn't have
		 */
		err = pcm_open(substream, max_channels - ECHOCARD_HAS_ADAT);

	if (err < 0)
		goto din_exit;

	if ((err = snd_pcm_hw_rule_add(substream->runtime, 0,
				       SNDRV_PCM_HW_PARAM_CHANNELS,
				       hw_rule_capture_channels_by_format, NULL,
				       SNDRV_PCM_HW_PARAM_FORMAT, -1)) < 0)
		goto din_exit;
	if ((err = snd_pcm_hw_rule_add(substream->runtime, 0,
				       SNDRV_PCM_HW_PARAM_FORMAT,
				       hw_rule_capture_format_by_channels, NULL,
				       SNDRV_PCM_HW_PARAM_CHANNELS, -1)) < 0)
		goto din_exit;

	atomic_inc(&chip->opencount);
	if (atomic_read(&chip->opencount) > 1 && chip->rate_set)
		chip->can_set_rate=0;

din_exit:
	mutex_unlock(&chip->mode_mutex);
	return err;
}



#ifndef ECHOCARD_HAS_VMIXER	/* See the note in snd_echo_new_pcm() */

static int pcm_digital_out_open(struct snd_pcm_substream *substream)
{
	struct echoaudio *chip = snd_pcm_substream_chip(substream);
	int err, max_channels;

	max_channels = num_digital_busses_out(chip) - substream->number;
	mutex_lock(&chip->mode_mutex);
	if (chip->digital_mode == DIGITAL_MODE_ADAT)
		err = pcm_open(substream, max_channels);
	else	/* If the card has ADAT, subtract the 6 channels
		 * that S/PDIF doesn't have
		 */
		err = pcm_open(substream, max_channels - ECHOCARD_HAS_ADAT);

	if (err < 0)
		goto dout_exit;

	if ((err = snd_pcm_hw_rule_add(substream->runtime, 0,
				       SNDRV_PCM_HW_PARAM_CHANNELS,
				       hw_rule_playback_channels_by_format,
				       NULL, SNDRV_PCM_HW_PARAM_FORMAT,
				       -1)) < 0)
		goto dout_exit;
	if ((err = snd_pcm_hw_rule_add(substream->runtime, 0,
				       SNDRV_PCM_HW_PARAM_FORMAT,
				       hw_rule_playback_format_by_channels,
				       NULL, SNDRV_PCM_HW_PARAM_CHANNELS,
				       -1)) < 0)
		goto dout_exit;
	atomic_inc(&chip->opencount);
	if (atomic_read(&chip->opencount) > 1 && chip->rate_set)
		chip->can_set_rate=0;
dout_exit:
	mutex_unlock(&chip->mode_mutex);
	return err;
}

#endif /* !ECHOCARD_HAS_VMIXER */

#endif /* ECHOCARD_HAS_DIGITAL_IO */



static int pcm_close(struct snd_pcm_substream *substream)
{
	struct echoaudio *chip = snd_pcm_substream_chip(substream);
	int oc;

	/* Nothing to do here. Audio is already off and pipe will be
	 * freed by its callback
	 */

	atomic_dec(&chip->opencount);
	oc = atomic_read(&chip->opencount);
	dev_dbg(chip->card->dev, "pcm_close  oc=%d  cs=%d  rs=%d\n", oc,
		chip->can_set_rate, chip->rate_set);
	if (oc < 2)
		chip->can_set_rate = 1;
	if (oc == 0)
		chip->rate_set = 0;
	dev_dbg(chip->card->dev, "pcm_close2 oc=%d  cs=%d  rs=%d\n", oc,
		chip->can_set_rate, chip->rate_set);

	return 0;
}



/* Channel allocation and scatter-gather list setup */
static int init_engine(struct snd_pcm_substream *substream,
		       struct snd_pcm_hw_params *hw_params,
		       int pipe_index, int interleave)
{
	struct echoaudio *chip;
	int err, per, rest, page, edge, offs;
	struct audiopipe *pipe;

	chip = snd_pcm_substream_chip(substream);
	pipe = (struct audiopipe *) substream->runtime->private_data;

	/* Sets up che hardware. If it's already initialized, reset and
	 * redo with the new parameters
	 */
	spin_lock_irq(&chip->lock);
	if (pipe->index >= 0) {
		dev_dbg(chip->card->dev, "hwp_ie free(%d)\n", pipe->index);
		err = free_pipes(chip, pipe);
		snd_BUG_ON(err);
		chip->substream[pipe->index] = NULL;
	}

	err = allocate_pipes(chip, pipe, pipe_index, interleave);
	if (err < 0) {
		spin_unlock_irq(&chip->lock);
		dev_err(chip->card->dev, "allocate_pipes(%d) err=%d\n",
			pipe_index, err);
		return err;
	}
	spin_unlock_irq(&chip->lock);
	dev_dbg(chip->card->dev, "allocate_pipes()=%d\n", pipe_index);

	dev_dbg(chip->card->dev,
		"pcm_hw_params (bufsize=%dB periods=%d persize=%dB)\n",
		params_buffer_bytes(hw_params), params_periods(hw_params),
		params_period_bytes(hw_params));

	sglist_init(chip, pipe);
	edge = PAGE_SIZE;
	for (offs = page = per = 0; offs < params_buffer_bytes(hw_params);
	     per++) {
		rest = params_period_bytes(hw_params);
		if (offs + rest > params_buffer_bytes(hw_params))
			rest = params_buffer_bytes(hw_params) - offs;
		while (rest) {
			dma_addr_t addr;
			addr = snd_pcm_sgbuf_get_addr(substream, offs);
			if (rest <= edge - offs) {
				sglist_add_mapping(chip, pipe, addr, rest);
				sglist_add_irq(chip, pipe);
				offs += rest;
				rest = 0;
			} else {
				sglist_add_mapping(chip, pipe, addr,
						   edge - offs);
				rest -= edge - offs;
				offs = edge;
			}
			if (offs == edge) {
				edge += PAGE_SIZE;
				page++;
			}
		}
	}

	/* Close the ring buffer */
	sglist_wrap(chip, pipe);

	/* This stuff is used by the irq handler, so it must be
	 * initialized before chip->substream
	 */
	chip->last_period[pipe_index] = 0;
	pipe->last_counter = 0;
	pipe->position = 0;
	smp_wmb();
	chip->substream[pipe_index] = substream;
	chip->rate_set = 1;
	spin_lock_irq(&chip->lock);
	set_sample_rate(chip, hw_params->rate_num / hw_params->rate_den);
	spin_unlock_irq(&chip->lock);
	return 0;
}



static int pcm_analog_in_hw_params(struct snd_pcm_substream *substream,
				   struct snd_pcm_hw_params *hw_params)
{
	struct echoaudio *chip = snd_pcm_substream_chip(substream);

	return init_engine(substream, hw_params, px_analog_in(chip) +
			substream->number, params_channels(hw_params));
}



static int pcm_analog_out_hw_params(struct snd_pcm_substream *substream,
				    struct snd_pcm_hw_params *hw_params)
{
	return init_engine(substream, hw_params, substream->number,
			   params_channels(hw_params));
}



#ifdef ECHOCARD_HAS_DIGITAL_IO

static int pcm_digital_in_hw_params(struct snd_pcm_substream *substream,
				    struct snd_pcm_hw_params *hw_params)
{
	struct echoaudio *chip = snd_pcm_substream_chip(substream);

	return init_engine(substream, hw_params, px_digital_in(chip) +
			substream->number, params_channels(hw_params));
}



#ifndef ECHOCARD_HAS_VMIXER	/* See the note in snd_echo_new_pcm() */
static int pcm_digital_out_hw_params(struct snd_pcm_substream *substream,
				     struct snd_pcm_hw_params *hw_params)
{
	struct echoaudio *chip = snd_pcm_substream_chip(substream);

	return init_engine(substream, hw_params, px_digital_out(chip) +
			substream->number, params_channels(hw_params));
}
#endif /* !ECHOCARD_HAS_VMIXER */

#endif /* ECHOCARD_HAS_DIGITAL_IO */



static int pcm_hw_free(struct snd_pcm_substream *substream)
{
	struct echoaudio *chip;
	struct audiopipe *pipe;

	chip = snd_pcm_substream_chip(substream);
	pipe = (struct audiopipe *) substream->runtime->private_data;

	spin_lock_irq(&chip->lock);
	if (pipe->index >= 0) {
		dev_dbg(chip->card->dev, "pcm_hw_free(%d)\n", pipe->index);
		free_pipes(chip, pipe);
		chip->substream[pipe->index] = NULL;
		pipe->index = -1;
	}
	spin_unlock_irq(&chip->lock);

	return 0;
}



static int pcm_prepare(struct snd_pcm_substream *substream)
{
	struct echoaudio *chip = snd_pcm_substream_chip(substream);
	struct snd_pcm_runtime *runtime = substream->runtime;
	struct audioformat format;
	int pipe_index = ((struct audiopipe *)runtime->private_data)->index;

	dev_dbg(chip->card->dev, "Prepare rate=%d format=%d channels=%d\n",
		runtime->rate, runtime->format, runtime->channels);
	format.interleave = runtime->channels;
	format.data_are_bigendian = 0;
	format.mono_to_stereo = 0;
	switch (runtime->format) {
	case SNDRV_PCM_FORMAT_U8:
		format.bits_per_sample = 8;
		break;
	case SNDRV_PCM_FORMAT_S16_LE:
		format.bits_per_sample = 16;
		break;
	case SNDRV_PCM_FORMAT_S24_3LE:
		format.bits_per_sample = 24;
		break;
	case SNDRV_PCM_FORMAT_S32_BE:
		format.data_are_bigendian = 1;
		/* fall through */
	case SNDRV_PCM_FORMAT_S32_LE:
		format.bits_per_sample = 32;
		break;
	default:
		dev_err(chip->card->dev,
			"Prepare error: unsupported format %d\n",
			runtime->format);
		return -EINVAL;
	}

	if (snd_BUG_ON(pipe_index >= px_num(chip)))
		return -EINVAL;
	if (snd_BUG_ON(!is_pipe_allocated(chip, pipe_index)))
		return -EINVAL;
	set_audio_format(chip, pipe_index, &format);
	return 0;
}



static int pcm_trigger(struct snd_pcm_substream *substream, int cmd)
{
	struct echoaudio *chip = snd_pcm_substream_chip(substream);
	struct audiopipe *pipe;
	int i, err;
	u32 channelmask = 0;
	struct snd_pcm_substream *s;

	snd_pcm_group_for_each_entry(s, substream) {
		for (i = 0; i < DSP_MAXPIPES; i++) {
			if (s == chip->substream[i]) {
				channelmask |= 1 << i;
				snd_pcm_trigger_done(s, substream);
			}
		}
	}

	spin_lock(&chip->lock);
	switch (cmd) {
	case SNDRV_PCM_TRIGGER_RESUME:
	case SNDRV_PCM_TRIGGER_START:
	case SNDRV_PCM_TRIGGER_PAUSE_RELEASE:
		for (i = 0; i < DSP_MAXPIPES; i++) {
			if (channelmask & (1 << i)) {
				pipe = chip->substream[i]->runtime->private_data;
				switch (pipe->state) {
				case PIPE_STATE_STOPPED:
					chip->last_period[i] = 0;
					pipe->last_counter = 0;
					pipe->position = 0;
					*pipe->dma_counter = 0;
					/* fall through */
				case PIPE_STATE_PAUSED:
					pipe->state = PIPE_STATE_STARTED;
					break;
				case PIPE_STATE_STARTED:
					break;
				}
			}
		}
		err = start_transport(chip, channelmask,
				      chip->pipe_cyclic_mask);
		break;
	case SNDRV_PCM_TRIGGER_SUSPEND:
	case SNDRV_PCM_TRIGGER_STOP:
		for (i = 0; i < DSP_MAXPIPES; i++) {
			if (channelmask & (1 << i)) {
				pipe = chip->substream[i]->runtime->private_data;
				pipe->state = PIPE_STATE_STOPPED;
			}
		}
		err = stop_transport(chip, channelmask);
		break;
	case SNDRV_PCM_TRIGGER_PAUSE_PUSH:
		for (i = 0; i < DSP_MAXPIPES; i++) {
			if (channelmask & (1 << i)) {
				pipe = chip->substream[i]->runtime->private_data;
				pipe->state = PIPE_STATE_PAUSED;
			}
		}
		err = pause_transport(chip, channelmask);
		break;
	default:
		err = -EINVAL;
	}
	spin_unlock(&chip->lock);
	return err;
}



static snd_pcm_uframes_t pcm_pointer(struct snd_pcm_substream *substream)
{
	struct snd_pcm_runtime *runtime = substream->runtime;
	struct audiopipe *pipe = runtime->private_data;
	size_t cnt, bufsize, pos;

	cnt = le32_to_cpu(*pipe->dma_counter);
	pipe->position += cnt - pipe->last_counter;
	pipe->last_counter = cnt;
	bufsize = substream->runtime->buffer_size;
	pos = bytes_to_frames(substream->runtime, pipe->position);

	while (pos >= bufsize) {
		pipe->position -= frames_to_bytes(substream->runtime, bufsize);
		pos -= bufsize;
	}
	return pos;
}



/* pcm *_ops structures */
static const struct snd_pcm_ops analog_playback_ops = {
	.open = pcm_analog_out_open,
	.close = pcm_close,
	.hw_params = pcm_analog_out_hw_params,
	.hw_free = pcm_hw_free,
	.prepare = pcm_prepare,
	.trigger = pcm_trigger,
	.pointer = pcm_pointer,
};
static const struct snd_pcm_ops analog_capture_ops = {
	.open = pcm_analog_in_open,
	.close = pcm_close,
	.hw_params = pcm_analog_in_hw_params,
	.hw_free = pcm_hw_free,
	.prepare = pcm_prepare,
	.trigger = pcm_trigger,
	.pointer = pcm_pointer,
};
#ifdef ECHOCARD_HAS_DIGITAL_IO
#ifndef ECHOCARD_HAS_VMIXER
static const struct snd_pcm_ops digital_playback_ops = {
	.open = pcm_digital_out_open,
	.close = pcm_close,
	.hw_params = pcm_digital_out_hw_params,
	.hw_free = pcm_hw_free,
	.prepare = pcm_prepare,
	.trigger = pcm_trigger,
	.pointer = pcm_pointer,
};
#endif /* !ECHOCARD_HAS_VMIXER */
static const struct snd_pcm_ops digital_capture_ops = {
	.open = pcm_digital_in_open,
	.close = pcm_close,
	.hw_params = pcm_digital_in_hw_params,
	.hw_free = pcm_hw_free,
	.prepare = pcm_prepare,
	.trigger = pcm_trigger,
	.pointer = pcm_pointer,
};
#endif /* ECHOCARD_HAS_DIGITAL_IO */



/* Preallocate memory only for the first substream because it's the most
 * used one
 */
static void snd_echo_preallocate_pages(struct snd_pcm *pcm, struct device *dev)
{
	struct snd_pcm_substream *ss;
	int stream;

	for (stream = 0; stream < 2; stream++)
		for (ss = pcm->streams[stream].substream; ss; ss = ss->next)
<<<<<<< HEAD
			snd_pcm_lib_preallocate_pages(ss, SNDRV_DMA_TYPE_DEV_SG,
						      dev,
						      ss->number ? 0 : 128<<10,
						      256<<10);
=======
			snd_pcm_set_managed_buffer(ss, SNDRV_DMA_TYPE_DEV_SG,
						   dev,
						   ss->number ? 0 : 128<<10,
						   256<<10);
>>>>>>> bfea224d
}



/*<--snd_echo_probe() */
static int snd_echo_new_pcm(struct echoaudio *chip)
{
	struct snd_pcm *pcm;
	int err;

#ifdef ECHOCARD_HAS_VMIXER
	/* This card has a Vmixer, that is there is no direct mapping from PCM
	streams to physical outputs. The user can mix the streams as he wishes
	via control interface and it's possible to send any stream to any
	output, thus it makes no sense to keep analog and digital outputs
	separated */

	/* PCM#0 Virtual outputs and analog inputs */
	if ((err = snd_pcm_new(chip->card, "PCM", 0, num_pipes_out(chip),
				num_analog_busses_in(chip), &pcm)) < 0)
		return err;
	pcm->private_data = chip;
	chip->analog_pcm = pcm;
	strcpy(pcm->name, chip->card->shortname);
	snd_pcm_set_ops(pcm, SNDRV_PCM_STREAM_PLAYBACK, &analog_playback_ops);
	snd_pcm_set_ops(pcm, SNDRV_PCM_STREAM_CAPTURE, &analog_capture_ops);
	snd_echo_preallocate_pages(pcm, &chip->pci->dev);

#ifdef ECHOCARD_HAS_DIGITAL_IO
	/* PCM#1 Digital inputs, no outputs */
	if ((err = snd_pcm_new(chip->card, "Digital PCM", 1, 0,
			       num_digital_busses_in(chip), &pcm)) < 0)
		return err;
	pcm->private_data = chip;
	chip->digital_pcm = pcm;
	strcpy(pcm->name, chip->card->shortname);
	snd_pcm_set_ops(pcm, SNDRV_PCM_STREAM_CAPTURE, &digital_capture_ops);
	snd_echo_preallocate_pages(pcm, &chip->pci->dev);
#endif /* ECHOCARD_HAS_DIGITAL_IO */

#else /* ECHOCARD_HAS_VMIXER */

	/* The card can manage substreams formed by analog and digital channels
	at the same time, but I prefer to keep analog and digital channels
	separated, because that mixed thing is confusing and useless. So we
	register two PCM devices: */

	/* PCM#0 Analog i/o */
	if ((err = snd_pcm_new(chip->card, "Analog PCM", 0,
			       num_analog_busses_out(chip),
			       num_analog_busses_in(chip), &pcm)) < 0)
		return err;
	pcm->private_data = chip;
	chip->analog_pcm = pcm;
	strcpy(pcm->name, chip->card->shortname);
	snd_pcm_set_ops(pcm, SNDRV_PCM_STREAM_PLAYBACK, &analog_playback_ops);
	snd_pcm_set_ops(pcm, SNDRV_PCM_STREAM_CAPTURE, &analog_capture_ops);
	snd_echo_preallocate_pages(pcm, &chip->pci->dev);

#ifdef ECHOCARD_HAS_DIGITAL_IO
	/* PCM#1 Digital i/o */
	if ((err = snd_pcm_new(chip->card, "Digital PCM", 1,
			       num_digital_busses_out(chip),
			       num_digital_busses_in(chip), &pcm)) < 0)
		return err;
	pcm->private_data = chip;
	chip->digital_pcm = pcm;
	strcpy(pcm->name, chip->card->shortname);
	snd_pcm_set_ops(pcm, SNDRV_PCM_STREAM_PLAYBACK, &digital_playback_ops);
	snd_pcm_set_ops(pcm, SNDRV_PCM_STREAM_CAPTURE, &digital_capture_ops);
	snd_echo_preallocate_pages(pcm, &chip->pci->dev);
#endif /* ECHOCARD_HAS_DIGITAL_IO */

#endif /* ECHOCARD_HAS_VMIXER */

	return 0;
}




/******************************************************************************
	Control interface
******************************************************************************/

#if !defined(ECHOCARD_HAS_VMIXER) || defined(ECHOCARD_HAS_LINE_OUT_GAIN)

/******************* PCM output volume *******************/
static int snd_echo_output_gain_info(struct snd_kcontrol *kcontrol,
				     struct snd_ctl_elem_info *uinfo)
{
	struct echoaudio *chip;

	chip = snd_kcontrol_chip(kcontrol);
	uinfo->type = SNDRV_CTL_ELEM_TYPE_INTEGER;
	uinfo->count = num_busses_out(chip);
	uinfo->value.integer.min = ECHOGAIN_MINOUT;
	uinfo->value.integer.max = ECHOGAIN_MAXOUT;
	return 0;
}

static int snd_echo_output_gain_get(struct snd_kcontrol *kcontrol,
				    struct snd_ctl_elem_value *ucontrol)
{
	struct echoaudio *chip;
	int c;

	chip = snd_kcontrol_chip(kcontrol);
	for (c = 0; c < num_busses_out(chip); c++)
		ucontrol->value.integer.value[c] = chip->output_gain[c];
	return 0;
}

static int snd_echo_output_gain_put(struct snd_kcontrol *kcontrol,
				    struct snd_ctl_elem_value *ucontrol)
{
	struct echoaudio *chip;
	int c, changed, gain;

	changed = 0;
	chip = snd_kcontrol_chip(kcontrol);
	spin_lock_irq(&chip->lock);
	for (c = 0; c < num_busses_out(chip); c++) {
		gain = ucontrol->value.integer.value[c];
		/* Ignore out of range values */
		if (gain < ECHOGAIN_MINOUT || gain > ECHOGAIN_MAXOUT)
			continue;
		if (chip->output_gain[c] != gain) {
			set_output_gain(chip, c, gain);
			changed = 1;
		}
	}
	if (changed)
		update_output_line_level(chip);
	spin_unlock_irq(&chip->lock);
	return changed;
}

#ifdef ECHOCARD_HAS_LINE_OUT_GAIN
/* On the Mia this one controls the line-out volume */
static const struct snd_kcontrol_new snd_echo_line_output_gain = {
	.name = "Line Playback Volume",
	.iface = SNDRV_CTL_ELEM_IFACE_MIXER,
	.access = SNDRV_CTL_ELEM_ACCESS_READWRITE |
		  SNDRV_CTL_ELEM_ACCESS_TLV_READ,
	.info = snd_echo_output_gain_info,
	.get = snd_echo_output_gain_get,
	.put = snd_echo_output_gain_put,
	.tlv = {.p = db_scale_output_gain},
};
#else
static const struct snd_kcontrol_new snd_echo_pcm_output_gain = {
	.name = "PCM Playback Volume",
	.iface = SNDRV_CTL_ELEM_IFACE_MIXER,
	.access = SNDRV_CTL_ELEM_ACCESS_READWRITE | SNDRV_CTL_ELEM_ACCESS_TLV_READ,
	.info = snd_echo_output_gain_info,
	.get = snd_echo_output_gain_get,
	.put = snd_echo_output_gain_put,
	.tlv = {.p = db_scale_output_gain},
};
#endif

#endif /* !ECHOCARD_HAS_VMIXER || ECHOCARD_HAS_LINE_OUT_GAIN */



#ifdef ECHOCARD_HAS_INPUT_GAIN

/******************* Analog input volume *******************/
static int snd_echo_input_gain_info(struct snd_kcontrol *kcontrol,
				    struct snd_ctl_elem_info *uinfo)
{
	struct echoaudio *chip;

	chip = snd_kcontrol_chip(kcontrol);
	uinfo->type = SNDRV_CTL_ELEM_TYPE_INTEGER;
	uinfo->count = num_analog_busses_in(chip);
	uinfo->value.integer.min = ECHOGAIN_MININP;
	uinfo->value.integer.max = ECHOGAIN_MAXINP;
	return 0;
}

static int snd_echo_input_gain_get(struct snd_kcontrol *kcontrol,
				   struct snd_ctl_elem_value *ucontrol)
{
	struct echoaudio *chip;
	int c;

	chip = snd_kcontrol_chip(kcontrol);
	for (c = 0; c < num_analog_busses_in(chip); c++)
		ucontrol->value.integer.value[c] = chip->input_gain[c];
	return 0;
}

static int snd_echo_input_gain_put(struct snd_kcontrol *kcontrol,
				   struct snd_ctl_elem_value *ucontrol)
{
	struct echoaudio *chip;
	int c, gain, changed;

	changed = 0;
	chip = snd_kcontrol_chip(kcontrol);
	spin_lock_irq(&chip->lock);
	for (c = 0; c < num_analog_busses_in(chip); c++) {
		gain = ucontrol->value.integer.value[c];
		/* Ignore out of range values */
		if (gain < ECHOGAIN_MININP || gain > ECHOGAIN_MAXINP)
			continue;
		if (chip->input_gain[c] != gain) {
			set_input_gain(chip, c, gain);
			changed = 1;
		}
	}
	if (changed)
		update_input_line_level(chip);
	spin_unlock_irq(&chip->lock);
	return changed;
}

static const DECLARE_TLV_DB_SCALE(db_scale_input_gain, -2500, 50, 0);

static const struct snd_kcontrol_new snd_echo_line_input_gain = {
	.name = "Line Capture Volume",
	.iface = SNDRV_CTL_ELEM_IFACE_MIXER,
	.access = SNDRV_CTL_ELEM_ACCESS_READWRITE | SNDRV_CTL_ELEM_ACCESS_TLV_READ,
	.info = snd_echo_input_gain_info,
	.get = snd_echo_input_gain_get,
	.put = snd_echo_input_gain_put,
	.tlv = {.p = db_scale_input_gain},
};

#endif /* ECHOCARD_HAS_INPUT_GAIN */



#ifdef ECHOCARD_HAS_OUTPUT_NOMINAL_LEVEL

/************ Analog output nominal level (+4dBu / -10dBV) ***************/
static int snd_echo_output_nominal_info (struct snd_kcontrol *kcontrol,
					 struct snd_ctl_elem_info *uinfo)
{
	struct echoaudio *chip;

	chip = snd_kcontrol_chip(kcontrol);
	uinfo->type = SNDRV_CTL_ELEM_TYPE_BOOLEAN;
	uinfo->count = num_analog_busses_out(chip);
	uinfo->value.integer.min = 0;
	uinfo->value.integer.max = 1;
	return 0;
}

static int snd_echo_output_nominal_get(struct snd_kcontrol *kcontrol,
				       struct snd_ctl_elem_value *ucontrol)
{
	struct echoaudio *chip;
	int c;

	chip = snd_kcontrol_chip(kcontrol);
	for (c = 0; c < num_analog_busses_out(chip); c++)
		ucontrol->value.integer.value[c] = chip->nominal_level[c];
	return 0;
}

static int snd_echo_output_nominal_put(struct snd_kcontrol *kcontrol,
				       struct snd_ctl_elem_value *ucontrol)
{
	struct echoaudio *chip;
	int c, changed;

	changed = 0;
	chip = snd_kcontrol_chip(kcontrol);
	spin_lock_irq(&chip->lock);
	for (c = 0; c < num_analog_busses_out(chip); c++) {
		if (chip->nominal_level[c] != ucontrol->value.integer.value[c]) {
			set_nominal_level(chip, c,
					  ucontrol->value.integer.value[c]);
			changed = 1;
		}
	}
	if (changed)
		update_output_line_level(chip);
	spin_unlock_irq(&chip->lock);
	return changed;
}

static const struct snd_kcontrol_new snd_echo_output_nominal_level = {
	.name = "Line Playback Switch (-10dBV)",
	.iface = SNDRV_CTL_ELEM_IFACE_MIXER,
	.info = snd_echo_output_nominal_info,
	.get = snd_echo_output_nominal_get,
	.put = snd_echo_output_nominal_put,
};

#endif /* ECHOCARD_HAS_OUTPUT_NOMINAL_LEVEL */



#ifdef ECHOCARD_HAS_INPUT_NOMINAL_LEVEL

/*************** Analog input nominal level (+4dBu / -10dBV) ***************/
static int snd_echo_input_nominal_info(struct snd_kcontrol *kcontrol,
				       struct snd_ctl_elem_info *uinfo)
{
	struct echoaudio *chip;

	chip = snd_kcontrol_chip(kcontrol);
	uinfo->type = SNDRV_CTL_ELEM_TYPE_BOOLEAN;
	uinfo->count = num_analog_busses_in(chip);
	uinfo->value.integer.min = 0;
	uinfo->value.integer.max = 1;
	return 0;
}

static int snd_echo_input_nominal_get(struct snd_kcontrol *kcontrol,
				      struct snd_ctl_elem_value *ucontrol)
{
	struct echoaudio *chip;
	int c;

	chip = snd_kcontrol_chip(kcontrol);
	for (c = 0; c < num_analog_busses_in(chip); c++)
		ucontrol->value.integer.value[c] =
			chip->nominal_level[bx_analog_in(chip) + c];
	return 0;
}

static int snd_echo_input_nominal_put(struct snd_kcontrol *kcontrol,
				      struct snd_ctl_elem_value *ucontrol)
{
	struct echoaudio *chip;
	int c, changed;

	changed = 0;
	chip = snd_kcontrol_chip(kcontrol);
	spin_lock_irq(&chip->lock);
	for (c = 0; c < num_analog_busses_in(chip); c++) {
		if (chip->nominal_level[bx_analog_in(chip) + c] !=
		    ucontrol->value.integer.value[c]) {
			set_nominal_level(chip, bx_analog_in(chip) + c,
					  ucontrol->value.integer.value[c]);
			changed = 1;
		}
	}
	if (changed)
		update_output_line_level(chip);	/* "Output" is not a mistake
						 * here.
						 */
	spin_unlock_irq(&chip->lock);
	return changed;
}

static const struct snd_kcontrol_new snd_echo_intput_nominal_level = {
	.name = "Line Capture Switch (-10dBV)",
	.iface = SNDRV_CTL_ELEM_IFACE_MIXER,
	.info = snd_echo_input_nominal_info,
	.get = snd_echo_input_nominal_get,
	.put = snd_echo_input_nominal_put,
};

#endif /* ECHOCARD_HAS_INPUT_NOMINAL_LEVEL */



#ifdef ECHOCARD_HAS_MONITOR

/******************* Monitor mixer *******************/
static int snd_echo_mixer_info(struct snd_kcontrol *kcontrol,
			       struct snd_ctl_elem_info *uinfo)
{
	struct echoaudio *chip;

	chip = snd_kcontrol_chip(kcontrol);
	uinfo->type = SNDRV_CTL_ELEM_TYPE_INTEGER;
	uinfo->count = 1;
	uinfo->value.integer.min = ECHOGAIN_MINOUT;
	uinfo->value.integer.max = ECHOGAIN_MAXOUT;
	uinfo->dimen.d[0] = num_busses_out(chip);
	uinfo->dimen.d[1] = num_busses_in(chip);
	return 0;
}

static int snd_echo_mixer_get(struct snd_kcontrol *kcontrol,
			      struct snd_ctl_elem_value *ucontrol)
{
	struct echoaudio *chip = snd_kcontrol_chip(kcontrol);
	unsigned int out = ucontrol->id.index / num_busses_in(chip);
	unsigned int in = ucontrol->id.index % num_busses_in(chip);

	if (out >= ECHO_MAXAUDIOOUTPUTS || in >= ECHO_MAXAUDIOINPUTS)
		return -EINVAL;

	ucontrol->value.integer.value[0] = chip->monitor_gain[out][in];
	return 0;
}

static int snd_echo_mixer_put(struct snd_kcontrol *kcontrol,
			      struct snd_ctl_elem_value *ucontrol)
{
	struct echoaudio *chip;
	int changed,  gain;
	unsigned int out, in;

	changed = 0;
	chip = snd_kcontrol_chip(kcontrol);
	out = ucontrol->id.index / num_busses_in(chip);
	in = ucontrol->id.index % num_busses_in(chip);
	if (out >= ECHO_MAXAUDIOOUTPUTS || in >= ECHO_MAXAUDIOINPUTS)
		return -EINVAL;
	gain = ucontrol->value.integer.value[0];
	if (gain < ECHOGAIN_MINOUT || gain > ECHOGAIN_MAXOUT)
		return -EINVAL;
	if (chip->monitor_gain[out][in] != gain) {
		spin_lock_irq(&chip->lock);
		set_monitor_gain(chip, out, in, gain);
		update_output_line_level(chip);
		spin_unlock_irq(&chip->lock);
		changed = 1;
	}
	return changed;
}

static struct snd_kcontrol_new snd_echo_monitor_mixer = {
	.name = "Monitor Mixer Volume",
	.iface = SNDRV_CTL_ELEM_IFACE_MIXER,
	.access = SNDRV_CTL_ELEM_ACCESS_READWRITE | SNDRV_CTL_ELEM_ACCESS_TLV_READ,
	.info = snd_echo_mixer_info,
	.get = snd_echo_mixer_get,
	.put = snd_echo_mixer_put,
	.tlv = {.p = db_scale_output_gain},
};

#endif /* ECHOCARD_HAS_MONITOR */



#ifdef ECHOCARD_HAS_VMIXER

/******************* Vmixer *******************/
static int snd_echo_vmixer_info(struct snd_kcontrol *kcontrol,
				struct snd_ctl_elem_info *uinfo)
{
	struct echoaudio *chip;

	chip = snd_kcontrol_chip(kcontrol);
	uinfo->type = SNDRV_CTL_ELEM_TYPE_INTEGER;
	uinfo->count = 1;
	uinfo->value.integer.min = ECHOGAIN_MINOUT;
	uinfo->value.integer.max = ECHOGAIN_MAXOUT;
	uinfo->dimen.d[0] = num_busses_out(chip);
	uinfo->dimen.d[1] = num_pipes_out(chip);
	return 0;
}

static int snd_echo_vmixer_get(struct snd_kcontrol *kcontrol,
			       struct snd_ctl_elem_value *ucontrol)
{
	struct echoaudio *chip;

	chip = snd_kcontrol_chip(kcontrol);
	ucontrol->value.integer.value[0] =
		chip->vmixer_gain[ucontrol->id.index / num_pipes_out(chip)]
			[ucontrol->id.index % num_pipes_out(chip)];
	return 0;
}

static int snd_echo_vmixer_put(struct snd_kcontrol *kcontrol,
			       struct snd_ctl_elem_value *ucontrol)
{
	struct echoaudio *chip;
	int gain, changed;
	short vch, out;

	changed = 0;
	chip = snd_kcontrol_chip(kcontrol);
	out = ucontrol->id.index / num_pipes_out(chip);
	vch = ucontrol->id.index % num_pipes_out(chip);
	gain = ucontrol->value.integer.value[0];
	if (gain < ECHOGAIN_MINOUT || gain > ECHOGAIN_MAXOUT)
		return -EINVAL;
	if (chip->vmixer_gain[out][vch] != ucontrol->value.integer.value[0]) {
		spin_lock_irq(&chip->lock);
		set_vmixer_gain(chip, out, vch, ucontrol->value.integer.value[0]);
		update_vmixer_level(chip);
		spin_unlock_irq(&chip->lock);
		changed = 1;
	}
	return changed;
}

static struct snd_kcontrol_new snd_echo_vmixer = {
	.name = "VMixer Volume",
	.iface = SNDRV_CTL_ELEM_IFACE_MIXER,
	.access = SNDRV_CTL_ELEM_ACCESS_READWRITE | SNDRV_CTL_ELEM_ACCESS_TLV_READ,
	.info = snd_echo_vmixer_info,
	.get = snd_echo_vmixer_get,
	.put = snd_echo_vmixer_put,
	.tlv = {.p = db_scale_output_gain},
};

#endif /* ECHOCARD_HAS_VMIXER */



#ifdef ECHOCARD_HAS_DIGITAL_MODE_SWITCH

/******************* Digital mode switch *******************/
static int snd_echo_digital_mode_info(struct snd_kcontrol *kcontrol,
				      struct snd_ctl_elem_info *uinfo)
{
	static const char * const names[4] = {
		"S/PDIF Coaxial", "S/PDIF Optical", "ADAT Optical",
		"S/PDIF Cdrom"
	};
	struct echoaudio *chip;

	chip = snd_kcontrol_chip(kcontrol);
	return snd_ctl_enum_info(uinfo, 1, chip->num_digital_modes, names);
}

static int snd_echo_digital_mode_get(struct snd_kcontrol *kcontrol,
				     struct snd_ctl_elem_value *ucontrol)
{
	struct echoaudio *chip;
	int i, mode;

	chip = snd_kcontrol_chip(kcontrol);
	mode = chip->digital_mode;
	for (i = chip->num_digital_modes - 1; i >= 0; i--)
		if (mode == chip->digital_mode_list[i]) {
			ucontrol->value.enumerated.item[0] = i;
			break;
		}
	return 0;
}

static int snd_echo_digital_mode_put(struct snd_kcontrol *kcontrol,
				     struct snd_ctl_elem_value *ucontrol)
{
	struct echoaudio *chip;
	int changed;
	unsigned short emode, dmode;

	changed = 0;
	chip = snd_kcontrol_chip(kcontrol);

	emode = ucontrol->value.enumerated.item[0];
	if (emode >= chip->num_digital_modes)
		return -EINVAL;
	dmode = chip->digital_mode_list[emode];

	if (dmode != chip->digital_mode) {
		/* mode_mutex is required to make this operation atomic wrt
		pcm_digital_*_open() and set_input_clock() functions. */
		mutex_lock(&chip->mode_mutex);

		/* Do not allow the user to change the digital mode when a pcm
		device is open because it also changes the number of channels
		and the allowed sample rates */
		if (atomic_read(&chip->opencount)) {
			changed = -EAGAIN;
		} else {
			changed = set_digital_mode(chip, dmode);
			/* If we had to change the clock source, report it */
			if (changed > 0 && chip->clock_src_ctl) {
				snd_ctl_notify(chip->card,
					       SNDRV_CTL_EVENT_MASK_VALUE,
					       &chip->clock_src_ctl->id);
				dev_dbg(chip->card->dev,
					"SDM() =%d\n", changed);
			}
			if (changed >= 0)
				changed = 1;	/* No errors */
		}
		mutex_unlock(&chip->mode_mutex);
	}
	return changed;
}

static const struct snd_kcontrol_new snd_echo_digital_mode_switch = {
	.name = "Digital mode Switch",
	.iface = SNDRV_CTL_ELEM_IFACE_CARD,
	.info = snd_echo_digital_mode_info,
	.get = snd_echo_digital_mode_get,
	.put = snd_echo_digital_mode_put,
};

#endif /* ECHOCARD_HAS_DIGITAL_MODE_SWITCH */



#ifdef ECHOCARD_HAS_DIGITAL_IO

/******************* S/PDIF mode switch *******************/
static int snd_echo_spdif_mode_info(struct snd_kcontrol *kcontrol,
				    struct snd_ctl_elem_info *uinfo)
{
	static const char * const names[2] = {"Consumer", "Professional"};

	return snd_ctl_enum_info(uinfo, 1, 2, names);
}

static int snd_echo_spdif_mode_get(struct snd_kcontrol *kcontrol,
				   struct snd_ctl_elem_value *ucontrol)
{
	struct echoaudio *chip;

	chip = snd_kcontrol_chip(kcontrol);
	ucontrol->value.enumerated.item[0] = !!chip->professional_spdif;
	return 0;
}

static int snd_echo_spdif_mode_put(struct snd_kcontrol *kcontrol,
				   struct snd_ctl_elem_value *ucontrol)
{
	struct echoaudio *chip;
	int mode;

	chip = snd_kcontrol_chip(kcontrol);
	mode = !!ucontrol->value.enumerated.item[0];
	if (mode != chip->professional_spdif) {
		spin_lock_irq(&chip->lock);
		set_professional_spdif(chip, mode);
		spin_unlock_irq(&chip->lock);
		return 1;
	}
	return 0;
}

static const struct snd_kcontrol_new snd_echo_spdif_mode_switch = {
	.name = "S/PDIF mode Switch",
	.iface = SNDRV_CTL_ELEM_IFACE_CARD,
	.info = snd_echo_spdif_mode_info,
	.get = snd_echo_spdif_mode_get,
	.put = snd_echo_spdif_mode_put,
};

#endif /* ECHOCARD_HAS_DIGITAL_IO */



#ifdef ECHOCARD_HAS_EXTERNAL_CLOCK

/******************* Select input clock source *******************/
static int snd_echo_clock_source_info(struct snd_kcontrol *kcontrol,
				      struct snd_ctl_elem_info *uinfo)
{
	static const char * const names[8] = {
		"Internal", "Word", "Super", "S/PDIF", "ADAT", "ESync",
		"ESync96", "MTC"
	};
	struct echoaudio *chip;

	chip = snd_kcontrol_chip(kcontrol);
	return snd_ctl_enum_info(uinfo, 1, chip->num_clock_sources, names);
}

static int snd_echo_clock_source_get(struct snd_kcontrol *kcontrol,
				     struct snd_ctl_elem_value *ucontrol)
{
	struct echoaudio *chip;
	int i, clock;

	chip = snd_kcontrol_chip(kcontrol);
	clock = chip->input_clock;

	for (i = 0; i < chip->num_clock_sources; i++)
		if (clock == chip->clock_source_list[i])
			ucontrol->value.enumerated.item[0] = i;

	return 0;
}

static int snd_echo_clock_source_put(struct snd_kcontrol *kcontrol,
				     struct snd_ctl_elem_value *ucontrol)
{
	struct echoaudio *chip;
	int changed;
	unsigned int eclock, dclock;

	changed = 0;
	chip = snd_kcontrol_chip(kcontrol);
	eclock = ucontrol->value.enumerated.item[0];
	if (eclock >= chip->input_clock_types)
		return -EINVAL;
	dclock = chip->clock_source_list[eclock];
	if (chip->input_clock != dclock) {
		mutex_lock(&chip->mode_mutex);
		spin_lock_irq(&chip->lock);
		if ((changed = set_input_clock(chip, dclock)) == 0)
			changed = 1;	/* no errors */
		spin_unlock_irq(&chip->lock);
		mutex_unlock(&chip->mode_mutex);
	}

	if (changed < 0)
		dev_dbg(chip->card->dev,
			"seticlk val%d err 0x%x\n", dclock, changed);

	return changed;
}

static const struct snd_kcontrol_new snd_echo_clock_source_switch = {
	.name = "Sample Clock Source",
	.iface = SNDRV_CTL_ELEM_IFACE_PCM,
	.info = snd_echo_clock_source_info,
	.get = snd_echo_clock_source_get,
	.put = snd_echo_clock_source_put,
};

#endif /* ECHOCARD_HAS_EXTERNAL_CLOCK */



#ifdef ECHOCARD_HAS_PHANTOM_POWER

/******************* Phantom power switch *******************/
#define snd_echo_phantom_power_info	snd_ctl_boolean_mono_info

static int snd_echo_phantom_power_get(struct snd_kcontrol *kcontrol,
				      struct snd_ctl_elem_value *ucontrol)
{
	struct echoaudio *chip = snd_kcontrol_chip(kcontrol);

	ucontrol->value.integer.value[0] = chip->phantom_power;
	return 0;
}

static int snd_echo_phantom_power_put(struct snd_kcontrol *kcontrol,
				      struct snd_ctl_elem_value *ucontrol)
{
	struct echoaudio *chip = snd_kcontrol_chip(kcontrol);
	int power, changed = 0;

	power = !!ucontrol->value.integer.value[0];
	if (chip->phantom_power != power) {
		spin_lock_irq(&chip->lock);
		changed = set_phantom_power(chip, power);
		spin_unlock_irq(&chip->lock);
		if (changed == 0)
			changed = 1;	/* no errors */
	}
	return changed;
}

static const struct snd_kcontrol_new snd_echo_phantom_power_switch = {
	.name = "Phantom power Switch",
	.iface = SNDRV_CTL_ELEM_IFACE_CARD,
	.info = snd_echo_phantom_power_info,
	.get = snd_echo_phantom_power_get,
	.put = snd_echo_phantom_power_put,
};

#endif /* ECHOCARD_HAS_PHANTOM_POWER */



#ifdef ECHOCARD_HAS_DIGITAL_IN_AUTOMUTE

/******************* Digital input automute switch *******************/
#define snd_echo_automute_info		snd_ctl_boolean_mono_info

static int snd_echo_automute_get(struct snd_kcontrol *kcontrol,
				 struct snd_ctl_elem_value *ucontrol)
{
	struct echoaudio *chip = snd_kcontrol_chip(kcontrol);

	ucontrol->value.integer.value[0] = chip->digital_in_automute;
	return 0;
}

static int snd_echo_automute_put(struct snd_kcontrol *kcontrol,
				 struct snd_ctl_elem_value *ucontrol)
{
	struct echoaudio *chip = snd_kcontrol_chip(kcontrol);
	int automute, changed = 0;

	automute = !!ucontrol->value.integer.value[0];
	if (chip->digital_in_automute != automute) {
		spin_lock_irq(&chip->lock);
		changed = set_input_auto_mute(chip, automute);
		spin_unlock_irq(&chip->lock);
		if (changed == 0)
			changed = 1;	/* no errors */
	}
	return changed;
}

static const struct snd_kcontrol_new snd_echo_automute_switch = {
	.name = "Digital Capture Switch (automute)",
	.iface = SNDRV_CTL_ELEM_IFACE_CARD,
	.info = snd_echo_automute_info,
	.get = snd_echo_automute_get,
	.put = snd_echo_automute_put,
};

#endif /* ECHOCARD_HAS_DIGITAL_IN_AUTOMUTE */



/******************* VU-meters switch *******************/
#define snd_echo_vumeters_switch_info		snd_ctl_boolean_mono_info

static int snd_echo_vumeters_switch_put(struct snd_kcontrol *kcontrol,
					struct snd_ctl_elem_value *ucontrol)
{
	struct echoaudio *chip;

	chip = snd_kcontrol_chip(kcontrol);
	spin_lock_irq(&chip->lock);
	set_meters_on(chip, ucontrol->value.integer.value[0]);
	spin_unlock_irq(&chip->lock);
	return 1;
}

static const struct snd_kcontrol_new snd_echo_vumeters_switch = {
	.name = "VU-meters Switch",
	.iface = SNDRV_CTL_ELEM_IFACE_CARD,
	.access = SNDRV_CTL_ELEM_ACCESS_WRITE,
	.info = snd_echo_vumeters_switch_info,
	.put = snd_echo_vumeters_switch_put,
};



/***** Read VU-meters (input, output, analog and digital together) *****/
static int snd_echo_vumeters_info(struct snd_kcontrol *kcontrol,
				  struct snd_ctl_elem_info *uinfo)
{
	uinfo->type = SNDRV_CTL_ELEM_TYPE_INTEGER;
	uinfo->count = 96;
	uinfo->value.integer.min = ECHOGAIN_MINOUT;
	uinfo->value.integer.max = 0;
#ifdef ECHOCARD_HAS_VMIXER
	uinfo->dimen.d[0] = 3;	/* Out, In, Virt */
#else
	uinfo->dimen.d[0] = 2;	/* Out, In */
#endif
	uinfo->dimen.d[1] = 16;	/* 16 channels */
	uinfo->dimen.d[2] = 2;	/* 0=level, 1=peak */
	return 0;
}

static int snd_echo_vumeters_get(struct snd_kcontrol *kcontrol,
				 struct snd_ctl_elem_value *ucontrol)
{
	struct echoaudio *chip;

	chip = snd_kcontrol_chip(kcontrol);
	get_audio_meters(chip, ucontrol->value.integer.value);
	return 0;
}

static const struct snd_kcontrol_new snd_echo_vumeters = {
	.name = "VU-meters",
	.iface = SNDRV_CTL_ELEM_IFACE_MIXER,
	.access = SNDRV_CTL_ELEM_ACCESS_READ |
		  SNDRV_CTL_ELEM_ACCESS_VOLATILE |
		  SNDRV_CTL_ELEM_ACCESS_TLV_READ,
	.info = snd_echo_vumeters_info,
	.get = snd_echo_vumeters_get,
	.tlv = {.p = db_scale_output_gain},
};



/*** Channels info - it exports informations about the number of channels ***/
static int snd_echo_channels_info_info(struct snd_kcontrol *kcontrol,
				       struct snd_ctl_elem_info *uinfo)
{
	uinfo->type = SNDRV_CTL_ELEM_TYPE_INTEGER;
	uinfo->count = 6;
	uinfo->value.integer.min = 0;
	uinfo->value.integer.max = 1 << ECHO_CLOCK_NUMBER;
	return 0;
}

static int snd_echo_channels_info_get(struct snd_kcontrol *kcontrol,
				      struct snd_ctl_elem_value *ucontrol)
{
	struct echoaudio *chip;
	int detected, clocks, bit, src;

	chip = snd_kcontrol_chip(kcontrol);
	ucontrol->value.integer.value[0] = num_busses_in(chip);
	ucontrol->value.integer.value[1] = num_analog_busses_in(chip);
	ucontrol->value.integer.value[2] = num_busses_out(chip);
	ucontrol->value.integer.value[3] = num_analog_busses_out(chip);
	ucontrol->value.integer.value[4] = num_pipes_out(chip);

	/* Compute the bitmask of the currently valid input clocks */
	detected = detect_input_clocks(chip);
	clocks = 0;
	src = chip->num_clock_sources - 1;
	for (bit = ECHO_CLOCK_NUMBER - 1; bit >= 0; bit--)
		if (detected & (1 << bit))
			for (; src >= 0; src--)
				if (bit == chip->clock_source_list[src]) {
					clocks |= 1 << src;
					break;
				}
	ucontrol->value.integer.value[5] = clocks;

	return 0;
}

static const struct snd_kcontrol_new snd_echo_channels_info = {
	.name = "Channels info",
	.iface = SNDRV_CTL_ELEM_IFACE_HWDEP,
	.access = SNDRV_CTL_ELEM_ACCESS_READ | SNDRV_CTL_ELEM_ACCESS_VOLATILE,
	.info = snd_echo_channels_info_info,
	.get = snd_echo_channels_info_get,
};




/******************************************************************************
	IRQ Handler
******************************************************************************/

static irqreturn_t snd_echo_interrupt(int irq, void *dev_id)
{
	struct echoaudio *chip = dev_id;
	struct snd_pcm_substream *substream;
	int period, ss, st;

	spin_lock(&chip->lock);
	st = service_irq(chip);
	if (st < 0) {
		spin_unlock(&chip->lock);
		return IRQ_NONE;
	}
	/* The hardware doesn't tell us which substream caused the irq,
	thus we have to check all running substreams. */
	for (ss = 0; ss < DSP_MAXPIPES; ss++) {
		substream = chip->substream[ss];
		if (substream && ((struct audiopipe *)substream->runtime->
				private_data)->state == PIPE_STATE_STARTED) {
			period = pcm_pointer(substream) /
				substream->runtime->period_size;
			if (period != chip->last_period[ss]) {
				chip->last_period[ss] = period;
				spin_unlock(&chip->lock);
				snd_pcm_period_elapsed(substream);
				spin_lock(&chip->lock);
			}
		}
	}
	spin_unlock(&chip->lock);

#ifdef ECHOCARD_HAS_MIDI
	if (st > 0 && chip->midi_in) {
		snd_rawmidi_receive(chip->midi_in, chip->midi_buffer, st);
		dev_dbg(chip->card->dev, "rawmidi_iread=%d\n", st);
	}
#endif
	return IRQ_HANDLED;
}




/******************************************************************************
	Module construction / destruction
******************************************************************************/

static int snd_echo_free(struct echoaudio *chip)
{
	if (chip->comm_page)
		rest_in_peace(chip);

	if (chip->irq >= 0)
		free_irq(chip->irq, chip);

	if (chip->comm_page)
		snd_dma_free_pages(&chip->commpage_dma_buf);

	iounmap(chip->dsp_registers);
	release_and_free_resource(chip->iores);
	pci_disable_device(chip->pci);

	/* release chip data */
	free_firmware_cache(chip);
	kfree(chip);
	return 0;
}



static int snd_echo_dev_free(struct snd_device *device)
{
	struct echoaudio *chip = device->device_data;

	return snd_echo_free(chip);
}



/* <--snd_echo_probe() */
static int snd_echo_create(struct snd_card *card,
			   struct pci_dev *pci,
			   struct echoaudio **rchip)
{
	struct echoaudio *chip;
	int err;
	size_t sz;
	static struct snd_device_ops ops = {
		.dev_free = snd_echo_dev_free,
	};

	*rchip = NULL;

	pci_write_config_byte(pci, PCI_LATENCY_TIMER, 0xC0);

	if ((err = pci_enable_device(pci)) < 0)
		return err;
	pci_set_master(pci);

	/* Allocate chip if needed */
	if (!*rchip) {
		chip = kzalloc(sizeof(*chip), GFP_KERNEL);
		if (!chip) {
			pci_disable_device(pci);
			return -ENOMEM;
		}
		dev_dbg(card->dev, "chip=%p\n", chip);
		spin_lock_init(&chip->lock);
		chip->card = card;
		chip->pci = pci;
		chip->irq = -1;
		atomic_set(&chip->opencount, 0);
		mutex_init(&chip->mode_mutex);
		chip->can_set_rate = 1;
	} else {
		/* If this was called from the resume function, chip is
		 * already allocated and it contains current card settings.
		 */
		chip = *rchip;
	}

	/* PCI resource allocation */
	chip->dsp_registers_phys = pci_resource_start(pci, 0);
	sz = pci_resource_len(pci, 0);
	if (sz > PAGE_SIZE)
		sz = PAGE_SIZE;		/* We map only the required part */

	if ((chip->iores = request_mem_region(chip->dsp_registers_phys, sz,
					      ECHOCARD_NAME)) == NULL) {
		dev_err(chip->card->dev, "cannot get memory region\n");
		snd_echo_free(chip);
		return -EBUSY;
	}
	chip->dsp_registers = (volatile u32 __iomem *)
		ioremap_nocache(chip->dsp_registers_phys, sz);
	if (!chip->dsp_registers) {
		dev_err(chip->card->dev, "ioremap failed\n");
		snd_echo_free(chip);
		return -ENOMEM;
	}

	if (request_irq(pci->irq, snd_echo_interrupt, IRQF_SHARED,
			KBUILD_MODNAME, chip)) {
		dev_err(chip->card->dev, "cannot grab irq\n");
		snd_echo_free(chip);
		return -EBUSY;
	}
	chip->irq = pci->irq;
	card->sync_irq = chip->irq;
	dev_dbg(card->dev, "pci=%p irq=%d subdev=%04x Init hardware...\n",
		chip->pci, chip->irq, chip->pci->subsystem_device);

	/* Create the DSP comm page - this is the area of memory used for most
	of the communication with the DSP, which accesses it via bus mastering */
	if (snd_dma_alloc_pages(SNDRV_DMA_TYPE_DEV, &chip->pci->dev,
				sizeof(struct comm_page),
				&chip->commpage_dma_buf) < 0) {
		dev_err(chip->card->dev, "cannot allocate the comm page\n");
		snd_echo_free(chip);
		return -ENOMEM;
	}
	chip->comm_page_phys = chip->commpage_dma_buf.addr;
	chip->comm_page = (struct comm_page *)chip->commpage_dma_buf.area;

	err = init_hw(chip, chip->pci->device, chip->pci->subsystem_device);
	if (err >= 0)
		err = set_mixer_defaults(chip);
	if (err < 0) {
		dev_err(card->dev, "init_hw err=%d\n", err);
		snd_echo_free(chip);
		return err;
	}

	if ((err = snd_device_new(card, SNDRV_DEV_LOWLEVEL, chip, &ops)) < 0) {
		snd_echo_free(chip);
		return err;
	}
	*rchip = chip;
	/* Init done ! */
	return 0;
}



/* constructor */
static int snd_echo_probe(struct pci_dev *pci,
			  const struct pci_device_id *pci_id)
{
	static int dev;
	struct snd_card *card;
	struct echoaudio *chip;
	char *dsp;
	int i, err;

	if (dev >= SNDRV_CARDS)
		return -ENODEV;
	if (!enable[dev]) {
		dev++;
		return -ENOENT;
	}

	i = 0;
	err = snd_card_new(&pci->dev, index[dev], id[dev], THIS_MODULE,
			   0, &card);
	if (err < 0)
		return err;

	chip = NULL;	/* Tells snd_echo_create to allocate chip */
	if ((err = snd_echo_create(card, pci, &chip)) < 0) {
		snd_card_free(card);
		return err;
	}

	strcpy(card->driver, "Echo_" ECHOCARD_NAME);
	strcpy(card->shortname, chip->card_name);

	dsp = "56301";
	if (pci_id->device == 0x3410)
		dsp = "56361";

	sprintf(card->longname, "%s rev.%d (DSP%s) at 0x%lx irq %i",
		card->shortname, pci_id->subdevice & 0x000f, dsp,
		chip->dsp_registers_phys, chip->irq);

	if ((err = snd_echo_new_pcm(chip)) < 0) {
		dev_err(chip->card->dev, "new pcm error %d\n", err);
		snd_card_free(card);
		return err;
	}

#ifdef ECHOCARD_HAS_MIDI
	if (chip->has_midi) {	/* Some Mia's do not have midi */
		if ((err = snd_echo_midi_create(card, chip)) < 0) {
			dev_err(chip->card->dev, "new midi error %d\n", err);
			snd_card_free(card);
			return err;
		}
	}
#endif

#ifdef ECHOCARD_HAS_VMIXER
	snd_echo_vmixer.count = num_pipes_out(chip) * num_busses_out(chip);
	if ((err = snd_ctl_add(chip->card, snd_ctl_new1(&snd_echo_vmixer, chip))) < 0)
		goto ctl_error;
#ifdef ECHOCARD_HAS_LINE_OUT_GAIN
	err = snd_ctl_add(chip->card,
			  snd_ctl_new1(&snd_echo_line_output_gain, chip));
	if (err < 0)
		goto ctl_error;
#endif
#else /* ECHOCARD_HAS_VMIXER */
	err = snd_ctl_add(chip->card,
			  snd_ctl_new1(&snd_echo_pcm_output_gain, chip));
	if (err < 0)
		goto ctl_error;
#endif /* ECHOCARD_HAS_VMIXER */

#ifdef ECHOCARD_HAS_INPUT_GAIN
	if ((err = snd_ctl_add(chip->card, snd_ctl_new1(&snd_echo_line_input_gain, chip))) < 0)
		goto ctl_error;
#endif

#ifdef ECHOCARD_HAS_INPUT_NOMINAL_LEVEL
	if (!chip->hasnt_input_nominal_level)
		if ((err = snd_ctl_add(chip->card, snd_ctl_new1(&snd_echo_intput_nominal_level, chip))) < 0)
			goto ctl_error;
#endif

#ifdef ECHOCARD_HAS_OUTPUT_NOMINAL_LEVEL
	if ((err = snd_ctl_add(chip->card, snd_ctl_new1(&snd_echo_output_nominal_level, chip))) < 0)
		goto ctl_error;
#endif

	if ((err = snd_ctl_add(chip->card, snd_ctl_new1(&snd_echo_vumeters_switch, chip))) < 0)
		goto ctl_error;

	if ((err = snd_ctl_add(chip->card, snd_ctl_new1(&snd_echo_vumeters, chip))) < 0)
		goto ctl_error;

#ifdef ECHOCARD_HAS_MONITOR
	snd_echo_monitor_mixer.count = num_busses_in(chip) * num_busses_out(chip);
	if ((err = snd_ctl_add(chip->card, snd_ctl_new1(&snd_echo_monitor_mixer, chip))) < 0)
		goto ctl_error;
#endif

#ifdef ECHOCARD_HAS_DIGITAL_IN_AUTOMUTE
	if ((err = snd_ctl_add(chip->card, snd_ctl_new1(&snd_echo_automute_switch, chip))) < 0)
		goto ctl_error;
#endif

	if ((err = snd_ctl_add(chip->card, snd_ctl_new1(&snd_echo_channels_info, chip))) < 0)
		goto ctl_error;

#ifdef ECHOCARD_HAS_DIGITAL_MODE_SWITCH
	/* Creates a list of available digital modes */
	chip->num_digital_modes = 0;
	for (i = 0; i < 6; i++)
		if (chip->digital_modes & (1 << i))
			chip->digital_mode_list[chip->num_digital_modes++] = i;

	if ((err = snd_ctl_add(chip->card, snd_ctl_new1(&snd_echo_digital_mode_switch, chip))) < 0)
		goto ctl_error;
#endif /* ECHOCARD_HAS_DIGITAL_MODE_SWITCH */

#ifdef ECHOCARD_HAS_EXTERNAL_CLOCK
	/* Creates a list of available clock sources */
	chip->num_clock_sources = 0;
	for (i = 0; i < 10; i++)
		if (chip->input_clock_types & (1 << i))
			chip->clock_source_list[chip->num_clock_sources++] = i;

	if (chip->num_clock_sources > 1) {
		chip->clock_src_ctl = snd_ctl_new1(&snd_echo_clock_source_switch, chip);
		if ((err = snd_ctl_add(chip->card, chip->clock_src_ctl)) < 0)
			goto ctl_error;
	}
#endif /* ECHOCARD_HAS_EXTERNAL_CLOCK */

#ifdef ECHOCARD_HAS_DIGITAL_IO
	if ((err = snd_ctl_add(chip->card, snd_ctl_new1(&snd_echo_spdif_mode_switch, chip))) < 0)
		goto ctl_error;
#endif

#ifdef ECHOCARD_HAS_PHANTOM_POWER
	if (chip->has_phantom_power)
		if ((err = snd_ctl_add(chip->card, snd_ctl_new1(&snd_echo_phantom_power_switch, chip))) < 0)
			goto ctl_error;
#endif

	err = snd_card_register(card);
	if (err < 0)
		goto ctl_error;
	dev_info(card->dev, "Card registered: %s\n", card->longname);

	pci_set_drvdata(pci, chip);
	dev++;
	return 0;

ctl_error:
	dev_err(card->dev, "new control error %d\n", err);
	snd_card_free(card);
	return err;
}



#if defined(CONFIG_PM_SLEEP)

static int snd_echo_suspend(struct device *dev)
{
	struct echoaudio *chip = dev_get_drvdata(dev);

#ifdef ECHOCARD_HAS_MIDI
	/* This call can sleep */
	if (chip->midi_out)
		snd_echo_midi_output_trigger(chip->midi_out, 0);
#endif
	spin_lock_irq(&chip->lock);
	if (wait_handshake(chip)) {
		spin_unlock_irq(&chip->lock);
		return -EIO;
	}
	clear_handshake(chip);
	if (send_vector(chip, DSP_VC_GO_COMATOSE) < 0) {
		spin_unlock_irq(&chip->lock);
		return -EIO;
	}
	spin_unlock_irq(&chip->lock);

	chip->dsp_code = NULL;
	free_irq(chip->irq, chip);
	chip->irq = -1;
	chip->card->sync_irq = -1;
	return 0;
}



static int snd_echo_resume(struct device *dev)
{
	struct pci_dev *pci = to_pci_dev(dev);
	struct echoaudio *chip = dev_get_drvdata(dev);
	struct comm_page *commpage, *commpage_bak;
	u32 pipe_alloc_mask;
	int err;

	commpage = chip->comm_page;
	commpage_bak = kmemdup(commpage, sizeof(*commpage), GFP_KERNEL);
	if (commpage_bak == NULL)
		return -ENOMEM;

	err = init_hw(chip, chip->pci->device, chip->pci->subsystem_device);
	if (err < 0) {
		kfree(commpage_bak);
		dev_err(dev, "resume init_hw err=%d\n", err);
		snd_echo_free(chip);
		return err;
	}

	/* Temporarily set chip->pipe_alloc_mask=0 otherwise
	 * restore_dsp_settings() fails.
	 */
	pipe_alloc_mask = chip->pipe_alloc_mask;
	chip->pipe_alloc_mask = 0;
	err = restore_dsp_rettings(chip);
	chip->pipe_alloc_mask = pipe_alloc_mask;
	if (err < 0) {
		kfree(commpage_bak);
		return err;
	}

	memcpy(&commpage->audio_format, &commpage_bak->audio_format,
		sizeof(commpage->audio_format));
	memcpy(&commpage->sglist_addr, &commpage_bak->sglist_addr,
		sizeof(commpage->sglist_addr));
	memcpy(&commpage->midi_output, &commpage_bak->midi_output,
		sizeof(commpage->midi_output));
	kfree(commpage_bak);

	if (request_irq(pci->irq, snd_echo_interrupt, IRQF_SHARED,
			KBUILD_MODNAME, chip)) {
		dev_err(chip->card->dev, "cannot grab irq\n");
		snd_echo_free(chip);
		return -EBUSY;
	}
	chip->irq = pci->irq;
	chip->card->sync_irq = chip->irq;
	dev_dbg(dev, "resume irq=%d\n", chip->irq);

#ifdef ECHOCARD_HAS_MIDI
	if (chip->midi_input_enabled)
		enable_midi_input(chip, true);
	if (chip->midi_out)
		snd_echo_midi_output_trigger(chip->midi_out, 1);
#endif

	return 0;
}

static SIMPLE_DEV_PM_OPS(snd_echo_pm, snd_echo_suspend, snd_echo_resume);
#define SND_ECHO_PM_OPS	&snd_echo_pm
#else
#define SND_ECHO_PM_OPS	NULL
#endif /* CONFIG_PM_SLEEP */


static void snd_echo_remove(struct pci_dev *pci)
{
	struct echoaudio *chip;

	chip = pci_get_drvdata(pci);
	if (chip)
		snd_card_free(chip->card);
}



/******************************************************************************
	Everything starts and ends here
******************************************************************************/

/* pci_driver definition */
static struct pci_driver echo_driver = {
	.name = KBUILD_MODNAME,
	.id_table = snd_echo_ids,
	.probe = snd_echo_probe,
	.remove = snd_echo_remove,
	.driver = {
		.pm = SND_ECHO_PM_OPS,
	},
};

module_pci_driver(echo_driver);<|MERGE_RESOLUTION|>--- conflicted
+++ resolved
@@ -857,17 +857,10 @@
 
 	for (stream = 0; stream < 2; stream++)
 		for (ss = pcm->streams[stream].substream; ss; ss = ss->next)
-<<<<<<< HEAD
-			snd_pcm_lib_preallocate_pages(ss, SNDRV_DMA_TYPE_DEV_SG,
-						      dev,
-						      ss->number ? 0 : 128<<10,
-						      256<<10);
-=======
 			snd_pcm_set_managed_buffer(ss, SNDRV_DMA_TYPE_DEV_SG,
 						   dev,
 						   ss->number ? 0 : 128<<10,
 						   256<<10);
->>>>>>> bfea224d
 }
 
 
