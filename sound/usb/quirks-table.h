--- conflicted
+++ resolved
@@ -34,17 +34,6 @@
 	.idProduct = prod, \
 	.bInterfaceClass = USB_CLASS_AUDIO, \
 	.bInterfaceSubClass = USB_SUBCLASS_AUDIOCONTROL
-<<<<<<< HEAD
-
-/* Another standard entry matching with vid/pid and the audio class */
-#define USB_AUDIO_CLASS(vend, prod) \
-	.match_flags = USB_DEVICE_ID_MATCH_DEVICE | \
-		       USB_DEVICE_ID_MATCH_INT_CLASS, \
-	.idVendor = vend, \
-	.idProduct = prod, \
-	.bInterfaceClass = USB_CLASS_AUDIO
-=======
->>>>>>> 14b51ccd
 
 /* FTDI devices */
 {
@@ -80,15 +69,6 @@
 },
 
 /* E-Mu 0202 USB */
-<<<<<<< HEAD
-{ USB_AUDIO_CLASS(0x041e, 0x3f02) },
-/* E-Mu 0404 USB */
-{ USB_AUDIO_CLASS(0x041e, 0x3f04) },
-/* E-Mu Tracker Pre */
-{ USB_AUDIO_CLASS(0x041e, 0x3f0a) },
-/* E-Mu 0204 USB */
-{ USB_AUDIO_CLASS(0x041e, 0x3f19) },
-=======
 { USB_DEVICE_VENDOR_SPEC(0x041e, 0x3f02) },
 /* E-Mu 0404 USB */
 { USB_DEVICE_VENDOR_SPEC(0x041e, 0x3f04) },
@@ -96,7 +76,6 @@
 { USB_DEVICE_VENDOR_SPEC(0x041e, 0x3f0a) },
 /* E-Mu 0204 USB */
 { USB_DEVICE_VENDOR_SPEC(0x041e, 0x3f19) },
->>>>>>> 14b51ccd
 
 /*
  * HP Wireless Audio
@@ -2720,8 +2699,6 @@
 	}
 },
 
-<<<<<<< HEAD
-=======
 /* Lenovo ThinkStation P620 Rear Line-in, Line-out and Microphone */
 {
 	USB_DEVICE(0x17aa, 0x1046),
@@ -2739,7 +2716,6 @@
 	}
 },
 
->>>>>>> 14b51ccd
 /* Native Instruments MK2 series */
 {
 	/* Komplete Audio 6 */
@@ -2772,11 +2748,7 @@
 },
 
 /* KeithMcMillen Stringport */
-<<<<<<< HEAD
-{ USB_AUDIO_CLASS(0x1f38, 0x0001) },
-=======
 { USB_DEVICE(0x1f38, 0x0001) }, /* FIXME: should be more restrictive matching */
->>>>>>> 14b51ccd
 
 /* Miditech devices */
 {
@@ -2999,11 +2971,7 @@
 },
 {
 	/* Tascam US122 MKII - playback-only support */
-<<<<<<< HEAD
-	USB_AUDIO_CLASS(0x0644, 0x8021),
-=======
 	USB_DEVICE_VENDOR_SPEC(0x0644, 0x8021),
->>>>>>> 14b51ccd
 	.driver_info = (unsigned long) &(const struct snd_usb_audio_quirk) {
 		.vendor_name = "TASCAM",
 		.product_name = "US122 MKII",
@@ -3634,9 +3602,4 @@
 },
 
 #undef USB_DEVICE_VENDOR_SPEC
-<<<<<<< HEAD
-#undef USB_AUDIO_DEVICE
-#undef USB_AUDIO_CLASS
-=======
-#undef USB_AUDIO_DEVICE
->>>>>>> 14b51ccd
+#undef USB_AUDIO_DEVICE