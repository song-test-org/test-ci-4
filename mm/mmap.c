--- conflicted
+++ resolved
@@ -227,14 +227,8 @@
 		vma->vm_ops->close(vma);
 	if (vma->vm_file)
 		fput(vma->vm_file);
-<<<<<<< HEAD
-		if (vma->vm_prfile)
-			fput(vma->vm_prfile);
-		if (vma->vm_flags & VM_EXECUTABLE)
-			removed_exe_file_vma(vma->vm_mm);
-	}
-=======
->>>>>>> 84061604
+	if (vma->vm_prfile)
+		fput(vma->vm_prfile);
 	mpol_put(vma_policy(vma));
 	kmem_cache_free(vm_area_cachep, vma);
 	return next;
@@ -673,13 +667,8 @@
 		if (file) {
 			uprobe_munmap(next, next->vm_start, next->vm_end);
 			fput(file);
-<<<<<<< HEAD
 			if (vma->vm_prfile)
 				fput(vma->vm_prfile);
-			if (next->vm_flags & VM_EXECUTABLE)
-				removed_exe_file_vma(mm);
-=======
->>>>>>> 84061604
 		}
 		if (next->anon_vma)
 			anon_vma_merge(vma, next);
@@ -2032,14 +2021,8 @@
 
 	if (new->vm_file)
 		get_file(new->vm_file);
-<<<<<<< HEAD
-		if (new->vm_prfile)
-			get_file(new->vm_prfile);
-		if (vma->vm_flags & VM_EXECUTABLE)
-			added_exe_file_vma(mm);
-	}
-=======
->>>>>>> 84061604
+	if (new->vm_prfile)
+		get_file(new->vm_prfile);
 
 	if (new->vm_ops && new->vm_ops->open)
 		new->vm_ops->open(new);
@@ -2059,12 +2042,8 @@
 		new->vm_ops->close(new);
 	if (new->vm_file)
 		fput(new->vm_file);
-<<<<<<< HEAD
-		if (new->vm_prfile)
-			fput(new->vm_prfile);
-	}
-=======
->>>>>>> 84061604
+	if (new->vm_prfile)
+		fput(new->vm_prfile);
 	unlink_anon_vmas(new);
  out_free_mpol:
 	mpol_put(pol);
@@ -2462,15 +2441,8 @@
 				goto out_free_mempol;
 			if (new_vma->vm_file)
 				get_file(new_vma->vm_file);
-<<<<<<< HEAD
-				if (new_vma->vm_prfile)
-					get_file(new_vma->vm_prfile);
-
-				if (vma->vm_flags & VM_EXECUTABLE)
-					added_exe_file_vma(mm);
-			}
-=======
->>>>>>> 84061604
+			if (new_vma->vm_prfile)
+				get_file(new_vma->vm_prfile);
 			if (new_vma->vm_ops && new_vma->vm_ops->open)
 				new_vma->vm_ops->open(new_vma);
 			vma_link(mm, new_vma, prev, rb_link, rb_parent);
