                          Kernel Parameters
                          ~~~~~~~~~~~~~~~~~

The following is a consolidated list of the kernel parameters as implemented
(mostly) by the __setup() macro and sorted into English Dictionary order
(defined as ignoring all punctuation and sorting digits before letters in a
case insensitive manner), and with descriptions where known.

Module parameters for loadable modules are specified only as the
parameter name with optional '=' and value as appropriate, such as:

	modprobe usbcore blinkenlights=1

Module parameters for modules that are built into the kernel image
are specified on the kernel command line with the module name plus
'.' plus parameter name, with '=' and value if appropriate, such as:

	usbcore.blinkenlights=1

Hyphens (dashes) and underscores are equivalent in parameter names, so
	log_buf_len=1M print-fatal-signals=1
can also be entered as
	log-buf-len=1M print_fatal_signals=1


This document may not be entirely up to date and comprehensive. The command
"modinfo -p ${modulename}" shows a current list of all parameters of a loadable
module. Loadable modules, after being loaded into the running kernel, also
reveal their parameters in /sys/module/${modulename}/parameters/. Some of these
parameters may be changed at runtime by the command
"echo -n ${value} > /sys/module/${modulename}/parameters/${parm}".

The parameters listed below are only valid if certain kernel build options were
enabled and if respective hardware is present. The text in square brackets at
the beginning of each description states the restrictions within which a
parameter is applicable:

	ACPI	ACPI support is enabled.
	AGP	AGP (Accelerated Graphics Port) is enabled.
	ALSA	ALSA sound support is enabled.
	APIC	APIC support is enabled.
	APM	Advanced Power Management support is enabled.
	ARM	ARM architecture is enabled.
	AVR32	AVR32 architecture is enabled.
	AX25	Appropriate AX.25 support is enabled.
	BLACKFIN Blackfin architecture is enabled.
	DRM	Direct Rendering Management support is enabled.
	DYNAMIC_DEBUG Build in debug messages and enable them at runtime
	EDD	BIOS Enhanced Disk Drive Services (EDD) is enabled
	EFI	EFI Partitioning (GPT) is enabled
	EIDE	EIDE/ATAPI support is enabled.
	FB	The frame buffer device is enabled.
	FTRACE	Function tracing enabled.
	GCOV	GCOV profiling is enabled.
	HW	Appropriate hardware is enabled.
	IA-64	IA-64 architecture is enabled.
	IMA     Integrity measurement architecture is enabled.
	IOSCHED	More than one I/O scheduler is enabled.
	IP_PNP	IP DHCP, BOOTP, or RARP is enabled.
	IPV6	IPv6 support is enabled.
	ISAPNP	ISA PnP code is enabled.
	ISDN	Appropriate ISDN support is enabled.
	JOY	Appropriate joystick support is enabled.
	KGDB	Kernel debugger support is enabled.
	KVM	Kernel Virtual Machine support is enabled.
	LIBATA  Libata driver is enabled
	LP	Printer support is enabled.
	LOOP	Loopback device support is enabled.
	M68k	M68k architecture is enabled.
			These options have more detailed description inside of
			Documentation/m68k/kernel-options.txt.
	MCA	MCA bus support is enabled.
	MDA	MDA console support is enabled.
	MIPS	MIPS architecture is enabled.
	MOUSE	Appropriate mouse support is enabled.
	MSI	Message Signaled Interrupts (PCI).
	MTD	MTD (Memory Technology Device) support is enabled.
	NET	Appropriate network support is enabled.
	NUMA	NUMA support is enabled.
	NFS	Appropriate NFS support is enabled.
	OSS	OSS sound support is enabled.
	PV_OPS	A paravirtualized kernel is enabled.
	PARIDE	The ParIDE (parallel port IDE) subsystem is enabled.
	PARISC	The PA-RISC architecture is enabled.
	PCI	PCI bus support is enabled.
	PCIE	PCI Express support is enabled.
	PCMCIA	The PCMCIA subsystem is enabled.
	PNP	Plug & Play support is enabled.
	PPC	PowerPC architecture is enabled.
	PPT	Parallel port support is enabled.
	PS2	Appropriate PS/2 support is enabled.
	RAM	RAM disk support is enabled.
	S390	S390 architecture is enabled.
	SCSI	Appropriate SCSI support is enabled.
			A lot of drivers have their options described inside
			the Documentation/scsi/ sub-directory.
	SECURITY Different security models are enabled.
	SELINUX SELinux support is enabled.
	APPARMOR AppArmor support is enabled.
	SERIAL	Serial support is enabled.
	SH	SuperH architecture is enabled.
	SMP	The kernel is an SMP kernel.
	SPARC	Sparc architecture is enabled.
	SWSUSP	Software suspend (hibernation) is enabled.
	SUSPEND	System suspend states are enabled.
	TPM	TPM drivers are enabled.
	TS	Appropriate touchscreen support is enabled.
	UMS	USB Mass Storage support is enabled.
	USB	USB support is enabled.
	USBHID	USB Human Interface Device support is enabled.
	V4L	Video For Linux support is enabled.
	VGA	The VGA console has been enabled.
	VT	Virtual terminal support is enabled.
	WDT	Watchdog support is enabled.
	XT	IBM PC/XT MFM hard disk support is enabled.
	X86-32	X86-32, aka i386 architecture is enabled.
	X86-64	X86-64 architecture is enabled.
			More X86-64 boot options can be found in
			Documentation/x86/x86_64/boot-options.txt .
	X86	Either 32-bit or 64-bit x86 (same as X86-32+X86-64)
	XEN	Xen support is enabled

In addition, the following text indicates that the option:

	BUGS=	Relates to possible processor bugs on the said processor.
	KNL	Is a kernel start-up parameter.
	BOOT	Is a boot loader parameter.

Parameters denoted with BOOT are actually interpreted by the boot
loader, and have no meaning to the kernel directly.
Do not modify the syntax of boot loader parameters without extreme
need or coordination with <Documentation/x86/boot.txt>.

There are also arch-specific kernel-parameters not documented here.
See for example <Documentation/x86/x86_64/boot-options.txt>.

Note that ALL kernel parameters listed below are CASE SENSITIVE, and that
a trailing = on the name of any parameter states that that parameter will
be entered as an environment variable, whereas its absence indicates that
it will appear as a kernel argument readable via /proc/cmdline by programs
running once the system is up.

The number of kernel parameters is not limited, but the length of the
complete command line (parameters including spaces etc.) is limited to
a fixed number of characters. This limit depends on the architecture
and is between 256 and 4096 characters. It is defined in the file
./include/asm/setup.h as COMMAND_LINE_SIZE.

Finally, the [KMG] suffix is commonly described after a number of kernel
parameter values. These 'K', 'M', and 'G' letters represent the _binary_
multipliers 'Kilo', 'Mega', and 'Giga', equalling 2^10, 2^20, and 2^30
bytes respectively. Such letter suffixes can also be entirely omitted.


	acpi=		[HW,ACPI,X86]
			Advanced Configuration and Power Interface
			Format: { force | off | strict | noirq | rsdt }
			force -- enable ACPI if default was off
			off -- disable ACPI if default was on
			noirq -- do not use ACPI for IRQ routing
			strict -- Be less tolerant of platforms that are not
				strictly ACPI specification compliant.
			rsdt -- prefer RSDT over (default) XSDT
			copy_dsdt -- copy DSDT to memory

			See also Documentation/power/pm.txt, pci=noacpi

	acpi_rsdp=	[ACPI,EFI,KEXEC]
			Pass the RSDP address to the kernel, mostly used
			on machines running EFI runtime service to boot the
			second kernel for kdump.

	acpi_apic_instance=	[ACPI, IOAPIC]
			Format: <int>
			2: use 2nd APIC table, if available
			1,0: use 1st APIC table
			default: 0

	acpi_backlight=	[HW,ACPI]
			acpi_backlight=vendor
			acpi_backlight=video
			If set to vendor, prefer vendor specific driver
			(e.g. thinkpad_acpi, sony_acpi, etc.) instead
			of the ACPI video.ko driver.

	acpi.debug_layer=	[HW,ACPI,ACPI_DEBUG]
	acpi.debug_level=	[HW,ACPI,ACPI_DEBUG]
			Format: <int>
			CONFIG_ACPI_DEBUG must be enabled to produce any ACPI
			debug output.  Bits in debug_layer correspond to a
			_COMPONENT in an ACPI source file, e.g.,
			    #define _COMPONENT ACPI_PCI_COMPONENT
			Bits in debug_level correspond to a level in
			ACPI_DEBUG_PRINT statements, e.g.,
			    ACPI_DEBUG_PRINT((ACPI_DB_INFO, ...
			The debug_level mask defaults to "info".  See
			Documentation/acpi/debug.txt for more information about
			debug layers and levels.

			Enable processor driver info messages:
			    acpi.debug_layer=0x20000000
			Enable PCI/PCI interrupt routing info messages:
			    acpi.debug_layer=0x400000
			Enable AML "Debug" output, i.e., stores to the Debug
			object while interpreting AML:
			    acpi.debug_layer=0xffffffff acpi.debug_level=0x2
			Enable all messages related to ACPI hardware:
			    acpi.debug_layer=0x2 acpi.debug_level=0xffffffff

			Some values produce so much output that the system is
			unusable.  The "log_buf_len" parameter may be useful
			if you need to capture more output.

	acpi_irq_balance [HW,ACPI]
			ACPI will balance active IRQs
			default in APIC mode

	acpi_irq_nobalance [HW,ACPI]
			ACPI will not move active IRQs (default)
			default in PIC mode

	acpi_irq_isa=	[HW,ACPI] If irq_balance, mark listed IRQs used by ISA
			Format: <irq>,<irq>...

	acpi_irq_pci=	[HW,ACPI] If irq_balance, clear listed IRQs for
			use by PCI
			Format: <irq>,<irq>...

	acpi_no_auto_ssdt	[HW,ACPI] Disable automatic loading of SSDT

	acpi_os_name=	[HW,ACPI] Tell ACPI BIOS the name of the OS
			Format: To spoof as Windows 98: ="Microsoft Windows"

	acpi_osi=	[HW,ACPI] Modify list of supported OS interface strings
			acpi_osi="string1"	# add string1 -- only one string
			acpi_osi="!string2"	# remove built-in string2
			acpi_osi=		# disable all strings

	acpi_pm_good	[X86]
			Override the pmtimer bug detection: force the kernel
			to assume that this machine's pmtimer latches its value
			and always returns good values.

	acpi_sci=	[HW,ACPI] ACPI System Control Interrupt trigger mode
			Format: { level | edge | high | low }

	acpi_serialize	[HW,ACPI] force serialization of AML methods

	acpi_skip_timer_override [HW,ACPI]
			Recognize and ignore IRQ0/pin2 Interrupt Override.
			For broken nForce2 BIOS resulting in XT-PIC timer.

	acpi_sleep=	[HW,ACPI] Sleep options
			Format: { s3_bios, s3_mode, s3_beep, s4_nohwsig,
				  old_ordering, nonvs, sci_force_enable }
			See Documentation/power/video.txt for information on
			s3_bios and s3_mode.
			s3_beep is for debugging; it makes the PC's speaker beep
			as soon as the kernel's real-mode entry point is called.
			s4_nohwsig prevents ACPI hardware signature from being
			used during resume from hibernation.
			old_ordering causes the ACPI 1.0 ordering of the _PTS
			control method, with respect to putting devices into
			low power states, to be enforced (the ACPI 2.0 ordering
			of _PTS is used by default).
			nonvs prevents the kernel from saving/restoring the
			ACPI NVS memory during suspend/hibernation and resume.
			sci_force_enable causes the kernel to set SCI_EN directly
			on resume from S1/S3 (which is against the ACPI spec,
			but some broken systems don't work without it).

	acpi_use_timer_override [HW,ACPI]
			Use timer override. For some broken Nvidia NF5 boards
			that require a timer override, but don't have HPET

	acpi_enforce_resources=	[ACPI]
			{ strict | lax | no }
			Check for resource conflicts between native drivers
			and ACPI OperationRegions (SystemIO and SystemMemory
			only). IO ports and memory declared in ACPI might be
			used by the ACPI subsystem in arbitrary AML code and
			can interfere with legacy drivers.
			strict (default): access to resources claimed by ACPI
			is denied; legacy drivers trying to access reserved
			resources will fail to bind to device using them.
			lax: access to resources claimed by ACPI is allowed;
			legacy drivers trying to access reserved resources
			will bind successfully but a warning message is logged.
			no: ACPI OperationRegions are not marked as reserved,
			no further checks are performed.

	add_efi_memmap	[EFI; X86] Include EFI memory map in
			kernel's map of available physical RAM.

	agp=		[AGP]
			{ off | try_unsupported }
			off: disable AGP support
			try_unsupported: try to drive unsupported chipsets
				(may crash computer or cause data corruption)

	ALSA		[HW,ALSA]
			See Documentation/sound/alsa/alsa-parameters.txt

	alignment=	[KNL,ARM]
			Allow the default userspace alignment fault handler
			behaviour to be specified.  Bit 0 enables warnings,
			bit 1 enables fixups, and bit 2 sends a segfault.

	amd_iommu=	[HW,X86-84]
			Pass parameters to the AMD IOMMU driver in the system.
			Possible values are:
			fullflush - enable flushing of IO/TLB entries when
				    they are unmapped. Otherwise they are
				    flushed before they will be reused, which
				    is a lot of faster
			off	  - do not initialize any AMD IOMMU found in
				    the system

	amijoy.map=	[HW,JOY] Amiga joystick support
			Map of devices attached to JOY0DAT and JOY1DAT
			Format: <a>,<b>
			See also Documentation/kernel/input/joystick.txt

	analog.map=	[HW,JOY] Analog joystick and gamepad support
			Specifies type or capabilities of an analog joystick
			connected to one of 16 gameports
			Format: <type1>,<type2>,..<type16>

	apc=		[HW,SPARC]
			Power management functions (SPARCstation-4/5 + deriv.)
			Format: noidle
			Disable APC CPU standby support. SPARCstation-Fox does
			not play well with APC CPU idle - disable it if you have
			APC and your system crashes randomly.

	apic=		[APIC,X86-32] Advanced Programmable Interrupt Controller
			Change the output verbosity whilst booting
			Format: { quiet (default) | verbose | debug }
			Change the amount of debugging information output
			when initialising the APIC and IO-APIC components.

	autoconf=	[IPV6]
			See Documentation/networking/ipv6.txt.

	show_lapic=	[APIC,X86] Advanced Programmable Interrupt Controller
			Limit apic dumping. The parameter defines the maximal
			number of local apics being dumped. Also it is possible
			to set it to "all" by meaning -- no limit here.
			Format: { 1 (default) | 2 | ... | all }.
			The parameter valid if only apic=debug or
			apic=verbose is specified.
			Example: apic=debug show_lapic=all

	apm=		[APM] Advanced Power Management
			See header of arch/x86/kernel/apm_32.c.

	arcrimi=	[HW,NET] ARCnet - "RIM I" (entirely mem-mapped) cards
			Format: <io>,<irq>,<nodeID>

	ataflop=	[HW,M68k]

	atarimouse=	[HW,MOUSE] Atari Mouse

	atkbd.extra=	[HW] Enable extra LEDs and keys on IBM RapidAccess,
			EzKey and similar keyboards

	atkbd.reset=	[HW] Reset keyboard during initialization

	atkbd.set=	[HW] Select keyboard code set
			Format: <int> (2 = AT (default), 3 = PS/2)

	atkbd.scroll=	[HW] Enable scroll wheel on MS Office and similar
			keyboards

	atkbd.softraw=	[HW] Choose between synthetic and real raw mode
			Format: <bool> (0 = real, 1 = synthetic (default))

	atkbd.softrepeat= [HW]
			Use software keyboard repeat

	autotest	[IA-64]

	baycom_epp=	[HW,AX25]
			Format: <io>,<mode>

	baycom_par=	[HW,AX25] BayCom Parallel Port AX.25 Modem
			Format: <io>,<mode>
			See header of drivers/net/hamradio/baycom_par.c.

	baycom_ser_fdx=	[HW,AX25]
			BayCom Serial Port AX.25 Modem (Full Duplex Mode)
			Format: <io>,<irq>,<mode>[,<baud>]
			See header of drivers/net/hamradio/baycom_ser_fdx.c.

	baycom_ser_hdx=	[HW,AX25]
			BayCom Serial Port AX.25 Modem (Half Duplex Mode)
			Format: <io>,<irq>,<mode>
			See header of drivers/net/hamradio/baycom_ser_hdx.c.

	boot_delay=	Milliseconds to delay each printk during boot.
			Values larger than 10 seconds (10000) are changed to
			no delay (0).
			Format: integer

	bootmem_debug	[KNL] Enable bootmem allocator debug messages.

	bttv.card=	[HW,V4L] bttv (bt848 + bt878 based grabber cards)
	bttv.radio=	Most important insmod options are available as
			kernel args too.
	bttv.pll=	See Documentation/video4linux/bttv/Insmod-options
	bttv.tuner=	and Documentation/video4linux/bttv/CARDLIST

	bulk_remove=off	[PPC]  This parameter disables the use of the pSeries
			firmware feature for flushing multiple hpte entries
			at a time.

	c101=		[NET] Moxa C101 synchronous serial card

	cachesize=	[BUGS=X86-32] Override level 2 CPU cache size detection.
			Sometimes CPU hardware bugs make them report the cache
			size incorrectly. The kernel will attempt work arounds
			to fix known problems, but for some CPUs it is not
			possible to determine what the correct size should be.
			This option provides an override for these situations.

	capability.disable=
			[SECURITY] Disable capabilities.  This would normally
			be used only if an alternative security model is to be
			configured.  Potentially dangerous and should only be
			used if you are entirely sure of the consequences.

	ccw_timeout_log [S390]
			See Documentation/s390/CommonIO for details.

	cgroup_disable= [KNL] Disable a particular controller
			Format: {name of the controller(s) to disable}
				{Currently supported controllers - "memory"}

	checkreqprot	[SELINUX] Set initial checkreqprot flag value.
			Format: { "0" | "1" }
			See security/selinux/Kconfig help text.
			0 -- check protection applied by kernel (includes
				any implied execute protection).
			1 -- check protection requested by application.
			Default value is set via a kernel config option.
			Value can be changed at runtime via
				/selinux/checkreqprot.

	cio_ignore=	[S390]
			See Documentation/s390/CommonIO for details.

	clock=		[BUGS=X86-32, HW] gettimeofday clocksource override.
			[Deprecated]
			Forces specified clocksource (if available) to be used
			when calculating gettimeofday(). If specified
			clocksource is not available, it defaults to PIT.
			Format: { pit | tsc | cyclone | pmtmr }

	clocksource=	Override the default clocksource
			Format: <string>
			Override the default clocksource and use the clocksource
			with the name specified.
			Some clocksource names to choose from, depending on
			the platform:
			[all] jiffies (this is the base, fallback clocksource)
			[ACPI] acpi_pm
			[ARM] imx_timer1,OSTS,netx_timer,mpu_timer2,
				pxa_timer,timer3,32k_counter,timer0_1
			[AVR32] avr32
			[X86-32] pit,hpet,tsc;
				scx200_hrt on Geode; cyclone on IBM x440
			[MIPS] MIPS
			[PARISC] cr16
			[S390] tod
			[SH] SuperH
			[SPARC64] tick
			[X86-64] hpet,tsc

	clearcpuid=BITNUM [X86]
			Disable CPUID feature X for the kernel. See
			arch/x86/include/asm/cpufeature.h for the valid bit
			numbers. Note the Linux specific bits are not necessarily
			stable over kernel options, but the vendor specific
			ones should be.
			Also note that user programs calling CPUID directly
			or using the feature without checking anything
			will still see it. This just prevents it from
			being used by the kernel or shown in /proc/cpuinfo.
			Also note the kernel might malfunction if you disable
			some critical bits.

	cmo_free_hint=	[PPC] Format: { yes | no }
			Specify whether pages are marked as being inactive
			when they are freed.  This is used in CMO environments
			to determine OS memory pressure for page stealing by
			a hypervisor.
			Default: yes

	code_bytes	[X86] How many bytes of object code to print
			in an oops report.
			Range: 0 - 8192
			Default: 64

	com20020=	[HW,NET] ARCnet - COM20020 chipset
			Format:
			<io>[,<irq>[,<nodeID>[,<backplane>[,<ckp>[,<timeout>]]]]]

	com90io=	[HW,NET] ARCnet - COM90xx chipset (IO-mapped buffers)
			Format: <io>[,<irq>]

	com90xx=	[HW,NET]
			ARCnet - COM90xx chipset (memory-mapped buffers)
			Format: <io>[,<irq>[,<memstart>]]

	condev=		[HW,S390] console device
	conmode=

	console=	[KNL] Output console device and options.

		tty<n>	Use the virtual console device <n>.

		ttyS<n>[,options]
		ttyUSB0[,options]
			Use the specified serial port.  The options are of
			the form "bbbbpnf", where "bbbb" is the baud rate,
			"p" is parity ("n", "o", or "e"), "n" is number of
			bits, and "f" is flow control ("r" for RTS or
			omit it).  Default is "9600n8".

			See Documentation/serial-console.txt for more
			information.  See
			Documentation/networking/netconsole.txt for an
			alternative.

		uart[8250],io,<addr>[,options]
		uart[8250],mmio,<addr>[,options]
			Start an early, polled-mode console on the 8250/16550
			UART at the specified I/O port or MMIO address,
			switching to the matching ttyS device later.  The
			options are the same as for ttyS, above.

                If the device connected to the port is not a TTY but a braille
                device, prepend "brl," before the device type, for instance
			console=brl,ttyS0
		For now, only VisioBraille is supported.

	consoleblank=	[KNL] The console blank (screen saver) timeout in
			seconds. Defaults to 10*60 = 10mins. A value of 0
			disables the blank timer.

	coredump_filter=
			[KNL] Change the default value for
			/proc/<pid>/coredump_filter.
			See also Documentation/filesystems/proc.txt.

	cpuidle.off=1	[CPU_IDLE]
			disable the cpuidle sub-system

	cpcihp_generic=	[HW,PCI] Generic port I/O CompactPCI driver
			Format:
			<first_slot>,<last_slot>,<port>,<enum_bit>[,<debug>]

	crashkernel=size[KMG][@offset[KMG]]
			[KNL] Using kexec, Linux can switch to a 'crash kernel'
			upon panic. This parameter reserves the physical
			memory region [offset, offset + size] for that kernel
			image. If '@offset' is omitted, then a suitable offset
			is selected automatically. Check
			Documentation/kdump/kdump.txt for further details.

	crashkernel=range1:size1[,range2:size2,...][@offset]
			[KNL] Same as above, but depends on the memory
			in the running system. The syntax of range is
			start-[end] where start and end are both
			a memory unit (amount[KMG]). See also
			Documentation/kdump/kdump.txt for an example.

	cs89x0_dma=	[HW,NET]
			Format: <dma>

	cs89x0_media=	[HW,NET]
			Format: { rj45 | aui | bnc }

	dasd=		[HW,NET]
			See header of drivers/s390/block/dasd_devmap.c.

	db9.dev[2|3]=	[HW,JOY] Multisystem joystick support via parallel port
			(one device per port)
			Format: <port#>,<type>
			See also Documentation/input/joystick-parport.txt

	ddebug_query=   [KNL,DYNAMIC_DEBUG] Enable debug messages at early boot
			time. See Documentation/dynamic-debug-howto.txt for
			details.

	debug		[KNL] Enable kernel debugging (events log level).

	debug_locks_verbose=
			[KNL] verbose self-tests
			Format=<0|1>
			Print debugging info while doing the locking API
			self-tests.
			We default to 0 (no extra messages), setting it to
			1 will print _a lot_ more information - normally
			only useful to kernel developers.

	debug_objects	[KNL] Enable object debugging

	no_debug_objects
			[KNL] Disable object debugging

	debugpat	[X86] Enable PAT debugging

	decnet.addr=	[HW,NET]
			Format: <area>[,<node>]
			See also Documentation/networking/decnet.txt.

	default_hugepagesz=
			[same as hugepagesz=] The size of the default
			HugeTLB page size. This is the size represented by
			the legacy /proc/ hugepages APIs, used for SHM, and
			default size when mounting hugetlbfs filesystems.
			Defaults to the default architecture's huge page size
			if not specified.

	dhash_entries=	[KNL]
			Set number of hash buckets for dentry cache.

	digi=		[HW,SERIAL]
			IO parameters + enable/disable command.

	digiepca=	[HW,SERIAL]
			See drivers/char/README.epca and
			Documentation/serial/digiepca.txt.

	disable=	[IPV6]
			See Documentation/networking/ipv6.txt.

	disable_ddw     [PPC/PSERIES]
			Disable Dynamic DMA Window support. Use this if
			to workaround buggy firmware.

	disable_ipv6=	[IPV6]
			See Documentation/networking/ipv6.txt.

	disable_mtrr_cleanup [X86]
			The kernel tries to adjust MTRR layout from continuous
			to discrete, to make X server driver able to add WB
			entry later. This parameter disables that.

	disable_mtrr_trim [X86, Intel and AMD only]
			By default the kernel will trim any uncacheable
			memory out of your available memory pool based on
			MTRR settings.  This parameter disables that behavior,
			possibly causing your machine to run very slowly.

	disable_timer_pin_1 [X86]
			Disable PIN 1 of APIC timer
			Can be useful to work around chipset bugs.

	dma_debug=off	If the kernel is compiled with DMA_API_DEBUG support,
			this option disables the debugging code at boot.

	dma_debug_entries=<number>
			This option allows to tune the number of preallocated
			entries for DMA-API debugging code. One entry is
			required per DMA-API allocation. Use this if the
			DMA-API debugging code disables itself because the
			architectural default is too low.

	dma_debug_driver=<driver_name>
			With this option the DMA-API debugging driver
			filter feature can be enabled at boot time. Just
			pass the driver to filter for as the parameter.
			The filter can be disabled or changed to another
			driver later using sysfs.

	dscc4.setup=	[NET]

	earlycon=	[KNL] Output early console device and options.
		uart[8250],io,<addr>[,options]
		uart[8250],mmio,<addr>[,options]
		uart[8250],mmio32,<addr>[,options]
			Start an early, polled-mode console on the 8250/16550
			UART at the specified I/O port or MMIO address.
			MMIO inter-register address stride is either 8-bit
			(mmio) or 32-bit (mmio32).
			The options are the same as for ttyS, above.

	earlyprintk=	[X86,SH,BLACKFIN]
			earlyprintk=vga
			earlyprintk=serial[,ttySn[,baudrate]]
			earlyprintk=ttySn[,baudrate]
			earlyprintk=dbgp[debugController#]

			Append ",keep" to not disable it when the real console
			takes over.

			Only vga or serial or usb debug port at a time.

			Currently only ttyS0 and ttyS1 are supported.

			Interaction with the standard serial driver is not
			very good.

			The VGA output is eventually overwritten by the real
			console.

	ekgdboc=	[X86,KGDB] Allow early kernel console debugging
			ekgdboc=kbd

			This is designed to be used in conjunction with
			the boot argument: earlyprintk=vga

	edd=		[EDD]
			Format: {"off" | "on" | "skip[mbr]"}

	eisa_irq_edge=	[PARISC,HW]
			See header of drivers/parisc/eisa.c.

	elanfreq=	[X86-32]
			See comment before function elanfreq_setup() in
			arch/x86/kernel/cpu/cpufreq/elanfreq.c.

	elevator=	[IOSCHED]
			Format: {"cfq" | "deadline" | "noop"}
			See Documentation/block/as-iosched.txt and
			Documentation/block/deadline-iosched.txt for details.

	elfcorehdr=	[IA-64,PPC,SH,X86]
			Specifies physical address of start of kernel core
			image elf header. Generally kexec loader will
			pass this option to capture kernel.
			See Documentation/kdump/kdump.txt for details.

	enable_mtrr_cleanup [X86]
			The kernel tries to adjust MTRR layout from continuous
			to discrete, to make X server driver able to add WB
			entry later. This parameter enables that.

	enable_timer_pin_1 [X86]
			Enable PIN 1 of APIC timer
			Can be useful to work around chipset bugs
			(in particular on some ATI chipsets).
			The kernel tries to set a reasonable default.

	enforcing	[SELINUX] Set initial enforcing status.
			Format: {"0" | "1"}
			See security/selinux/Kconfig help text.
			0 -- permissive (log only, no denials).
			1 -- enforcing (deny and log).
			Default value is 0.
			Value can be changed at runtime via /selinux/enforce.

	erst_disable	[ACPI]
			Disable Error Record Serialization Table (ERST)
			support.

	ether=		[HW,NET] Ethernet cards parameters
			This option is obsoleted by the "netdev=" option, which
			has equivalent usage. See its documentation for details.

	failslab=
	fail_page_alloc=
	fail_make_request=[KNL]
			General fault injection mechanism.
			Format: <interval>,<probability>,<space>,<times>
			See also /Documentation/fault-injection/.

	floppy=		[HW]
			See Documentation/blockdev/floppy.txt.

	force_pal_cache_flush
			[IA-64] Avoid check_sal_cache_flush which may hang on
			buggy SAL_CACHE_FLUSH implementations. Using this
			parameter will force ia64_sal_cache_flush to call
			ia64_pal_cache_flush instead of SAL_CACHE_FLUSH.

	ftrace=[tracer]
			[FTRACE] will set and start the specified tracer
			as early as possible in order to facilitate early
			boot debugging.

	ftrace_dump_on_oops[=orig_cpu]
			[FTRACE] will dump the trace buffers on oops.
			If no parameter is passed, ftrace will dump
			buffers of all CPUs, but if you pass orig_cpu, it will
			dump only the buffer of the CPU that triggered the
			oops.

	ftrace_filter=[function-list]
			[FTRACE] Limit the functions traced by the function
			tracer at boot up. function-list is a comma separated
			list of functions. This list can be changed at run
			time by the set_ftrace_filter file in the debugfs
			tracing directory.

	ftrace_notrace=[function-list]
			[FTRACE] Do not trace the functions specified in
			function-list. This list can be changed at run time
			by the set_ftrace_notrace file in the debugfs
			tracing directory.

	ftrace_graph_filter=[function-list]
			[FTRACE] Limit the top level callers functions traced
			by the function graph tracer at boot up.
			function-list is a comma separated list of functions
			that can be changed at run time by the
			set_graph_function file in the debugfs tracing directory.

	gamecon.map[2|3]=
			[HW,JOY] Multisystem joystick and NES/SNES/PSX pad
			support via parallel port (up to 5 devices per port)
			Format: <port#>,<pad1>,<pad2>,<pad3>,<pad4>,<pad5>
			See also Documentation/input/joystick-parport.txt

	gamma=		[HW,DRM]

	gart_fix_e820=  [X86_64] disable the fix e820 for K8 GART
			Format: off | on
			default: on

	gcov_persist=	[GCOV] When non-zero (default), profiling data for
			kernel modules is saved and remains accessible via
			debugfs, even when the module is unloaded/reloaded.
			When zero, profiling data is discarded and associated
			debugfs files are removed at module unload time.

	gpt		[EFI] Forces disk with valid GPT signature but
			invalid Protective MBR to be treated as GPT.

	hashdist=	[KNL,NUMA] Large hashes allocated during boot
			are distributed across NUMA nodes.  Defaults on
			for 64-bit NUMA, off otherwise.
			Format: 0 | 1 (for off | on)

	hcl=		[IA-64] SGI's Hardware Graph compatibility layer

	hd=		[EIDE] (E)IDE hard drive subsystem geometry
			Format: <cyl>,<head>,<sect>

	hest_disable	[ACPI]
			Disable Hardware Error Source Table (HEST) support;
			corresponding firmware-first mode error processing
			logic will be disabled.

	highmem=nn[KMG]	[KNL,BOOT] forces the highmem zone to have an exact
			size of <nn>. This works even on boxes that have no
			highmem otherwise. This also works to reduce highmem
			size on bigger boxes.

	highres=	[KNL] Enable/disable high resolution timer mode.
			Valid parameters: "on", "off"
			Default: "on"

	hisax=		[HW,ISDN]
			See Documentation/isdn/README.HiSax.

	hlt		[BUGS=ARM,SH]

	hpet=		[X86-32,HPET] option to control HPET usage
			Format: { enable (default) | disable | force |
				verbose }
			disable: disable HPET and use PIT instead
			force: allow force enabled of undocumented chips (ICH4,
				VIA, nVidia)
			verbose: show contents of HPET registers during setup

	hugepages=	[HW,X86-32,IA-64] HugeTLB pages to allocate at boot.
	hugepagesz=	[HW,IA-64,PPC,X86-64] The size of the HugeTLB pages.
			On x86-64 and powerpc, this option can be specified
			multiple times interleaved with hugepages= to reserve
			huge pages of different sizes. Valid pages sizes on
			x86-64 are 2M (when the CPU supports "pse") and 1G
			(when the CPU supports the "pdpe1gb" cpuinfo flag)
			Note that 1GB pages can only be allocated at boot time
			using hugepages= and not freed afterwards.

	hvc_iucv=	[S390] Number of z/VM IUCV hypervisor console (HVC)
			       terminal devices. Valid values: 0..8
	hvc_iucv_allow=	[S390] Comma-separated list of z/VM user IDs.
			       If specified, z/VM IUCV HVC accepts connections
			       from listed z/VM user IDs only.

	keep_bootcon	[KNL]
			Do not unregister boot console at start. This is only
			useful for debugging when something happens in the window
			between unregistering the boot console and initializing
			the real console.

	i2c_bus=	[HW] Override the default board specific I2C bus speed
			     or register an additional I2C bus that is not
			     registered from board initialization code.
			     Format:
			     <bus_id>,<clkrate>

	i8042.debug	[HW] Toggle i8042 debug mode
	i8042.direct	[HW] Put keyboard port into non-translated mode
	i8042.dumbkbd	[HW] Pretend that controller can only read data from
			     keyboard and cannot control its state
			     (Don't attempt to blink the leds)
	i8042.noaux	[HW] Don't check for auxiliary (== mouse) port
	i8042.nokbd	[HW] Don't check/create keyboard port
	i8042.noloop	[HW] Disable the AUX Loopback command while probing
			     for the AUX port
	i8042.nomux	[HW] Don't check presence of an active multiplexing
			     controller
	i8042.nopnp	[HW] Don't use ACPIPnP / PnPBIOS to discover KBD/AUX
			     controllers
	i8042.notimeout	[HW] Ignore timeout condition signalled by conroller
	i8042.reset	[HW] Reset the controller during init and cleanup
	i8042.unlock	[HW] Unlock (ignore) the keylock

	i810=		[HW,DRM]

	i8k.ignore_dmi	[HW] Continue probing hardware even if DMI data
			indicates that the driver is running on unsupported
			hardware.
	i8k.force	[HW] Activate i8k driver even if SMM BIOS signature
			does not match list of supported models.
	i8k.power_status
			[HW] Report power status in /proc/i8k
			(disabled by default)
	i8k.restricted	[HW] Allow controlling fans only if SYS_ADMIN
			capability is set.

	icn=		[HW,ISDN]
			Format: <io>[,<membase>[,<icn_id>[,<icn_id2>]]]

	ide-core.nodma=	[HW] (E)IDE subsystem
			Format: =0.0 to prevent dma on hda, =0.1 hdb =1.0 hdc
			.vlb_clock .pci_clock .noflush .nohpa .noprobe .nowerr
			.cdrom .chs .ignore_cable are additional options
			See Documentation/ide/ide.txt.

	ide-pci-generic.all-generic-ide [HW] (E)IDE subsystem
			Claim all unknown PCI IDE storage controllers.

	idle=		[X86]
			Format: idle=poll, idle=mwait, idle=halt, idle=nomwait
			Poll forces a polling idle loop that can slightly
			improve the performance of waking up a idle CPU, but
			will use a lot of power and make the system run hot.
			Not recommended.
			idle=mwait: On systems which support MONITOR/MWAIT but
			the kernel chose to not use it because it doesn't save
			as much power as a normal idle loop, use the
			MONITOR/MWAIT idle loop anyways. Performance should be
			the same as idle=poll.
			idle=halt: Halt is forced to be used for CPU idle.
			In such case C2/C3 won't be used again.
			idle=nomwait: Disable mwait for CPU C-states

	ignore_loglevel	[KNL]
			Ignore loglevel setting - this will print /all/
			kernel messages to the console. Useful for debugging.

	ihash_entries=	[KNL]
			Set number of hash buckets for inode cache.

	ima_audit=	[IMA]
			Format: { "0" | "1" }
			0 -- integrity auditing messages. (Default)
			1 -- enable informational integrity auditing messages.

	ima_hash=	[IMA]
			Format: { "sha1" | "md5" }
			default: "sha1"

	ima_tcb		[IMA]
			Load a policy which meets the needs of the Trusted
			Computing Base.  This means IMA will measure all
			programs exec'd, files mmap'd for exec, and all files
			opened for read by uid=0.

	init=		[KNL]
			Format: <full_path>
			Run specified binary instead of /sbin/init as init
			process.

	initcall_debug	[KNL] Trace initcalls as they are executed.  Useful
			for working out where the kernel is dying during
			startup.

	initrd=		[BOOT] Specify the location of the initial ramdisk

	inport.irq=	[HW] Inport (ATI XL and Microsoft) busmouse driver
			Format: <irq>

	intel_iommu=	[DMAR] Intel IOMMU driver (DMAR) option
		on
			Enable intel iommu driver.
		off
			Disable intel iommu driver.
		igfx_off [Default Off]
			By default, gfx is mapped as normal device. If a gfx
			device has a dedicated DMAR unit, the DMAR unit is
			bypassed by not enabling DMAR with this option. In
			this case, gfx device will use physical address for
			DMA.
		forcedac [x86_64]
			With this option iommu will not optimize to look
			for io virtual address below 32-bit forcing dual
			address cycle on pci bus for cards supporting greater
			than 32-bit addressing. The default is to look
			for translation below 32-bit and if not available
			then look in the higher range.
		strict [Default Off]
			With this option on every unmap_single operation will
			result in a hardware IOTLB flush operation as opposed
			to batching them for performance.
		sp_off [Default Off]
			By default, super page will be supported if Intel IOMMU
			has the capability. With this option, super page will
			not be supported.
	intremap=	[X86-64, Intel-IOMMU]
			Format: { on (default) | off | nosid }
			on	enable Interrupt Remapping (default)
			off	disable Interrupt Remapping
			nosid	disable Source ID checking

	inttest=	[IA-64]

	iomem=		Disable strict checking of access to MMIO memory
		strict	regions from userspace.
		relaxed

	iommu=		[x86]
		off
		force
		noforce
		biomerge
		panic
		nopanic
		merge
		nomerge
		forcesac
		soft
		pt	[x86, IA-64]

	io7=		[HW] IO7 for Marvel based alpha systems
			See comment before marvel_specify_io7 in
			arch/alpha/kernel/core_marvel.c.

	io_delay=	[X86] I/O delay method
		0x80
			Standard port 0x80 based delay
		0xed
			Alternate port 0xed based delay (needed on some systems)
		udelay
			Simple two microseconds delay
		none
			No delay

	ip=		[IP_PNP]
			See Documentation/filesystems/nfs/nfsroot.txt.

	ip2=		[HW] Set IO/IRQ pairs for up to 4 IntelliPort boards
			See comment before ip2_setup() in
			drivers/char/ip2/ip2base.c.

	irqfixup	[HW]
			When an interrupt is not handled search all handlers
			for it. Intended to get systems with badly broken
			firmware running.

	irqpoll		[HW]
			When an interrupt is not handled search all handlers
			for it. Also check all handlers each timer
			interrupt. Intended to get systems with badly broken
			firmware running.

	isapnp=		[ISAPNP]
			Format: <RDP>,<reset>,<pci_scan>,<verbosity>

	isolcpus=	[KNL,SMP] Isolate CPUs from the general scheduler.
			Format:
			<cpu number>,...,<cpu number>
			or
			<cpu number>-<cpu number>
			(must be a positive range in ascending order)
			or a mixture
			<cpu number>,...,<cpu number>-<cpu number>

			This option can be used to specify one or more CPUs
			to isolate from the general SMP balancing and scheduling
			algorithms. You can move a process onto or off an
			"isolated" CPU via the CPU affinity syscalls or cpuset.
			<cpu number> begins at 0 and the maximum value is
			"number of CPUs in system - 1".

			This option is the preferred way to isolate CPUs. The
			alternative -- manually setting the CPU mask of all
			tasks in the system -- can cause problems and
			suboptimal load balancer performance.

	iucv=		[HW,NET]

	js=		[HW,JOY] Analog joystick
			See Documentation/input/joystick.txt.

	keepinitrd	[HW,ARM]

	kernelcore=nn[KMG]	[KNL,X86,IA-64,PPC] This parameter
			specifies the amount of memory usable by the kernel
			for non-movable allocations.  The requested amount is
			spread evenly throughout all nodes in the system. The
			remaining memory in each node is used for Movable
			pages. In the event, a node is too small to have both
			kernelcore and Movable pages, kernelcore pages will
			take priority and other nodes will have a larger number
			of kernelcore pages.  The Movable zone is used for the
			allocation of pages that may be reclaimed or moved
			by the page migration subsystem.  This means that
			HugeTLB pages may not be allocated from this zone.
			Note that allocations like PTEs-from-HighMem still
			use the HighMem zone if it exists, and the Normal
			zone if it does not.

	kgdbdbgp=	[KGDB,HW] kgdb over EHCI usb debug port.
			Format: <Controller#>[,poll interval]
			The controller # is the number of the ehci usb debug
			port as it is probed via PCI.  The poll interval is
			optional and is the number seconds in between
			each poll cycle to the debug port in case you need
			the functionality for interrupting the kernel with
			gdb or control-c on the dbgp connection.  When
			not using this parameter you use sysrq-g to break into
			the kernel debugger.

	kgdboc=		[KGDB,HW] kgdb over consoles.
			Requires a tty driver that supports console polling,
			or a supported polling keyboard driver (non-usb).
			 Serial only format: <serial_device>[,baud]
			 keyboard only format: kbd
			 keyboard and serial format: kbd,<serial_device>[,baud]
			Optional Kernel mode setting:
			 kms, kbd format: kms,kbd
			 kms, kbd and serial format: kms,kbd,<ser_dev>[,baud]

	kgdbwait	[KGDB] Stop kernel execution and enter the
			kernel debugger at the earliest opportunity.

	kmac=		[MIPS] korina ethernet MAC address.
			Configure the RouterBoard 532 series on-chip
			Ethernet adapter MAC address.

	kmemleak=	[KNL] Boot-time kmemleak enable/disable
			Valid arguments: on, off
			Default: on

	kstack=N	[X86] Print N words from the kernel stack
			in oops dumps.

	kvm.ignore_msrs=[KVM] Ignore guest accesses to unhandled MSRs.
			Default is 0 (don't ignore, but inject #GP)

	kvm.oos_shadow=	[KVM] Disable out-of-sync shadow paging.
			Default is 1 (enabled)

	kvm.mmu_audit=	[KVM] This is a R/W parameter which allows audit
			KVM MMU at runtime.
			Default is 0 (off)

	kvm-amd.nested=	[KVM,AMD] Allow nested virtualization in KVM/SVM.
			Default is 1 (enabled)

	kvm-amd.npt=	[KVM,AMD] Disable nested paging (virtualized MMU)
			for all guests.
			Default is 1 (enabled) if in 64-bit or 32-bit PAE mode.

	kvm-intel.ept=	[KVM,Intel] Disable extended page tables
			(virtualized MMU) support on capable Intel chips.
			Default is 1 (enabled)

	kvm-intel.emulate_invalid_guest_state=
			[KVM,Intel] Enable emulation of invalid guest states
			Default is 0 (disabled)

	kvm-intel.flexpriority=
			[KVM,Intel] Disable FlexPriority feature (TPR shadow).
			Default is 1 (enabled)

	kvm-intel.unrestricted_guest=
			[KVM,Intel] Disable unrestricted guest feature
			(virtualized real and unpaged mode) on capable
			Intel chips. Default is 1 (enabled)

	kvm-intel.vpid=	[KVM,Intel] Disable Virtual Processor Identification
			feature (tagged TLBs) on capable Intel chips.
			Default is 1 (enabled)

	l2cr=		[PPC]

	l3cr=		[PPC]

	lapic		[X86-32,APIC] Enable the local APIC even if BIOS
			disabled it.

	lapic_timer_c2_ok	[X86,APIC] trust the local apic timer
			in C2 power state.

	libata.dma=	[LIBATA] DMA control
			libata.dma=0	  Disable all PATA and SATA DMA
			libata.dma=1	  PATA and SATA Disk DMA only
			libata.dma=2	  ATAPI (CDROM) DMA only
			libata.dma=4	  Compact Flash DMA only
			Combinations also work, so libata.dma=3 enables DMA
			for disks and CDROMs, but not CFs.

	libata.ignore_hpa=	[LIBATA] Ignore HPA limit
			libata.ignore_hpa=0	  keep BIOS limits (default)
			libata.ignore_hpa=1	  ignore limits, using full disk

	libata.noacpi	[LIBATA] Disables use of ACPI in libata suspend/resume
			when set.
			Format: <int>

	libata.force=	[LIBATA] Force configurations.  The format is comma
			separated list of "[ID:]VAL" where ID is
			PORT[.DEVICE].  PORT and DEVICE are decimal numbers
			matching port, link or device.  Basically, it matches
			the ATA ID string printed on console by libata.  If
			the whole ID part is omitted, the last PORT and DEVICE
			values are used.  If ID hasn't been specified yet, the
			configuration applies to all ports, links and devices.

			If only DEVICE is omitted, the parameter applies to
			the port and all links and devices behind it.  DEVICE
			number of 0 either selects the first device or the
			first fan-out link behind PMP device.  It does not
			select the host link.  DEVICE number of 15 selects the
			host link and device attached to it.

			The VAL specifies the configuration to force.  As long
			as there's no ambiguity shortcut notation is allowed.
			For example, both 1.5 and 1.5G would work for 1.5Gbps.
			The following configurations can be forced.

			* Cable type: 40c, 80c, short40c, unk, ign or sata.
			  Any ID with matching PORT is used.

			* SATA link speed limit: 1.5Gbps or 3.0Gbps.

			* Transfer mode: pio[0-7], mwdma[0-4] and udma[0-7].
			  udma[/][16,25,33,44,66,100,133] notation is also
			  allowed.

			* [no]ncq: Turn on or off NCQ.

			* nohrst, nosrst, norst: suppress hard, soft
                          and both resets.

			* dump_id: dump IDENTIFY data.

			If there are multiple matching configurations changing
			the same attribute, the last one is used.

	memblock=debug	[KNL] Enable memblock debug messages.

	load_ramdisk=	[RAM] List of ramdisks to load from floppy
			See Documentation/blockdev/ramdisk.txt.

	lockd.nlm_grace_period=P  [NFS] Assign grace period.
			Format: <integer>

	lockd.nlm_tcpport=N	[NFS] Assign TCP port.
			Format: <integer>

	lockd.nlm_timeout=T	[NFS] Assign timeout value.
			Format: <integer>

	lockd.nlm_udpport=M	[NFS] Assign UDP port.
			Format: <integer>

	logibm.irq=	[HW,MOUSE] Logitech Bus Mouse Driver
			Format: <irq>

	loglevel=	All Kernel Messages with a loglevel smaller than the
			console loglevel will be printed to the console. It can
			also be changed with klogd or other programs. The
			loglevels are defined as follows:

			0 (KERN_EMERG)		system is unusable
			1 (KERN_ALERT)		action must be taken immediately
			2 (KERN_CRIT)		critical conditions
			3 (KERN_ERR)		error conditions
			4 (KERN_WARNING)	warning conditions
			5 (KERN_NOTICE)		normal but significant condition
			6 (KERN_INFO)		informational
			7 (KERN_DEBUG)		debug-level messages

	log_buf_len=n[KMG]	Sets the size of the printk ring buffer,
			in bytes.  n must be a power of two.  The default
			size is set in the kernel config file.

	logo.nologo	[FB] Disables display of the built-in Linux logo.
			This may be used to provide more screen space for
			kernel log messages and is useful when debugging
			kernel boot problems.

	lp=0		[LP]	Specify parallel ports to use, e.g,
	lp=port[,port...]	lp=none,parport0 (lp0 not configured, lp1 uses
	lp=reset		first parallel port). 'lp=0' disables the
	lp=auto			printer driver. 'lp=reset' (which can be
				specified in addition to the ports) causes
				attached printers to be reset. Using
				lp=port1,port2,... specifies the parallel ports
				to associate lp devices with, starting with
				lp0. A port specification may be 'none' to skip
				that lp device, or a parport name such as
				'parport0'. Specifying 'lp=auto' instead of a
				port specification list means that device IDs
				from each port should be examined, to see if
				an IEEE 1284-compliant printer is attached; if
				so, the driver will manage that printer.
				See also header of drivers/char/lp.c.

	lpj=n		[KNL]
			Sets loops_per_jiffy to given constant, thus avoiding
			time-consuming boot-time autodetection (up to 250 ms per
			CPU). 0 enables autodetection (default). To determine
			the correct value for your kernel, boot with normal
			autodetection and see what value is printed. Note that
			on SMP systems the preset will be applied to all CPUs,
			which is likely to cause problems if your CPUs need
			significantly divergent settings. An incorrect value
			will cause delays in the kernel to be wrong, leading to
			unpredictable I/O errors and other breakage. Although
			unlikely, in the extreme case this might damage your
			hardware.

	ltpc=		[NET]
			Format: <io>,<irq>,<dma>

	machvec=	[IA-64] Force the use of a particular machine-vector
			(machvec) in a generic kernel.
			Example: machvec=hpzx1_swiotlb

	machtype=	[Loongson] Share the same kernel image file between different
			 yeeloong laptop.
			Example: machtype=lemote-yeeloong-2f-7inch

	max_addr=nn[KMG]	[KNL,BOOT,ia64] All physical memory greater
			than or equal to this physical address is ignored.

	maxcpus=	[SMP] Maximum number of processors that	an SMP kernel
			should make use of.  maxcpus=n : n >= 0 limits the
			kernel to using 'n' processors.  n=0 is a special case,
			it is equivalent to "nosmp", which also disables
			the IO APIC.

	max_loop=	[LOOP] The number of loop block devices that get
	(loop.max_loop)	unconditionally pre-created at init time. The default
			number is configured by BLK_DEV_LOOP_MIN_COUNT. Instead
			of statically allocating a predefined number, loop
			devices can be requested on-demand with the
			/dev/loop-control interface.

	mcatest=	[IA-64]

	mce		[X86-32] Machine Check Exception

	mce=option	[X86-64] See Documentation/x86/x86_64/boot-options.txt

	md=		[HW] RAID subsystems devices and level
			See Documentation/md.txt.

	mdacon=		[MDA]
			Format: <first>,<last>
			Specifies range of consoles to be captured by the MDA.

	mem=nn[KMG]	[KNL,BOOT] Force usage of a specific amount of memory
			Amount of memory to be used when the kernel is not able
			to see the whole system memory or for test.
			[X86-32] Use together with memmap= to avoid physical
			address space collisions. Without memmap= PCI devices
			could be placed at addresses belonging to unused RAM.

	mem=nopentium	[BUGS=X86-32] Disable usage of 4MB pages for kernel
			memory.

	memchunk=nn[KMG]
			[KNL,SH] Allow user to override the default size for
			per-device physically contiguous DMA buffers.

	memmap=exactmap	[KNL,X86] Enable setting of an exact
			E820 memory map, as specified by the user.
			Such memmap=exactmap lines can be constructed based on
			BIOS output or other requirements. See the memmap=nn@ss
			option description.

	memmap=nn[KMG]@ss[KMG]
			[KNL] Force usage of a specific region of memory
			Region of memory to be used, from ss to ss+nn.

	memmap=nn[KMG]#ss[KMG]
			[KNL,ACPI] Mark specific memory as ACPI data.
			Region of memory to be used, from ss to ss+nn.

	memmap=nn[KMG]$ss[KMG]
			[KNL,ACPI] Mark specific memory as reserved.
			Region of memory to be used, from ss to ss+nn.
			Example: Exclude memory from 0x18690000-0x1869ffff
			         memmap=64K$0x18690000
			         or
			         memmap=0x10000$0x18690000

	memory_corruption_check=0/1 [X86]
			Some BIOSes seem to corrupt the first 64k of
			memory when doing things like suspend/resume.
			Setting this option will scan the memory
			looking for corruption.  Enabling this will
			both detect corruption and prevent the kernel
			from using the memory being corrupted.
			However, its intended as a diagnostic tool; if
			repeatable BIOS-originated corruption always
			affects the same memory, you can use memmap=
			to prevent the kernel from using that memory.

	memory_corruption_check_size=size [X86]
			By default it checks for corruption in the low
			64k, making this memory unavailable for normal
			use.  Use this parameter to scan for
			corruption in more or less memory.

	memory_corruption_check_period=seconds [X86]
			By default it checks for corruption every 60
			seconds.  Use this parameter to check at some
			other rate.  0 disables periodic checking.

	memtest=	[KNL,X86] Enable memtest
			Format: <integer>
			default : 0 <disable>
			Specifies the number of memtest passes to be
			performed. Each pass selects another test
			pattern from a given set of patterns. Memtest
			fills the memory with this pattern, validates
			memory contents and reserves bad memory
			regions that are detected.

	meye.*=		[HW] Set MotionEye Camera parameters
			See Documentation/video4linux/meye.txt.

	mfgpt_irq=	[IA-32] Specify the IRQ to use for the
			Multi-Function General Purpose Timers on AMD Geode
			platforms.

	mfgptfix	[X86-32] Fix MFGPT timers on AMD Geode platforms when
			the BIOS has incorrectly applied a workaround. TinyBIOS
			version 0.98 is known to be affected, 0.99 fixes the
			problem by letting the user disable the workaround.

	mga=		[HW,DRM]

	min_addr=nn[KMG]	[KNL,BOOT,ia64] All physical memory below this
			physical address is ignored.

	mini2440=	[ARM,HW,KNL]
			Format:[0..2][b][c][t]
			Default: "0tb"
			MINI2440 configuration specification:
			0 - The attached screen is the 3.5" TFT
			1 - The attached screen is the 7" TFT
			2 - The VGA Shield is attached (1024x768)
			Leaving out the screen size parameter will not load
			the TFT driver, and the framebuffer will be left
			unconfigured.
			b - Enable backlight. The TFT backlight pin will be
			linked to the kernel VESA blanking code and a GPIO
			LED. This parameter is not necessary when using the
			VGA shield.
			c - Enable the s3c camera interface.
			t - Reserved for enabling touchscreen support. The
			touchscreen support is not enabled in the mainstream
			kernel as of 2.6.30, a preliminary port can be found
			in the "bleeding edge" mini2440 support kernel at
			http://repo.or.cz/w/linux-2.6/mini2440.git

	mminit_loglevel=
			[KNL] When CONFIG_DEBUG_MEMORY_INIT is set, this
			parameter allows control of the logging verbosity for
			the additional memory initialisation checks. A value
			of 0 disables mminit logging and a level of 4 will
			log everything. Information is printed at KERN_DEBUG
			so loglevel=8 may also need to be specified.

	mousedev.tap_time=
			[MOUSE] Maximum time between finger touching and
			leaving touchpad surface for touch to be considered
			a tap and be reported as a left button click (for
			touchpads working in absolute mode only).
			Format: <msecs>
	mousedev.xres=	[MOUSE] Horizontal screen resolution, used for devices
			reporting absolute coordinates, such as tablets
	mousedev.yres=	[MOUSE] Vertical screen resolution, used for devices
			reporting absolute coordinates, such as tablets

	movablecore=nn[KMG]	[KNL,X86,IA-64,PPC] This parameter
			is similar to kernelcore except it specifies the
			amount of memory used for migratable allocations.
			If both kernelcore and movablecore is specified,
			then kernelcore will be at *least* the specified
			value but may be more. If movablecore on its own
			is specified, the administrator must be careful
			that the amount of memory usable for all allocations
			is not too small.

	MTD_Partition=	[MTD]
			Format: <name>,<region-number>,<size>,<offset>

	MTD_Region=	[MTD] Format:
			<name>,<region-number>[,<base>,<size>,<buswidth>,<altbuswidth>]

	mtdparts=	[MTD]
			See drivers/mtd/cmdlinepart.c.

	multitce=off	[PPC]  This parameter disables the use of the pSeries
			firmware feature for updating multiple TCE entries
			at a time.

	onenand.bdry=	[HW,MTD] Flex-OneNAND Boundary Configuration

			Format: [die0_boundary][,die0_lock][,die1_boundary][,die1_lock]

			boundary - index of last SLC block on Flex-OneNAND.
				   The remaining blocks are configured as MLC blocks.
			lock	 - Configure if Flex-OneNAND boundary should be locked.
				   Once locked, the boundary cannot be changed.
				   1 indicates lock status, 0 indicates unlock status.

	mtdset=		[ARM]
			ARM/S3C2412 JIVE boot control

			See arch/arm/mach-s3c2412/mach-jive.c

	mtouchusb.raw_coordinates=
			[HW] Make the MicroTouch USB driver use raw coordinates
			('y', default) or cooked coordinates ('n')

	mtrr_chunk_size=nn[KMG] [X86]
			used for mtrr cleanup. It is largest continuous chunk
			that could hold holes aka. UC entries.

	mtrr_gran_size=nn[KMG] [X86]
			Used for mtrr cleanup. It is granularity of mtrr block.
			Default is 1.
			Large value could prevent small alignment from
			using up MTRRs.

	mtrr_spare_reg_nr=n [X86]
			Format: <integer>
			Range: 0,7 : spare reg number
			Default : 1
			Used for mtrr cleanup. It is spare mtrr entries number.
			Set to 2 or more if your graphical card needs more.

	n2=		[NET] SDL Inc. RISCom/N2 synchronous serial card

	netdev=		[NET] Network devices parameters
			Format: <irq>,<io>,<mem_start>,<mem_end>,<name>
			Note that mem_start is often overloaded to mean
			something different and driver-specific.
			This usage is only documented in each driver source
			file if at all.

	nf_conntrack.acct=
			[NETFILTER] Enable connection tracking flow accounting
			0 to disable accounting
			1 to enable accounting
			Default value is 0.

	nfsaddrs=	[NFS] Deprecated.  Use ip= instead.
			See Documentation/filesystems/nfs/nfsroot.txt.

	nfsroot=	[NFS] nfs root filesystem for disk-less boxes.
			See Documentation/filesystems/nfs/nfsroot.txt.

	nfsrootdebug	[NFS] enable nfsroot debugging messages.
			See Documentation/filesystems/nfs/nfsroot.txt.

	nfs.callback_tcpport=
			[NFS] set the TCP port on which the NFSv4 callback
			channel should listen.

	nfs.cache_getent=
			[NFS] sets the pathname to the program which is used
			to update the NFS client cache entries.

	nfs.cache_getent_timeout=
			[NFS] sets the timeout after which an attempt to
			update a cache entry is deemed to have failed.

	nfs.idmap_cache_timeout=
			[NFS] set the maximum lifetime for idmapper cache
			entries.

	nfs.enable_ino64=
			[NFS] enable 64-bit inode numbers.
			If zero, the NFS client will fake up a 32-bit inode
			number for the readdir() and stat() syscalls instead
			of returning the full 64-bit number.
			The default is to return 64-bit inode numbers.

	nfs.nfs4_disable_idmapping=
			[NFSv4] When set, this option disables the NFSv4
			idmapper on the client, but only if the mount
			is using the 'sec=sys' security flavour. This may
			make migration from legacy NFSv2/v3 systems easier
			provided that the server has the appropriate support.
			The default is to always enable NFSv4 idmapping.

	nmi_debug=	[KNL,AVR32,SH] Specify one or more actions to take
			when a NMI is triggered.
			Format: [state][,regs][,debounce][,die]

	nmi_watchdog=	[KNL,BUGS=X86] Debugging features for SMP kernels
			Format: [panic,][nopanic,][num]
			Valid num: 0
			0 - turn nmi_watchdog off
			When panic is specified, panic when an NMI watchdog
			timeout occurs (or 'nopanic' to override the opposite
			default).
			This is useful when you use a panic=... timeout and
			need the box quickly up again.

	netpoll.carrier_timeout=
			[NET] Specifies amount of time (in seconds) that
			netpoll should wait for a carrier. By default netpoll
			waits 4 seconds.

	no387		[BUGS=X86-32] Tells the kernel to use the 387 maths
			emulation library even if a 387 maths coprocessor
			is present.

	no_console_suspend
			[HW] Never suspend the console
			Disable suspending of consoles during suspend and
			hibernate operations.  Once disabled, debugging
			messages can reach various consoles while the rest
			of the system is being put to sleep (ie, while
			debugging driver suspend/resume hooks).  This may
			not work reliably with all consoles, but is known
			to work with serial and VGA consoles.

	noaliencache	[MM, NUMA, SLAB] Disables the allocation of alien
			caches in the slab allocator.  Saves per-node memory,
			but will impact performance.

	noalign		[KNL,ARM]

	noapic		[SMP,APIC] Tells the kernel to not make use of any
			IOAPICs that may be present in the system.

	noautogroup	Disable scheduler automatic task group creation.

	nobats		[PPC] Do not use BATs for mapping kernel lowmem
			on "Classic" PPC cores.

	nocache		[ARM]

	noclflush	[BUGS=X86] Don't use the CLFLUSH instruction

	nodelayacct	[KNL] Disable per-task delay accounting

	nodisconnect	[HW,SCSI,M68K] Disables SCSI disconnects.

	nodsp		[SH] Disable hardware DSP at boot time.

	noefi		[X86] Disable EFI runtime services support.

	noexec		[IA-64]

	noexec		[X86]
			On X86-32 available only on PAE configured kernels.
			noexec=on: enable non-executable mappings (default)
			noexec=off: disable non-executable mappings

	nosmep		[X86]
			Disable SMEP (Supervisor Mode Execution Protection)
			even if it is supported by processor.

	noexec32	[X86-64]
			This affects only 32-bit executables.
			noexec32=on: enable non-executable mappings (default)
				read doesn't imply executable mappings
			noexec32=off: disable non-executable mappings
				read implies executable mappings

	nofpu		[SH] Disable hardware FPU at boot time.

	nofxsr		[BUGS=X86-32] Disables x86 floating point extended
			register save and restore. The kernel will only save
			legacy floating-point registers on task switch.

	noxsave		[BUGS=X86] Disables x86 extended register state save
			and restore using xsave. The kernel will fallback to
			enabling legacy floating-point and sse state.

	nohlt		[BUGS=ARM,SH] Tells the kernel that the sleep(SH) or
			wfi(ARM) instruction doesn't work correctly and not to
			use it. This is also useful when using JTAG debugger.

	no-hlt		[BUGS=X86-32] Tells the kernel that the hlt
			instruction doesn't work correctly and not to
			use it.

	no_file_caps	Tells the kernel not to honor file capabilities.  The
			only way then for a file to be executed with privilege
			is to be setuid root or executed by root.

	nohalt		[IA-64] Tells the kernel not to use the power saving
			function PAL_HALT_LIGHT when idle. This increases
			power-consumption. On the positive side, it reduces
			interrupt wake-up latency, which may improve performance
			in certain environments such as networked servers or
			real-time systems.

	nohz=		[KNL] Boottime enable/disable dynamic ticks
			Valid arguments: on, off
			Default: on

	noiotrap	[SH] Disables trapped I/O port accesses.

	noirqdebug	[X86-32] Disables the code which attempts to detect and
			disable unhandled interrupt sources.

	no_timer_check	[X86,APIC] Disables the code which tests for
			broken timer IRQ sources.

	noisapnp	[ISAPNP] Disables ISA PnP code.

	noinitrd	[RAM] Tells the kernel not to load any configured
			initial RAM disk.

	nointremap	[X86-64, Intel-IOMMU] Do not enable interrupt
			remapping.
			[Deprecated - use intremap=off]

	nointroute	[IA-64]

	nojitter	[IA-64] Disables jitter checking for ITC timers.

	no-kvmclock	[X86,KVM] Disable paravirtualized KVM clock driver

	no-kvmapf	[X86,KVM] Disable paravirtualized asynchronous page
			fault handling.

	no-steal-acc    [X86,KVM] Disable paravirtualized steal time accounting.
			steal time is computed, but won't influence scheduler
			behaviour

	nolapic		[X86-32,APIC] Do not enable or use the local APIC.

	nolapic_timer	[X86-32,APIC] Do not use the local APIC timer.

	noltlbs		[PPC] Do not use large page/tlb entries for kernel
			lowmem mapping on PPC40x.

	nomca		[IA-64] Disable machine check abort handling

	nomce		[X86-32] Machine Check Exception

	nomfgpt		[X86-32] Disable Multi-Function General Purpose
			Timer usage (for AMD Geode machines).

	nopat		[X86] Disable PAT (page attribute table extension of
			pagetables) support.

	norandmaps	Don't use address space randomization.  Equivalent to
			echo 0 > /proc/sys/kernel/randomize_va_space

	noreplace-paravirt	[X86,IA-64,PV_OPS] Don't patch paravirt_ops

	noreplace-smp	[X86-32,SMP] Don't replace SMP instructions
			with UP alternatives

	noresidual	[PPC] Don't use residual data on PReP machines.

	noresume	[SWSUSP] Disables resume and restores original swap
			space.

	no-scroll	[VGA] Disables scrollback.
			This is required for the Braillex ib80-piezo Braille
			reader made by F.H. Papenmeier (Germany).

	nosbagart	[IA-64]

	nosep		[BUGS=X86-32] Disables x86 SYSENTER/SYSEXIT support.

	nosmp		[SMP] Tells an SMP kernel to act as a UP kernel,
			and disable the IO APIC.  legacy for "maxcpus=0".

	nosoftlockup	[KNL] Disable the soft-lockup detector.

	nosync		[HW,M68K] Disables sync negotiation for all devices.

	notsc		[BUGS=X86-32] Disable Time Stamp Counter

	nousb		[USB] Disable the USB subsystem

	nowatchdog	[KNL] Disable the lockup detector (NMI watchdog).

	nowb		[ARM]

	nox2apic	[X86-64,APIC] Do not enable x2APIC mode.

	nptcg=		[IA-64] Override max number of concurrent global TLB
			purges which is reported from either PAL_VM_SUMMARY or
			SAL PALO.

	nr_cpus=	[SMP] Maximum number of processors that	an SMP kernel
			could support.  nr_cpus=n : n >= 1 limits the kernel to
			supporting 'n' processors. Later in runtime you can not
			use hotplug cpu feature to put more cpu back to online.
			just like you compile the kernel NR_CPUS=n

	nr_uarts=	[SERIAL] maximum number of UARTs to be registered.

	numa_zonelist_order= [KNL, BOOT] Select zonelist order for NUMA.
			one of ['zone', 'node', 'default'] can be specified
			This can be set from sysctl after boot.
			See Documentation/sysctl/vm.txt for details.

	ohci1394_dma=early	[HW] enable debugging via the ohci1394 driver.
			See Documentation/debugging-via-ohci1394.txt for more
			info.

	olpc_ec_timeout= [OLPC] ms delay when issuing EC commands
			Rather than timing out after 20 ms if an EC
			command is not properly ACKed, override the length
			of the timeout.  We have interrupts disabled while
			waiting for the ACK, so if this is set too high
			interrupts *may* be lost!

	omap_mux=	[OMAP] Override bootloader pin multiplexing.
			Format: <mux_mode0.mode_name=value>...
			For example, to override I2C bus2:
			omap_mux=i2c2_scl.i2c2_scl=0x100,i2c2_sda.i2c2_sda=0x100

	oprofile.timer=	[HW]
			Use timer interrupt instead of performance counters

	oprofile.cpu_type=	Force an oprofile cpu type
			This might be useful if you have an older oprofile
			userland or if you want common events.
			Format: { arch_perfmon }
			arch_perfmon: [X86] Force use of architectural
				perfmon on Intel CPUs instead of the
				CPU specific event set.

	oops=panic	Always panic on oopses. Default is to just kill the
			process, but there is a small probability of
			deadlocking the machine.
			This will also cause panics on machine check exceptions.
			Useful together with panic=30 to trigger a reboot.

	OSS		[HW,OSS]
			See Documentation/sound/oss/oss-parameters.txt

	panic=		[KNL] Kernel behaviour on panic: delay <timeout>
			timeout > 0: seconds before rebooting
			timeout = 0: wait forever
			timeout < 0: reboot immediately
			Format: <timeout>

	parkbd.port=	[HW] Parallel port number the keyboard adapter is
			connected to, default is 0.
			Format: <parport#>
	parkbd.mode=	[HW] Parallel port keyboard adapter mode of operation,
			0 for XT, 1 for AT (default is AT).
			Format: <mode>

	parport=	[HW,PPT] Specify parallel ports. 0 disables.
			Format: { 0 | auto | 0xBBB[,IRQ[,DMA]] }
			Use 'auto' to force the driver to use any
			IRQ/DMA settings detected (the default is to
			ignore detected IRQ/DMA settings because of
			possible conflicts). You can specify the base
			address, IRQ, and DMA settings; IRQ and DMA
			should be numbers, or 'auto' (for using detected
			settings on that particular port), or 'nofifo'
			(to avoid using a FIFO even if it is detected).
			Parallel ports are assigned in the order they
			are specified on the command line, starting
			with parport0.

	parport_init_mode=	[HW,PPT]
			Configure VIA parallel port to operate in
			a specific mode. This is necessary on Pegasos
			computer where firmware has no options for setting
			up parallel port mode and sets it to spp.
			Currently this function knows 686a and 8231 chips.
			Format: [spp|ps2|epp|ecp|ecpepp]

	pause_on_oops=
			Halt all CPUs after the first oops has been printed for
			the specified number of seconds.  This is to be used if
			your oopses keep scrolling off the screen.

	pcbit=		[HW,ISDN]

	pcd.		[PARIDE]
			See header of drivers/block/paride/pcd.c.
			See also Documentation/blockdev/paride.txt.

	pci=option[,option...]	[PCI] various PCI subsystem options:
		earlydump	[X86] dump PCI config space before the kernel
			        changes anything
		off		[X86] don't probe for the PCI bus
		bios		[X86-32] force use of PCI BIOS, don't access
				the hardware directly. Use this if your machine
				has a non-standard PCI host bridge.
		nobios		[X86-32] disallow use of PCI BIOS, only direct
				hardware access methods are allowed. Use this
				if you experience crashes upon bootup and you
				suspect they are caused by the BIOS.
		conf1		[X86] Force use of PCI Configuration
				Mechanism 1.
		conf2		[X86] Force use of PCI Configuration
				Mechanism 2.
		noaer		[PCIE] If the PCIEAER kernel config parameter is
				enabled, this kernel boot option can be used to
				disable the use of PCIE advanced error reporting.
		nodomains	[PCI] Disable support for multiple PCI
				root domains (aka PCI segments, in ACPI-speak).
		nommconf	[X86] Disable use of MMCONFIG for PCI
				Configuration
		check_enable_amd_mmconf [X86] check for and enable
				properly configured MMIO access to PCI
				config space on AMD family 10h CPU
		nomsi		[MSI] If the PCI_MSI kernel config parameter is
				enabled, this kernel boot option can be used to
				disable the use of MSI interrupts system-wide.
		noioapicquirk	[APIC] Disable all boot interrupt quirks.
				Safety option to keep boot IRQs enabled. This
				should never be necessary.
		ioapicreroute	[APIC] Enable rerouting of boot IRQs to the
				primary IO-APIC for bridges that cannot disable
				boot IRQs. This fixes a source of spurious IRQs
				when the system masks IRQs.
		noioapicreroute	[APIC] Disable workaround that uses the
				boot IRQ equivalent of an IRQ that connects to
				a chipset where boot IRQs cannot be disabled.
				The opposite of ioapicreroute.
		biosirq		[X86-32] Use PCI BIOS calls to get the interrupt
				routing table. These calls are known to be buggy
				on several machines and they hang the machine
				when used, but on other computers it's the only
				way to get the interrupt routing table. Try
				this option if the kernel is unable to allocate
				IRQs or discover secondary PCI buses on your
				motherboard.
		rom		[X86] Assign address space to expansion ROMs.
				Use with caution as certain devices share
				address decoders between ROMs and other
				resources.
		norom		[X86] Do not assign address space to
				expansion ROMs that do not already have
				BIOS assigned address ranges.
		nobar		[X86] Do not assign address space to the
				BARs that weren't assigned by the BIOS.
		irqmask=0xMMMM	[X86] Set a bit mask of IRQs allowed to be
				assigned automatically to PCI devices. You can
				make the kernel exclude IRQs of your ISA cards
				this way.
		pirqaddr=0xAAAAA	[X86] Specify the physical address
				of the PIRQ table (normally generated
				by the BIOS) if it is outside the
				F0000h-100000h range.
		lastbus=N	[X86] Scan all buses thru bus #N. Can be
				useful if the kernel is unable to find your
				secondary buses and you want to tell it
				explicitly which ones they are.
		assign-busses	[X86] Always assign all PCI bus
				numbers ourselves, overriding
				whatever the firmware may have done.
		usepirqmask	[X86] Honor the possible IRQ mask stored
				in the BIOS $PIR table. This is needed on
				some systems with broken BIOSes, notably
				some HP Pavilion N5400 and Omnibook XE3
				notebooks. This will have no effect if ACPI
				IRQ routing is enabled.
		noacpi		[X86] Do not use ACPI for IRQ routing
				or for PCI scanning.
		use_crs		[X86] Use PCI host bridge window information
				from ACPI.  On BIOSes from 2008 or later, this
				is enabled by default.  If you need to use this,
				please report a bug.
		nocrs		[X86] Ignore PCI host bridge windows from ACPI.
			        If you need to use this, please report a bug.
		routeirq	Do IRQ routing for all PCI devices.
				This is normally done in pci_enable_device(),
				so this option is a temporary workaround
				for broken drivers that don't call it.
		skip_isa_align	[X86] do not align io start addr, so can
				handle more pci cards
		firmware	[ARM] Do not re-enumerate the bus but instead
				just use the configuration from the
				bootloader. This is currently used on
				IXP2000 systems where the bus has to be
				configured a certain way for adjunct CPUs.
		noearly		[X86] Don't do any early type 1 scanning.
				This might help on some broken boards which
				machine check when some devices' config space
				is read. But various workarounds are disabled
				and some IOMMU drivers will not work.
		bfsort		Sort PCI devices into breadth-first order.
				This sorting is done to get a device
				order compatible with older (<= 2.4) kernels.
		nobfsort	Don't sort PCI devices into breadth-first order.
		cbiosize=nn[KMG]	The fixed amount of bus space which is
				reserved for the CardBus bridge's IO window.
				The default value is 256 bytes.
		cbmemsize=nn[KMG]	The fixed amount of bus space which is
				reserved for the CardBus bridge's memory
				window. The default value is 64 megabytes.
		resource_alignment=
				Format:
				[<order of align>@][<domain>:]<bus>:<slot>.<func>[; ...]
				Specifies alignment and device to reassign
				aligned memory resources.
				If <order of align> is not specified,
				PAGE_SIZE is used as alignment.
				PCI-PCI bridge can be specified, if resource
				windows need to be expanded.
		ecrc=		Enable/disable PCIe ECRC (transaction layer
				end-to-end CRC checking).
				bios: Use BIOS/firmware settings. This is the
				the default.
				off: Turn ECRC off
				on: Turn ECRC on.
		realloc		reallocate PCI resources if allocations done by BIOS
				are erroneous.

	pcie_aspm=	[PCIE] Forcibly enable or disable PCIe Active State Power
			Management.
		off	Disable ASPM.
		force	Enable ASPM even on devices that claim not to support it.
			WARNING: Forcing ASPM on may cause system lockups.

	pcie_ports=	[PCIE] PCIe ports handling:
		auto	Ask the BIOS whether or not to use native PCIe services
			associated with PCIe ports (PME, hot-plug, AER).  Use
			them only if that is allowed by the BIOS.
		native	Use native PCIe services associated with PCIe ports
			unconditionally.
		compat	Treat PCIe ports as PCI-to-PCI bridges, disable the PCIe
			ports driver.

	pcie_pme=	[PCIE,PM] Native PCIe PME signaling options:
		nomsi	Do not use MSI for native PCIe PME signaling (this makes
			all PCIe root ports use INTx for all services).

	pcmv=		[HW,PCMCIA] BadgePAD 4

	pd.		[PARIDE]
			See Documentation/blockdev/paride.txt.

	pdcchassis=	[PARISC,HW] Disable/Enable PDC Chassis Status codes at
			boot time.
			Format: { 0 | 1 }
			See arch/parisc/kernel/pdc_chassis.c

	percpu_alloc=	Select which percpu first chunk allocator to use.
			Currently supported values are "embed" and "page".
			Archs may support subset or none of the	selections.
			See comments in mm/percpu.c for details on each
			allocator.  This parameter is primarily	for debugging
			and performance comparison.

	pf.		[PARIDE]
			See Documentation/blockdev/paride.txt.

	pg.		[PARIDE]
			See Documentation/blockdev/paride.txt.

	pirq=		[SMP,APIC] Manual mp-table setup
			See Documentation/x86/i386/IO-APIC.txt.

	plip=		[PPT,NET] Parallel port network link
			Format: { parport<nr> | timid | 0 }
			See also Documentation/parport.txt.

	pmtmr=		[X86] Manual setup of pmtmr I/O Port.
			Override pmtimer IOPort with a hex value.
			e.g. pmtmr=0x508

	pnp.debug=1	[PNP]
			Enable PNP debug messages (depends on the
			CONFIG_PNP_DEBUG_MESSAGES option).  Change at run-time
			via /sys/module/pnp/parameters/debug.  We always show
			current resource usage; turning this on also shows
			possible settings and some assignment information.

	pnpacpi=	[ACPI]
			{ off }

	pnpbios=	[ISAPNP]
			{ on | off | curr | res | no-curr | no-res }

	pnp_reserve_irq=
			[ISAPNP] Exclude IRQs for the autoconfiguration

	pnp_reserve_dma=
			[ISAPNP] Exclude DMAs for the autoconfiguration

	pnp_reserve_io=	[ISAPNP] Exclude I/O ports for the autoconfiguration
			Ranges are in pairs (I/O port base and size).

	pnp_reserve_mem=
			[ISAPNP] Exclude memory regions for the
			autoconfiguration.
			Ranges are in pairs (memory base and size).

	ports=		[IP_VS_FTP] IPVS ftp helper module
			Default is 21.
			Up to 8 (IP_VS_APP_MAX_PORTS) ports
			may be specified.
			Format: <port>,<port>....

	print-fatal-signals=
			[KNL] debug: print fatal signals

			If enabled, warn about various signal handling
			related application anomalies: too many signals,
			too many POSIX.1 timers, fatal signals causing a
			coredump - etc.

			If you hit the warning due to signal overflow,
			you might want to try "ulimit -i unlimited".

			default: off.

	printk.time=	Show timing data prefixed to each printk message line
			Format: <bool>  (1/Y/y=enable, 0/N/n=disable)

	processor.max_cstate=	[HW,ACPI]
			Limit processor to maximum C-state
			max_cstate=9 overrides any DMI blacklist limit.

	processor.nocst	[HW,ACPI]
			Ignore the _CST method to determine C-states,
			instead using the legacy FADT method

	profile=	[KNL] Enable kernel profiling via /proc/profile
			Format: [schedule,]<number>
			Param: "schedule" - profile schedule points.
			Param: <number> - step/bucket size as a power of 2 for
				statistical time based profiling.
			Param: "sleep" - profile D-state sleeping (millisecs).
				Requires CONFIG_SCHEDSTATS
			Param: "kvm" - profile VM exits.

	prompt_ramdisk=	[RAM] List of RAM disks to prompt for floppy disk
			before loading.
			See Documentation/blockdev/ramdisk.txt.

	psmouse.proto=	[HW,MOUSE] Highest PS2 mouse protocol extension to
			probe for; one of (bare|imps|exps|lifebook|any).
	psmouse.rate=	[HW,MOUSE] Set desired mouse report rate, in reports
			per second.
	psmouse.resetafter=	[HW,MOUSE]
			Try to reset the device after so many bad packets
			(0 = never).
	psmouse.resolution=
			[HW,MOUSE] Set desired mouse resolution, in dpi.
	psmouse.smartscroll=
			[HW,MOUSE] Controls Logitech smartscroll autorepeat.
			0 = disabled, 1 = enabled (default).

	pstore.backend=	Specify the name of the pstore backend to use

	pt.		[PARIDE]
			See Documentation/blockdev/paride.txt.

	pty.legacy_count=
			[KNL] Number of legacy pty's. Overwrites compiled-in
			default number.

	quiet		[KNL] Disable most log messages

	r128=		[HW,DRM]

	raid=		[HW,RAID]
			See Documentation/md.txt.

	ramdisk_blocksize=	[RAM]
			See Documentation/blockdev/ramdisk.txt.

	ramdisk_size=	[RAM] Sizes of RAM disks in kilobytes
			See Documentation/blockdev/ramdisk.txt.

	rcupdate.blimit=	[KNL,BOOT]
			Set maximum number of finished RCU callbacks to process
			in one batch.

	rcupdate.qhimark=	[KNL,BOOT]
			Set threshold of queued
			RCU callbacks over which batch limiting is disabled.

	rcupdate.qlowmark=	[KNL,BOOT]
			Set threshold of queued RCU callbacks below which
			batch limiting is re-enabled.

	rdinit=		[KNL]
			Format: <full_path>
			Run specified binary instead of /init from the ramdisk,
			used for early userspace startup. See initrd.

	reboot=		[BUGS=X86-32,BUGS=ARM,BUGS=IA-64] Rebooting mode
			Format: <reboot_mode>[,<reboot_mode2>[,...]]
			See arch/*/kernel/reboot.c or arch/*/kernel/process.c

	relax_domain_level=
			[KNL, SMP] Set scheduler's default relax_domain_level.
			See Documentation/cgroups/cpusets.txt.

	reserve=	[KNL,BUGS] Force the kernel to ignore some iomem area

	reservetop=	[X86-32]
			Format: nn[KMG]
			Reserves a hole at the top of the kernel virtual
			address space.

	reservelow=	[X86]
			Format: nn[K]
			Set the amount of memory to reserve for BIOS at
			the bottom of the address space.

	reset_devices	[KNL] Force drivers to reset the underlying device
			during initialization.

	resume=		[SWSUSP]
			Specify the partition device for software suspend

	resume_offset=	[SWSUSP]
			Specify the offset from the beginning of the partition
			given by "resume=" at which the swap header is located,
			in <PAGE_SIZE> units (needed only for swap files).
			See  Documentation/power/swsusp-and-swap-files.txt

	hibernate=	[HIBERNATION]
		noresume	Don't check if there's a hibernation image
				present during boot.
		nocompress	Don't compress/decompress hibernation images.

	retain_initrd	[RAM] Keep initrd memory after extraction

	rhash_entries=	[KNL,NET]
			Set number of hash buckets for route cache

	riscom8=	[HW,SERIAL]
			Format: <io_board1>[,<io_board2>[,...<io_boardN>]]

	ro		[KNL] Mount root device read-only on boot

	root=		[KNL] Root filesystem
			See name_to_dev_t comment in init/do_mounts.c.

	rootdelay=	[KNL] Delay (in seconds) to pause before attempting to
			mount the root filesystem

	rootflags=	[KNL] Set root filesystem mount option string

	rootfstype=	[KNL] Set root filesystem type

	rootwait	[KNL] Wait (indefinitely) for root device to show up.
			Useful for devices that are detected asynchronously
			(e.g. USB and MMC devices).

	rw		[KNL] Mount root device read-write on boot

	S		[KNL] Run init in single mode

	sa1100ir	[NET]
			See drivers/net/irda/sa1100_ir.c.

	sbni=		[NET] Granch SBNI12 leased line adapter

	sched_debug	[KNL] Enables verbose scheduler debug messages.

	security=	[SECURITY] Choose a security module to enable at boot.
			If this boot parameter is not specified, only the first
			security module asking for security registration will be
			loaded. An invalid security module name will be treated
			as if no module has been chosen.

	selinux=	[SELINUX] Disable or enable SELinux at boot time.
			Format: { "0" | "1" }
			See security/selinux/Kconfig help text.
			0 -- disable.
			1 -- enable.
			Default value is set via kernel config option.
			If enabled at boot time, /selinux/disable can be used
			later to disable prior to initial policy load.

	apparmor=	[APPARMOR] Disable or enable AppArmor at boot time
			Format: { "0" | "1" }
			See security/apparmor/Kconfig help text
			0 -- disable.
			1 -- enable.
			Default value is set via kernel config option.

	serialnumber	[BUGS=X86-32]

	shapers=	[NET]
			Maximal number of shapers.

	show_msr=	[x86] show boot-time MSR settings
			Format: { <integer> }
			Show boot-time (BIOS-initialized) MSR settings.
			The parameter means the number of CPUs to show,
			for example 1 means boot CPU only.

	simeth=		[IA-64]
	simscsi=

	slram=		[HW,MTD]

	slub_debug[=options[,slabs]]	[MM, SLUB]
			Enabling slub_debug allows one to determine the
			culprit if slab objects become corrupted. Enabling
			slub_debug can create guard zones around objects and
			may poison objects when not in use. Also tracks the
			last alloc / free. For more information see
			Documentation/vm/slub.txt.

	slub_max_order= [MM, SLUB]
			Determines the maximum allowed order for slabs.
			A high setting may cause OOMs due to memory
			fragmentation. For more information see
			Documentation/vm/slub.txt.

	slub_min_objects=	[MM, SLUB]
			The minimum number of objects per slab. SLUB will
			increase the slab order up to slub_max_order to
			generate a sufficiently large slab able to contain
			the number of objects indicated. The higher the number
			of objects the smaller the overhead of tracking slabs
			and the less frequently locks need to be acquired.
			For more information see Documentation/vm/slub.txt.

	slub_min_order=	[MM, SLUB]
			Determines the mininum page order for slabs. Must be
			lower than slub_max_order.
			For more information see Documentation/vm/slub.txt.

	slub_nomerge	[MM, SLUB]
			Disable merging of slabs with similar size. May be
			necessary if there is some reason to distinguish
			allocs to different slabs. Debug options disable
			merging on their own.
			For more information see Documentation/vm/slub.txt.

	smart2=		[HW]
			Format: <io1>[,<io2>[,...,<io8>]]

	smp-alt-once	[X86-32,SMP] On a hotplug CPU system, only
			attempt to substitute SMP alternatives once at boot.

	smsc-ircc2.nopnp	[HW] Don't use PNP to discover SMC devices
	smsc-ircc2.ircc_cfg=	[HW] Device configuration I/O port
	smsc-ircc2.ircc_sir=	[HW] SIR base I/O port
	smsc-ircc2.ircc_fir=	[HW] FIR base I/O port
	smsc-ircc2.ircc_irq=	[HW] IRQ line
	smsc-ircc2.ircc_dma=	[HW] DMA channel
	smsc-ircc2.ircc_transceiver= [HW] Transceiver type:
				0: Toshiba Satellite 1800 (GP data pin select)
				1: Fast pin select (default)
				2: ATC IRMode

	softlockup_panic=
			[KNL] Should the soft-lockup detector generate panics.
			Format: <integer>

	sonypi.*=	[HW] Sony Programmable I/O Control Device driver
			See Documentation/sonypi.txt

	specialix=	[HW,SERIAL] Specialix multi-serial port adapter
			See Documentation/serial/specialix.txt.

	spia_io_base=	[HW,MTD]
	spia_fio_base=
	spia_pedr=
	spia_peddr=

	stacktrace	[FTRACE]
			Enabled the stack tracer on boot up.

	sti=		[PARISC,HW]
			Format: <num>
			Set the STI (builtin display/keyboard on the HP-PARISC
			machines) console (graphic card) which should be used
			as the initial boot-console.
			See also comment in drivers/video/console/sticore.c.

	sti_font=	[HW]
			See comment in drivers/video/console/sticore.c.

	stifb=		[HW]
			Format: bpp:<bpp1>[:<bpp2>[:<bpp3>...]]

	sunrpc.min_resvport=
	sunrpc.max_resvport=
			[NFS,SUNRPC]
			SunRPC servers often require that client requests
			originate from a privileged port (i.e. a port in the
			range 0 < portnr < 1024).
			An administrator who wishes to reserve some of these
			ports for other uses may adjust the range that the
			kernel's sunrpc client considers to be privileged
			using these two parameters to set the minimum and
			maximum port values.

	sunrpc.pool_mode=
			[NFS]
			Control how the NFS server code allocates CPUs to
			service thread pools.  Depending on how many NICs
			you have and where their interrupts are bound, this
			option will affect which CPUs will do NFS serving.
			Note: this parameter cannot be changed while the
			NFS server is running.

			auto	    the server chooses an appropriate mode
				    automatically using heuristics
			global	    a single global pool contains all CPUs
			percpu	    one pool for each CPU
			pernode	    one pool for each NUMA node (equivalent
				    to global on non-NUMA machines)

	sunrpc.tcp_slot_table_entries=
	sunrpc.udp_slot_table_entries=
			[NFS,SUNRPC]
			Sets the upper limit on the number of simultaneous
			RPC calls that can be sent from the client to a
			server. Increasing these values may allow you to
			improve throughput, but will also increase the
			amount of memory reserved for use by the client.

	swapaccount[=0|1]
			[KNL] Enable accounting of swap in memory resource
			controller if no parameter or 1 is given or disable
			it if 0 is given (See Documentation/cgroups/memory.txt)

	swiotlb=	[IA-64] Number of I/O TLB slabs

	switches=	[HW,M68k]

	sysfs.deprecated=0|1 [KNL]
			Enable/disable old style sysfs layout for old udev
			on older distributions. When this option is enabled
			very new udev will not work anymore. When this option
			is disabled (or CONFIG_SYSFS_DEPRECATED not compiled)
			in older udev will not work anymore.
			Default depends on CONFIG_SYSFS_DEPRECATED_V2 set in
			the kernel configuration.

	sysrq_always_enabled
			[KNL]
			Ignore sysrq setting - this boot parameter will
			neutralize any effect of /proc/sys/kernel/sysrq.
			Useful for debugging.

	tdfx=		[HW,DRM]

	test_suspend=	[SUSPEND]
			Specify "mem" (for Suspend-to-RAM) or "standby" (for
			standby suspend) as the system sleep state to briefly
			enter during system startup.  The system is woken from
			this state using a wakeup-capable RTC alarm.

	thash_entries=	[KNL,NET]
			Set number of hash buckets for TCP connection

	thermal.act=	[HW,ACPI]
			-1: disable all active trip points in all thermal zones
			<degrees C>: override all lowest active trip points

	thermal.crt=	[HW,ACPI]
			-1: disable all critical trip points in all thermal zones
			<degrees C>: override all critical trip points

	thermal.nocrt=	[HW,ACPI]
			Set to disable actions on ACPI thermal zone
			critical and hot trip points.

	thermal.off=	[HW,ACPI]
			1: disable ACPI thermal control

	thermal.psv=	[HW,ACPI]
			-1: disable all passive trip points
			<degrees C>: override all passive trip points to this
			value

	thermal.tzp=	[HW,ACPI]
			Specify global default ACPI thermal zone polling rate
			<deci-seconds>: poll all this frequency
			0: no polling (default)

	threadirqs	[KNL]
			Force threading of all interrupt handlers except those
			marked explicitely IRQF_NO_THREAD.

	topology=	[S390]
			Format: {off | on}
			Specify if the kernel should make use of the cpu
			topology information if the hardware supports this.
			The scheduler will make use of this information and
			e.g. base its process migration decisions on it.
			Default is on.

	tp720=		[HW,PS2]

	tpm_suspend_pcr=[HW,TPM]
			Format: integer pcr id
			Specify that at suspend time, the tpm driver
			should extend the specified pcr with zeros,
			as a workaround for some chips which fail to
			flush the last written pcr on TPM_SaveState.
			This will guarantee that all the other pcrs
			are saved.

	trace_buf_size=nn[KMG]
			[FTRACE] will set tracing buffer size.

	trace_event=[event-list]
			[FTRACE] Set and start specified trace events in order
			to facilitate early boot debugging.
			See also Documentation/trace/events.txt

	tsc=		Disable clocksource stability checks for TSC.
			Format: <string>
			[x86] reliable: mark tsc clocksource as reliable, this
			disables clocksource verification at runtime, as well
			as the stability checks done at bootup.	Used to enable
			high-resolution timer mode on older hardware, and in
			virtualized environment.
			[x86] noirqtime: Do not use TSC to do irq accounting.
			Used to run time disable IRQ_TIME_ACCOUNTING on any
			platforms where RDTSC is slow and this accounting
			can add overhead.

	turbografx.map[2|3]=	[HW,JOY]
			TurboGraFX parallel port interface
			Format:
			<port#>,<js1>,<js2>,<js3>,<js4>,<js5>,<js6>,<js7>
			See also Documentation/input/joystick-parport.txt

	udbg-immortal	[PPC] When debugging early kernel crashes that
			happen after console_init() and before a proper 
			console driver takes over, this boot options might
			help "seeing" what's going on.

	uhash_entries=	[KNL,NET]
			Set number of hash buckets for UDP/UDP-Lite connections

	uhci-hcd.ignore_oc=
			[USB] Ignore overcurrent events (default N).
			Some badly-designed motherboards generate lots of
			bogus events, for ports that aren't wired to
			anything.  Set this parameter to avoid log spamming.
			Note that genuine overcurrent events won't be
			reported either.

	unknown_nmi_panic
			[X86] Cause panic on unknown NMI.

	usbcore.authorized_default=
			[USB] Default USB device authorization:
			(default -1 = authorized except for wireless USB,
			0 = not authorized, 1 = authorized)

	usbcore.autosuspend=
			[USB] The autosuspend time delay (in seconds) used
			for newly-detected USB devices (default 2).  This
			is the time required before an idle device will be
			autosuspended.  Devices for which the delay is set
			to a negative value won't be autosuspended at all.

	usbcore.usbfs_snoop=
			[USB] Set to log all usbfs traffic (default 0 = off).

	usbcore.blinkenlights=
			[USB] Set to cycle leds on hubs (default 0 = off).

	usbcore.old_scheme_first=
			[USB] Start with the old device initialization
			scheme (default 0 = off).

	usbcore.use_both_schemes=
			[USB] Try the other device initialization scheme
			if the first one fails (default 1 = enabled).

	usbcore.initial_descriptor_timeout=
			[USB] Specifies timeout for the initial 64-byte
                        USB_REQ_GET_DESCRIPTOR request in milliseconds
			(default 5000 = 5.0 seconds).

	usbhid.mousepoll=
			[USBHID] The interval which mice are to be polled at.

	usb-storage.delay_use=
			[UMS] The delay in seconds before a new device is
			scanned for Logical Units (default 5).

	usb-storage.quirks=
			[UMS] A list of quirks entries to supplement or
			override the built-in unusual_devs list.  List
			entries are separated by commas.  Each entry has
			the form VID:PID:Flags where VID and PID are Vendor
			and Product ID values (4-digit hex numbers) and
			Flags is a set of characters, each corresponding
			to a common usb-storage quirk flag as follows:
				a = SANE_SENSE (collect more than 18 bytes
					of sense data);
				b = BAD_SENSE (don't collect more than 18
					bytes of sense data);
				c = FIX_CAPACITY (decrease the reported
					device capacity by one sector);
				d = NO_READ_DISC_INFO (don't use
					READ_DISC_INFO command);
				e = NO_READ_CAPACITY_16 (don't use
					READ_CAPACITY_16 command);
				h = CAPACITY_HEURISTICS (decrease the
					reported device capacity by one
					sector if the number is odd);
				i = IGNORE_DEVICE (don't bind to this
					device);
				l = NOT_LOCKABLE (don't try to lock and
					unlock ejectable media);
				m = MAX_SECTORS_64 (don't transfer more
					than 64 sectors = 32 KB at a time);
				n = INITIAL_READ10 (force a retry of the
					initial READ(10) command);
				o = CAPACITY_OK (accept the capacity
					reported by the device);
				r = IGNORE_RESIDUE (the device reports
					bogus residue values);
				s = SINGLE_LUN (the device has only one
					Logical Unit);
				w = NO_WP_DETECT (don't test whether the
					medium is write-protected).
			Example: quirks=0419:aaf5:rl,0421:0433:rc

	user_debug=	[KNL,ARM]
			Format: <int>
			See arch/arm/Kconfig.debug help text.
				 1 - undefined instruction events
				 2 - system calls
				 4 - invalid data aborts
				 8 - SIGSEGV faults
				16 - SIGBUS faults
			Example: user_debug=31

	userpte=
			[X86] Flags controlling user PTE allocations.

				nohigh = do not allocate PTE pages in
					HIGHMEM regardless of setting
					of CONFIG_HIGHPTE.

	vdso=		[X86,SH]
			vdso=2: enable compat VDSO (default with COMPAT_VDSO)
			vdso=1: enable VDSO (default)
			vdso=0: disable VDSO mapping

	vdso32=		[X86]
			vdso32=2: enable compat VDSO (default with COMPAT_VDSO)
			vdso32=1: enable 32-bit VDSO (default)
			vdso32=0: disable 32-bit VDSO mapping

	vector=		[IA-64,SMP]
			vector=percpu: enable percpu vector domain

	video=		[FB] Frame buffer configuration
			See Documentation/fb/modedb.txt.

	vga=		[BOOT,X86-32] Select a particular video mode
			See Documentation/x86/boot.txt and
			Documentation/svga.txt.
			Use vga=ask for menu.
			This is actually a boot loader parameter; the value is
			passed to the kernel using a special protocol.

	vmalloc=nn[KMG]	[KNL,BOOT] Forces the vmalloc area to have an exact
			size of <nn>. This can be used to increase the
			minimum size (128MB on x86). It can also be used to
			decrease the size and leave more room for directly
			mapped kernel RAM.

	vmhalt=		[KNL,S390] Perform z/VM CP command after system halt.
			Format: <command>

	vmpanic=	[KNL,S390] Perform z/VM CP command after kernel panic.
			Format: <command>

	vmpoff=		[KNL,S390] Perform z/VM CP command after power off.
			Format: <command>

	vsyscall=	[X86-64]
			Controls the behavior of vsyscalls (i.e. calls to
			fixed addresses of 0xffffffffff600x00 from legacy
			code).  Most statically-linked binaries and older
			versions of glibc use these calls.  Because these
			functions are at fixed addresses, they make nice
			targets for exploits that can control RIP.

<<<<<<< HEAD
			emulate     [default] Vsyscalls turn into traps and are
			            emulated reasonably safely.

			native      Vsyscalls are native syscall instructions.
=======
			emulate     Vsyscalls turn into traps and are emulated
			            reasonably safely.

			native      [default] Vsyscalls are native syscall
			            instructions.
>>>>>>> ac15456e
			            This is a little bit faster than trapping
			            and makes a few dynamic recompilers work
			            better than they would in emulation mode.
			            It also makes exploits much easier to write.

			none        Vsyscalls don't work at all.  This makes
			            them quite hard to use for exploits but
			            might break your system.

	vt.cur_default=	[VT] Default cursor shape.
			Format: 0xCCBBAA, where AA, BB, and CC are the same as
			the parameters of the <Esc>[?A;B;Cc escape sequence;
			see VGA-softcursor.txt. Default: 2 = underline.

	vt.default_blu=	[VT]
			Format: <blue0>,<blue1>,<blue2>,...,<blue15>
			Change the default blue palette of the console.
			This is a 16-member array composed of values
			ranging from 0-255.

	vt.default_grn=	[VT]
			Format: <green0>,<green1>,<green2>,...,<green15>
			Change the default green palette of the console.
			This is a 16-member array composed of values
			ranging from 0-255.

	vt.default_red=	[VT]
			Format: <red0>,<red1>,<red2>,...,<red15>
			Change the default red palette of the console.
			This is a 16-member array composed of values
			ranging from 0-255.

	vt.default_utf8=
			[VT]
			Format=<0|1>
			Set system-wide default UTF-8 mode for all tty's.
			Default is 1, i.e. UTF-8 mode is enabled for all
			newly opened terminals.

	vt.global_cursor_default=
			[VT]
			Format=<-1|0|1>
			Set system-wide default for whether a cursor
			is shown on new VTs. Default is -1,
			i.e. cursors will be created by default unless
			overridden by individual drivers. 0 will hide
			cursors, 1 will display them.

	watchdog timers	[HW,WDT] For information on watchdog timers,
			see Documentation/watchdog/watchdog-parameters.txt
			or other driver-specific files in the
			Documentation/watchdog/ directory.

	x2apic_phys	[X86-64,APIC] Use x2apic physical mode instead of
			default x2apic cluster mode on platforms
			supporting x2apic.

	x86_mrst_timer= [X86-32,APBT]
			Choose timer option for x86 Moorestown MID platform.
			Two valid options are apbt timer only and lapic timer
			plus one apbt timer for broadcast timer.
			x86_mrst_timer=apbt_only | lapic_and_apbt

	xd=		[HW,XT] Original XT pre-IDE (RLL encoded) disks.
	xd_geo=		See header of drivers/block/xd.c.

	xen_emul_unplug=		[HW,X86,XEN]
			Unplug Xen emulated devices
			Format: [unplug0,][unplug1]
			ide-disks -- unplug primary master IDE devices
			aux-ide-disks -- unplug non-primary-master IDE devices
			nics -- unplug network devices
			all -- unplug all emulated devices (NICs and IDE disks)
			unnecessary -- unplugging emulated devices is
				unnecessary even if the host did not respond to
				the unplug protocol
			never -- do not unplug even if version check succeeds

	xirc2ps_cs=	[NET,PCMCIA]
			Format:
			<irq>,<irq_mask>,<io>,<full_duplex>,<do_sound>,<lockup_hack>[,<irq2>[,<irq3>[,<irq4>]]]

______________________________________________________________________

TODO:

	Add more DRM drivers.<|MERGE_RESOLUTION|>--- conflicted
+++ resolved
@@ -2706,18 +2706,11 @@
 			functions are at fixed addresses, they make nice
 			targets for exploits that can control RIP.
 
-<<<<<<< HEAD
-			emulate     [default] Vsyscalls turn into traps and are
-			            emulated reasonably safely.
-
-			native      Vsyscalls are native syscall instructions.
-=======
 			emulate     Vsyscalls turn into traps and are emulated
 			            reasonably safely.
 
 			native      [default] Vsyscalls are native syscall
 			            instructions.
->>>>>>> ac15456e
 			            This is a little bit faster than trapping
 			            and makes a few dynamic recompilers work
 			            better than they would in emulation mode.
