/* Copyright (c) 2011-2014 PLUMgrid, http://plumgrid.com
 *
 * This program is free software; you can redistribute it and/or
 * modify it under the terms of version 2 of the GNU General Public
 * License as published by the Free Software Foundation.
 */
#ifndef _UAPI__LINUX_BPF_H__
#define _UAPI__LINUX_BPF_H__

#include <linux/types.h>
#include <linux/bpf_common.h>

/* Extended instruction set based on top of classic BPF */

/* instruction classes */
#define BPF_ALU64	0x07	/* alu mode in double word width */

/* ld/ldx fields */
#define BPF_DW		0x18	/* double word */
#define BPF_XADD	0xc0	/* exclusive add */

/* alu/jmp fields */
#define BPF_MOV		0xb0	/* mov reg to reg */
#define BPF_ARSH	0xc0	/* sign extending arithmetic shift right */

/* change endianness of a register */
#define BPF_END		0xd0	/* flags for endianness conversion: */
#define BPF_TO_LE	0x00	/* convert to little-endian */
#define BPF_TO_BE	0x08	/* convert to big-endian */
#define BPF_FROM_LE	BPF_TO_LE
#define BPF_FROM_BE	BPF_TO_BE

#define BPF_JNE		0x50	/* jump != */
#define BPF_JSGT	0x60	/* SGT is signed '>', GT in x86 */
#define BPF_JSGE	0x70	/* SGE is signed '>=', GE in x86 */
#define BPF_CALL	0x80	/* function call */
#define BPF_EXIT	0x90	/* function return */

/* Register numbers */
enum {
	BPF_REG_0 = 0,
	BPF_REG_1,
	BPF_REG_2,
	BPF_REG_3,
	BPF_REG_4,
	BPF_REG_5,
	BPF_REG_6,
	BPF_REG_7,
	BPF_REG_8,
	BPF_REG_9,
	BPF_REG_10,
	__MAX_BPF_REG,
};

/* BPF has 10 general purpose 64-bit registers and stack frame. */
#define MAX_BPF_REG	__MAX_BPF_REG

struct bpf_insn {
	__u8	code;		/* opcode */
	__u8	dst_reg:4;	/* dest register */
	__u8	src_reg:4;	/* source register */
	__s16	off;		/* signed offset */
	__s32	imm;		/* signed immediate constant */
};

/* BPF syscall commands, see bpf(2) man-page for details. */
enum bpf_cmd {
	BPF_MAP_CREATE,
	BPF_MAP_LOOKUP_ELEM,
	BPF_MAP_UPDATE_ELEM,
	BPF_MAP_DELETE_ELEM,
	BPF_MAP_GET_NEXT_KEY,
	BPF_PROG_LOAD,
	BPF_OBJ_PIN,
	BPF_OBJ_GET,
};

enum bpf_map_type {
	BPF_MAP_TYPE_UNSPEC,
	BPF_MAP_TYPE_HASH,
	BPF_MAP_TYPE_ARRAY,
	BPF_MAP_TYPE_PROG_ARRAY,
	BPF_MAP_TYPE_PERF_EVENT_ARRAY,
	BPF_MAP_TYPE_PERCPU_HASH,
	BPF_MAP_TYPE_PERCPU_ARRAY,
	BPF_MAP_TYPE_STACK_TRACE,
};

enum bpf_prog_type {
	BPF_PROG_TYPE_UNSPEC,
	BPF_PROG_TYPE_SOCKET_FILTER,
	BPF_PROG_TYPE_KPROBE,
	BPF_PROG_TYPE_SCHED_CLS,
	BPF_PROG_TYPE_SCHED_ACT,
};

#define BPF_PSEUDO_MAP_FD	1

/* flags for BPF_MAP_UPDATE_ELEM command */
#define BPF_ANY		0 /* create new element or update existing */
#define BPF_NOEXIST	1 /* create new element if it didn't exist */
#define BPF_EXIST	2 /* update existing element */

#define BPF_F_NO_PREALLOC	(1U << 0)

union bpf_attr {
	struct { /* anonymous struct used by BPF_MAP_CREATE command */
		__u32	map_type;	/* one of enum bpf_map_type */
		__u32	key_size;	/* size of key in bytes */
		__u32	value_size;	/* size of value in bytes */
		__u32	max_entries;	/* max number of entries in a map */
		__u32	map_flags;	/* prealloc or not */
	};

	struct { /* anonymous struct used by BPF_MAP_*_ELEM commands */
		__u32		map_fd;
		__aligned_u64	key;
		union {
			__aligned_u64 value;
			__aligned_u64 next_key;
		};
		__u64		flags;
	};

	struct { /* anonymous struct used by BPF_PROG_LOAD command */
		__u32		prog_type;	/* one of enum bpf_prog_type */
		__u32		insn_cnt;
		__aligned_u64	insns;
		__aligned_u64	license;
		__u32		log_level;	/* verbosity level of verifier */
		__u32		log_size;	/* size of user buffer */
		__aligned_u64	log_buf;	/* user supplied buffer */
		__u32		kern_version;	/* checked when prog_type=kprobe */
	};

	struct { /* anonymous struct used by BPF_OBJ_* commands */
		__aligned_u64	pathname;
		__u32		bpf_fd;
	};
} __attribute__((aligned(8)));

/* integer value in 'imm' field of BPF_CALL instruction selects which helper
 * function eBPF program intends to call
 */
enum bpf_func_id {
	BPF_FUNC_unspec,
	BPF_FUNC_map_lookup_elem, /* void *map_lookup_elem(&map, &key) */
	BPF_FUNC_map_update_elem, /* int map_update_elem(&map, &key, &value, flags) */
	BPF_FUNC_map_delete_elem, /* int map_delete_elem(&map, &key) */
	BPF_FUNC_probe_read,      /* int bpf_probe_read(void *dst, int size, void *src) */
	BPF_FUNC_ktime_get_ns,    /* u64 bpf_ktime_get_ns(void) */
	BPF_FUNC_trace_printk,    /* int bpf_trace_printk(const char *fmt, int fmt_size, ...) */
	BPF_FUNC_get_prandom_u32, /* u32 prandom_u32(void) */
	BPF_FUNC_get_smp_processor_id, /* u32 raw_smp_processor_id(void) */

	/**
	 * skb_store_bytes(skb, offset, from, len, flags) - store bytes into packet
	 * @skb: pointer to skb
	 * @offset: offset within packet from skb->mac_header
	 * @from: pointer where to copy bytes from
	 * @len: number of bytes to store into packet
	 * @flags: bit 0 - if true, recompute skb->csum
	 *         other bits - reserved
	 * Return: 0 on success
	 */
	BPF_FUNC_skb_store_bytes,

	/**
	 * l3_csum_replace(skb, offset, from, to, flags) - recompute IP checksum
	 * @skb: pointer to skb
	 * @offset: offset within packet where IP checksum is located
	 * @from: old value of header field
	 * @to: new value of header field
	 * @flags: bits 0-3 - size of header field
	 *         other bits - reserved
	 * Return: 0 on success
	 */
	BPF_FUNC_l3_csum_replace,

	/**
	 * l4_csum_replace(skb, offset, from, to, flags) - recompute TCP/UDP checksum
	 * @skb: pointer to skb
	 * @offset: offset within packet where TCP/UDP checksum is located
	 * @from: old value of header field
	 * @to: new value of header field
	 * @flags: bits 0-3 - size of header field
	 *         bit 4 - is pseudo header
	 *         other bits - reserved
	 * Return: 0 on success
	 */
	BPF_FUNC_l4_csum_replace,

	/**
	 * bpf_tail_call(ctx, prog_array_map, index) - jump into another BPF program
	 * @ctx: context pointer passed to next program
	 * @prog_array_map: pointer to map which type is BPF_MAP_TYPE_PROG_ARRAY
	 * @index: index inside array that selects specific program to run
	 * Return: 0 on success
	 */
	BPF_FUNC_tail_call,

	/**
	 * bpf_clone_redirect(skb, ifindex, flags) - redirect to another netdev
	 * @skb: pointer to skb
	 * @ifindex: ifindex of the net device
	 * @flags: bit 0 - if set, redirect to ingress instead of egress
	 *         other bits - reserved
	 * Return: 0 on success
	 */
	BPF_FUNC_clone_redirect,

	/**
	 * u64 bpf_get_current_pid_tgid(void)
	 * Return: current->tgid << 32 | current->pid
	 */
	BPF_FUNC_get_current_pid_tgid,

	/**
	 * u64 bpf_get_current_uid_gid(void)
	 * Return: current_gid << 32 | current_uid
	 */
	BPF_FUNC_get_current_uid_gid,

	/**
	 * bpf_get_current_comm(char *buf, int size_of_buf)
	 * stores current->comm into buf
	 * Return: 0 on success
	 */
	BPF_FUNC_get_current_comm,

	/**
	 * bpf_get_cgroup_classid(skb) - retrieve a proc's classid
	 * @skb: pointer to skb
	 * Return: classid if != 0
	 */
	BPF_FUNC_get_cgroup_classid,
	BPF_FUNC_skb_vlan_push, /* bpf_skb_vlan_push(skb, vlan_proto, vlan_tci) */
	BPF_FUNC_skb_vlan_pop,  /* bpf_skb_vlan_pop(skb) */

	/**
	 * bpf_skb_[gs]et_tunnel_key(skb, key, size, flags)
	 * retrieve or populate tunnel metadata
	 * @skb: pointer to skb
	 * @key: pointer to 'struct bpf_tunnel_key'
	 * @size: size of 'struct bpf_tunnel_key'
	 * @flags: room for future extensions
	 * Retrun: 0 on success
	 */
	BPF_FUNC_skb_get_tunnel_key,
	BPF_FUNC_skb_set_tunnel_key,
	BPF_FUNC_perf_event_read,	/* u64 bpf_perf_event_read(&map, index) */
	/**
	 * bpf_redirect(ifindex, flags) - redirect to another netdev
	 * @ifindex: ifindex of the net device
	 * @flags: bit 0 - if set, redirect to ingress instead of egress
	 *         other bits - reserved
	 * Return: TC_ACT_REDIRECT
	 */
	BPF_FUNC_redirect,

	/**
	 * bpf_get_route_realm(skb) - retrieve a dst's tclassid
	 * @skb: pointer to skb
	 * Return: realm if != 0
	 */
	BPF_FUNC_get_route_realm,

	/**
	 * bpf_perf_event_output(ctx, map, index, data, size) - output perf raw sample
	 * @ctx: struct pt_regs*
	 * @map: pointer to perf_event_array map
	 * @index: index of event in the map
	 * @data: data on stack to be output as raw data
	 * @size: size of data
	 * Return: 0 on success
	 */
	BPF_FUNC_perf_event_output,
	BPF_FUNC_skb_load_bytes,

	/**
	 * bpf_get_stackid(ctx, map, flags) - walk user or kernel stack and return id
	 * @ctx: struct pt_regs*
	 * @map: pointer to stack_trace map
	 * @flags: bits 0-7 - numer of stack frames to skip
	 *         bit 8 - collect user stack instead of kernel
	 *         bit 9 - compare stacks by hash only
	 *         bit 10 - if two different stacks hash into the same stackid
	 *                  discard old
	 *         other bits - reserved
	 * Return: >= 0 stackid on success or negative error
	 */
	BPF_FUNC_get_stackid,

	/**
	 * bpf_csum_diff(from, from_size, to, to_size, seed) - calculate csum diff
	 * @from: raw from buffer
	 * @from_size: length of from buffer
	 * @to: raw to buffer
	 * @to_size: length of to buffer
	 * @seed: optional seed
	 * Return: csum result
	 */
	BPF_FUNC_csum_diff,

	/**
	 * bpf_skb_[gs]et_tunnel_opt(skb, opt, size)
	 * retrieve or populate tunnel options metadata
	 * @skb: pointer to skb
	 * @opt: pointer to raw tunnel option data
	 * @size: size of @opt
	 * Return: 0 on success for set, option size for get
	 */
	BPF_FUNC_skb_get_tunnel_opt,
	BPF_FUNC_skb_set_tunnel_opt,
	__BPF_FUNC_MAX_ID,
};

/* All flags used by eBPF helper functions, placed here. */

/* BPF_FUNC_skb_store_bytes flags. */
#define BPF_F_RECOMPUTE_CSUM		(1ULL << 0)
#define BPF_F_INVALIDATE_HASH		(1ULL << 1)

/* BPF_FUNC_l3_csum_replace and BPF_FUNC_l4_csum_replace flags.
 * First 4 bits are for passing the header field size.
 */
#define BPF_F_HDR_FIELD_MASK		0xfULL

/* BPF_FUNC_l4_csum_replace flags. */
#define BPF_F_PSEUDO_HDR		(1ULL << 4)
#define BPF_F_MARK_MANGLED_0		(1ULL << 5)

/* BPF_FUNC_clone_redirect and BPF_FUNC_redirect flags. */
#define BPF_F_INGRESS			(1ULL << 0)

/* BPF_FUNC_skb_set_tunnel_key and BPF_FUNC_skb_get_tunnel_key flags. */
#define BPF_F_TUNINFO_IPV6		(1ULL << 0)

/* BPF_FUNC_get_stackid flags. */
#define BPF_F_SKIP_FIELD_MASK		0xffULL
#define BPF_F_USER_STACK		(1ULL << 8)
#define BPF_F_FAST_STACK_CMP		(1ULL << 9)
#define BPF_F_REUSE_STACKID		(1ULL << 10)

/* BPF_FUNC_skb_set_tunnel_key flags. */
#define BPF_F_ZERO_CSUM_TX		(1ULL << 1)
#define BPF_F_DONT_FRAGMENT		(1ULL << 2)

/* user accessible mirror of in-kernel sk_buff.
 * new fields can only be added to the end of this structure
 */
struct __sk_buff {
	__u32 len;
	__u32 pkt_type;
	__u32 mark;
	__u32 queue_mapping;
	__u32 protocol;
	__u32 vlan_present;
	__u32 vlan_tci;
	__u32 vlan_proto;
	__u32 priority;
	__u32 ingress_ifindex;
	__u32 ifindex;
	__u32 tc_index;
	__u32 cb[5];
	__u32 hash;
	__u32 tc_classid;
};

struct bpf_tunnel_key {
	__u32 tunnel_id;
	union {
		__u32 remote_ipv4;
		__u32 remote_ipv6[4];
	};
	__u8 tunnel_tos;
	__u8 tunnel_ttl;
<<<<<<< HEAD
=======
	__u16 tunnel_ext;
>>>>>>> a99e3151
	__u32 tunnel_label;
};

#endif /* _UAPI__LINUX_BPF_H__ */<|MERGE_RESOLUTION|>--- conflicted
+++ resolved
@@ -375,10 +375,7 @@
 	};
 	__u8 tunnel_tos;
 	__u8 tunnel_ttl;
-<<<<<<< HEAD
-=======
 	__u16 tunnel_ext;
->>>>>>> a99e3151
 	__u32 tunnel_label;
 };
 
