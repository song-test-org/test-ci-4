--- conflicted
+++ resolved
@@ -90,14 +90,11 @@
 				struct splice_pipe_desc *);
 extern void spd_release_page(struct splice_pipe_desc *, unsigned int);
 
-<<<<<<< HEAD
+extern const struct pipe_buf_operations page_cache_pipe_buf_ops;
+
 extern long do_splice_from(struct pipe_inode_info *pipe, struct file *out,
 			   loff_t *ppos, size_t len, unsigned int flags);
 extern long do_splice_to(struct file *in, loff_t *ppos,
 			 struct pipe_inode_info *pipe, size_t len,
 			 unsigned int flags);
-
-=======
-extern const struct pipe_buf_operations page_cache_pipe_buf_ops;
->>>>>>> c3b92c87
 #endif