--- conflicted
+++ resolved
@@ -5007,19 +5007,11 @@
 #endif
 	spin_lock(&resource_alignment_lock);
 	p = resource_alignment_param;
-<<<<<<< HEAD
-	if (pci_has_flag(PCI_PROBE_ONLY)) {
-		if (*p)
-			pr_info_once("PCI: resource_alignment ignored with PCI_PROBE_ONLY\n");
-		spin_unlock(&resource_alignment_lock);
-		return 0;
-=======
 	if (!*p)
 		goto out;
 	if (pci_has_flag(PCI_PROBE_ONLY)) {
 		pr_info_once("PCI: Ignoring requested alignments (PCI_PROBE_ONLY)\n");
 		goto out;
->>>>>>> bc33b0ca
 	}
 
 	while (*p) {
@@ -5158,11 +5150,7 @@
 		if (!(r->flags & IORESOURCE_MEM))
 			continue;
 		if (r->flags & IORESOURCE_PCI_FIXED) {
-<<<<<<< HEAD
-			dev_info(&dev->dev, "No alignment for fixed BAR%d: %pR\n",
-=======
 			dev_info(&dev->dev, "Ignoring requested alignment for BAR%d: %pR\n",
->>>>>>> bc33b0ca
 				i, r);
 			continue;
 		}
