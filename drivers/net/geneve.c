/*
 * GENEVE: Generic Network Virtualization Encapsulation
 *
 * Copyright (c) 2015 Red Hat, Inc.
 *
 * This program is free software; you can redistribute it and/or modify
 * it under the terms of the GNU General Public License version 2 as
 * published by the Free Software Foundation.
 */

#define pr_fmt(fmt) KBUILD_MODNAME ": " fmt

#include <linux/kernel.h>
#include <linux/module.h>
#include <linux/etherdevice.h>
#include <linux/hash.h>
#include <net/dst_metadata.h>
#include <net/gro_cells.h>
#include <net/rtnetlink.h>
#include <net/geneve.h>
#include <net/protocol.h>

#define GENEVE_NETDEV_VER	"0.6"

#define GENEVE_UDP_PORT		6081

#define GENEVE_N_VID		(1u << 24)
#define GENEVE_VID_MASK		(GENEVE_N_VID - 1)

#define VNI_HASH_BITS		10
#define VNI_HASH_SIZE		(1<<VNI_HASH_BITS)

static bool log_ecn_error = true;
module_param(log_ecn_error, bool, 0644);
MODULE_PARM_DESC(log_ecn_error, "Log packets received with corrupted ECN");

#define GENEVE_VER 0
#define GENEVE_BASE_HLEN (sizeof(struct udphdr) + sizeof(struct genevehdr))

/* per-network namespace private data for this module */
struct geneve_net {
	struct list_head	geneve_list;
	struct list_head	sock_list;
};

static unsigned int geneve_net_id;

/* Pseudo network device */
struct geneve_dev {
	struct hlist_node  hlist;	/* vni hash table */
	struct net	   *net;	/* netns for packet i/o */
	struct net_device  *dev;	/* netdev for geneve tunnel */
<<<<<<< HEAD
=======
	struct ip_tunnel_info info;
>>>>>>> 405182c2
	struct geneve_sock __rcu *sock4;	/* IPv4 socket used for geneve tunnel */
#if IS_ENABLED(CONFIG_IPV6)
	struct geneve_sock __rcu *sock6;	/* IPv6 socket used for geneve tunnel */
#endif
	struct list_head   next;	/* geneve's per namespace list */
	struct gro_cells   gro_cells;
	bool		   collect_md;
	bool		   use_udp6_rx_checksums;
};

struct geneve_sock {
	bool			collect_md;
	struct list_head	list;
	struct socket		*sock;
	struct rcu_head		rcu;
	int			refcnt;
	struct hlist_head	vni_list[VNI_HASH_SIZE];
};

static inline __u32 geneve_net_vni_hash(u8 vni[3])
{
	__u32 vnid;

	vnid = (vni[0] << 16) | (vni[1] << 8) | vni[2];
	return hash_32(vnid, VNI_HASH_BITS);
}

static __be64 vni_to_tunnel_id(const __u8 *vni)
{
#ifdef __BIG_ENDIAN
	return (vni[0] << 16) | (vni[1] << 8) | vni[2];
#else
	return (__force __be64)(((__force u64)vni[0] << 40) |
				((__force u64)vni[1] << 48) |
				((__force u64)vni[2] << 56));
#endif
}

/* Convert 64 bit tunnel ID to 24 bit VNI. */
static void tunnel_id_to_vni(__be64 tun_id, __u8 *vni)
{
#ifdef __BIG_ENDIAN
	vni[0] = (__force __u8)(tun_id >> 16);
	vni[1] = (__force __u8)(tun_id >> 8);
	vni[2] = (__force __u8)tun_id;
#else
	vni[0] = (__force __u8)((__force u64)tun_id >> 40);
	vni[1] = (__force __u8)((__force u64)tun_id >> 48);
	vni[2] = (__force __u8)((__force u64)tun_id >> 56);
#endif
}

static bool eq_tun_id_and_vni(u8 *tun_id, u8 *vni)
{
#ifdef __BIG_ENDIAN
	return (vni[0] == tun_id[2]) &&
	       (vni[1] == tun_id[1]) &&
	       (vni[2] == tun_id[0]);
#else
	return !memcmp(vni, &tun_id[5], 3);
#endif
}

static sa_family_t geneve_get_sk_family(struct geneve_sock *gs)
{
	return gs->sock->sk->sk_family;
}

static struct geneve_dev *geneve_lookup(struct geneve_sock *gs,
					__be32 addr, u8 vni[])
{
	struct hlist_head *vni_list_head;
	struct geneve_dev *geneve;
	__u32 hash;

	/* Find the device for this VNI */
	hash = geneve_net_vni_hash(vni);
	vni_list_head = &gs->vni_list[hash];
	hlist_for_each_entry_rcu(geneve, vni_list_head, hlist) {
		if (eq_tun_id_and_vni((u8 *)&geneve->info.key.tun_id, vni) &&
		    addr == geneve->info.key.u.ipv4.dst)
			return geneve;
	}
	return NULL;
}

#if IS_ENABLED(CONFIG_IPV6)
static struct geneve_dev *geneve6_lookup(struct geneve_sock *gs,
					 struct in6_addr addr6, u8 vni[])
{
	struct hlist_head *vni_list_head;
	struct geneve_dev *geneve;
	__u32 hash;

	/* Find the device for this VNI */
	hash = geneve_net_vni_hash(vni);
	vni_list_head = &gs->vni_list[hash];
	hlist_for_each_entry_rcu(geneve, vni_list_head, hlist) {
		if (eq_tun_id_and_vni((u8 *)&geneve->info.key.tun_id, vni) &&
		    ipv6_addr_equal(&addr6, &geneve->info.key.u.ipv6.dst))
			return geneve;
	}
	return NULL;
}
#endif

static inline struct genevehdr *geneve_hdr(const struct sk_buff *skb)
{
	return (struct genevehdr *)(udp_hdr(skb) + 1);
}

static struct geneve_dev *geneve_lookup_skb(struct geneve_sock *gs,
					    struct sk_buff *skb)
{
	static u8 zero_vni[3];
	u8 *vni;

	if (geneve_get_sk_family(gs) == AF_INET) {
		struct iphdr *iph;
		__be32 addr;

		iph = ip_hdr(skb); /* outer IP header... */

		if (gs->collect_md) {
			vni = zero_vni;
			addr = 0;
		} else {
			vni = geneve_hdr(skb)->vni;
			addr = iph->saddr;
		}

		return geneve_lookup(gs, addr, vni);
#if IS_ENABLED(CONFIG_IPV6)
	} else if (geneve_get_sk_family(gs) == AF_INET6) {
		static struct in6_addr zero_addr6;
		struct ipv6hdr *ip6h;
		struct in6_addr addr6;

		ip6h = ipv6_hdr(skb); /* outer IPv6 header... */

		if (gs->collect_md) {
			vni = zero_vni;
			addr6 = zero_addr6;
		} else {
			vni = geneve_hdr(skb)->vni;
			addr6 = ip6h->saddr;
		}

		return geneve6_lookup(gs, addr6, vni);
#endif
	}
	return NULL;
}

/* geneve receive/decap routine */
static void geneve_rx(struct geneve_dev *geneve, struct geneve_sock *gs,
		      struct sk_buff *skb)
{
	struct genevehdr *gnvh = geneve_hdr(skb);
	struct metadata_dst *tun_dst = NULL;
	struct pcpu_sw_netstats *stats;
	int err = 0;
	void *oiph;

	if (ip_tunnel_collect_metadata() || gs->collect_md) {
		__be16 flags;

		flags = TUNNEL_KEY | TUNNEL_GENEVE_OPT |
			(gnvh->oam ? TUNNEL_OAM : 0) |
			(gnvh->critical ? TUNNEL_CRIT_OPT : 0);

		tun_dst = udp_tun_rx_dst(skb, geneve_get_sk_family(gs), flags,
					 vni_to_tunnel_id(gnvh->vni),
					 gnvh->opt_len * 4);
		if (!tun_dst)
			goto drop;
		/* Update tunnel dst according to Geneve options. */
		ip_tunnel_info_opts_set(&tun_dst->u.tun_info,
					gnvh->options, gnvh->opt_len * 4);
	} else {
		/* Drop packets w/ critical options,
		 * since we don't support any...
		 */
		if (gnvh->critical)
			goto drop;
	}

	skb_reset_mac_header(skb);
	skb->protocol = eth_type_trans(skb, geneve->dev);
	skb_postpull_rcsum(skb, eth_hdr(skb), ETH_HLEN);

	if (tun_dst)
		skb_dst_set(skb, &tun_dst->dst);

	/* Ignore packet loops (and multicast echo) */
	if (ether_addr_equal(eth_hdr(skb)->h_source, geneve->dev->dev_addr))
		goto drop;

	oiph = skb_network_header(skb);
	skb_reset_network_header(skb);

	if (geneve_get_sk_family(gs) == AF_INET)
		err = IP_ECN_decapsulate(oiph, skb);
#if IS_ENABLED(CONFIG_IPV6)
	else
		err = IP6_ECN_decapsulate(oiph, skb);
#endif

	if (unlikely(err)) {
		if (log_ecn_error) {
			if (geneve_get_sk_family(gs) == AF_INET)
				net_info_ratelimited("non-ECT from %pI4 "
						     "with TOS=%#x\n",
						     &((struct iphdr *)oiph)->saddr,
						     ((struct iphdr *)oiph)->tos);
#if IS_ENABLED(CONFIG_IPV6)
			else
				net_info_ratelimited("non-ECT from %pI6\n",
						     &((struct ipv6hdr *)oiph)->saddr);
#endif
		}
		if (err > 1) {
			++geneve->dev->stats.rx_frame_errors;
			++geneve->dev->stats.rx_errors;
			goto drop;
		}
	}

	stats = this_cpu_ptr(geneve->dev->tstats);
	u64_stats_update_begin(&stats->syncp);
	stats->rx_packets++;
	stats->rx_bytes += skb->len;
	u64_stats_update_end(&stats->syncp);

	gro_cells_receive(&geneve->gro_cells, skb);
	return;
drop:
	/* Consume bad packet */
	kfree_skb(skb);
}

/* Setup stats when device is created */
static int geneve_init(struct net_device *dev)
{
	struct geneve_dev *geneve = netdev_priv(dev);
	int err;

	dev->tstats = netdev_alloc_pcpu_stats(struct pcpu_sw_netstats);
	if (!dev->tstats)
		return -ENOMEM;

	err = gro_cells_init(&geneve->gro_cells, dev);
	if (err) {
		free_percpu(dev->tstats);
		return err;
	}

	err = dst_cache_init(&geneve->info.dst_cache, GFP_KERNEL);
	if (err) {
		free_percpu(dev->tstats);
		gro_cells_destroy(&geneve->gro_cells);
		return err;
	}
	return 0;
}

static void geneve_uninit(struct net_device *dev)
{
	struct geneve_dev *geneve = netdev_priv(dev);

	dst_cache_destroy(&geneve->info.dst_cache);
	gro_cells_destroy(&geneve->gro_cells);
	free_percpu(dev->tstats);
}

/* Callback from net/ipv4/udp.c to receive packets */
static int geneve_udp_encap_recv(struct sock *sk, struct sk_buff *skb)
{
	struct genevehdr *geneveh;
	struct geneve_dev *geneve;
	struct geneve_sock *gs;
	int opts_len;

	/* Need Geneve and inner Ethernet header to be present */
	if (unlikely(!pskb_may_pull(skb, GENEVE_BASE_HLEN)))
		goto drop;

	/* Return packets with reserved bits set */
	geneveh = geneve_hdr(skb);
	if (unlikely(geneveh->ver != GENEVE_VER))
		goto drop;

	if (unlikely(geneveh->proto_type != htons(ETH_P_TEB)))
		goto drop;

	gs = rcu_dereference_sk_user_data(sk);
	if (!gs)
		goto drop;

	geneve = geneve_lookup_skb(gs, skb);
	if (!geneve)
		goto drop;

	opts_len = geneveh->opt_len * 4;
	if (iptunnel_pull_header(skb, GENEVE_BASE_HLEN + opts_len,
				 htons(ETH_P_TEB),
				 !net_eq(geneve->net, dev_net(geneve->dev))))
		goto drop;

	geneve_rx(geneve, gs, skb);
	return 0;

drop:
	/* Consume bad packet */
	kfree_skb(skb);
	return 0;
}

static struct socket *geneve_create_sock(struct net *net, bool ipv6,
					 __be16 port, bool ipv6_rx_csum)
{
	struct socket *sock;
	struct udp_port_cfg udp_conf;
	int err;

	memset(&udp_conf, 0, sizeof(udp_conf));

	if (ipv6) {
		udp_conf.family = AF_INET6;
		udp_conf.ipv6_v6only = 1;
		udp_conf.use_udp6_rx_checksums = ipv6_rx_csum;
	} else {
		udp_conf.family = AF_INET;
		udp_conf.local_ip.s_addr = htonl(INADDR_ANY);
	}

	udp_conf.local_udp_port = port;

	/* Open UDP socket */
	err = udp_sock_create(net, &udp_conf, &sock);
	if (err < 0)
		return ERR_PTR(err);

	return sock;
}

static int geneve_hlen(struct genevehdr *gh)
{
	return sizeof(*gh) + gh->opt_len * 4;
}

static struct sk_buff **geneve_gro_receive(struct sock *sk,
					   struct sk_buff **head,
					   struct sk_buff *skb)
{
	struct sk_buff *p, **pp = NULL;
	struct genevehdr *gh, *gh2;
	unsigned int hlen, gh_len, off_gnv;
	const struct packet_offload *ptype;
	__be16 type;
	int flush = 1;

	off_gnv = skb_gro_offset(skb);
	hlen = off_gnv + sizeof(*gh);
	gh = skb_gro_header_fast(skb, off_gnv);
	if (skb_gro_header_hard(skb, hlen)) {
		gh = skb_gro_header_slow(skb, hlen, off_gnv);
		if (unlikely(!gh))
			goto out;
	}

	if (gh->ver != GENEVE_VER || gh->oam)
		goto out;
	gh_len = geneve_hlen(gh);

	hlen = off_gnv + gh_len;
	if (skb_gro_header_hard(skb, hlen)) {
		gh = skb_gro_header_slow(skb, hlen, off_gnv);
		if (unlikely(!gh))
			goto out;
	}

	for (p = *head; p; p = p->next) {
		if (!NAPI_GRO_CB(p)->same_flow)
			continue;

		gh2 = (struct genevehdr *)(p->data + off_gnv);
		if (gh->opt_len != gh2->opt_len ||
		    memcmp(gh, gh2, gh_len)) {
			NAPI_GRO_CB(p)->same_flow = 0;
			continue;
		}
	}

	type = gh->proto_type;

	rcu_read_lock();
	ptype = gro_find_receive_by_type(type);
	if (!ptype)
		goto out_unlock;

	skb_gro_pull(skb, gh_len);
	skb_gro_postpull_rcsum(skb, gh, gh_len);
	pp = call_gro_receive(ptype->callbacks.gro_receive, head, skb);
	flush = 0;

out_unlock:
	rcu_read_unlock();
out:
	NAPI_GRO_CB(skb)->flush |= flush;

	return pp;
}

static int geneve_gro_complete(struct sock *sk, struct sk_buff *skb,
			       int nhoff)
{
	struct genevehdr *gh;
	struct packet_offload *ptype;
	__be16 type;
	int gh_len;
	int err = -ENOSYS;

	gh = (struct genevehdr *)(skb->data + nhoff);
	gh_len = geneve_hlen(gh);
	type = gh->proto_type;

	rcu_read_lock();
	ptype = gro_find_complete_by_type(type);
	if (ptype)
		err = ptype->callbacks.gro_complete(skb, nhoff + gh_len);

	rcu_read_unlock();

	skb_set_inner_mac_header(skb, nhoff + gh_len);

	return err;
}

/* Create new listen socket if needed */
static struct geneve_sock *geneve_socket_create(struct net *net, __be16 port,
						bool ipv6, bool ipv6_rx_csum)
{
	struct geneve_net *gn = net_generic(net, geneve_net_id);
	struct geneve_sock *gs;
	struct socket *sock;
	struct udp_tunnel_sock_cfg tunnel_cfg;
	int h;

	gs = kzalloc(sizeof(*gs), GFP_KERNEL);
	if (!gs)
		return ERR_PTR(-ENOMEM);

	sock = geneve_create_sock(net, ipv6, port, ipv6_rx_csum);
	if (IS_ERR(sock)) {
		kfree(gs);
		return ERR_CAST(sock);
	}

	gs->sock = sock;
	gs->refcnt = 1;
	for (h = 0; h < VNI_HASH_SIZE; ++h)
		INIT_HLIST_HEAD(&gs->vni_list[h]);

	/* Initialize the geneve udp offloads structure */
	udp_tunnel_notify_add_rx_port(gs->sock, UDP_TUNNEL_TYPE_GENEVE);

	/* Mark socket as an encapsulation socket */
	memset(&tunnel_cfg, 0, sizeof(tunnel_cfg));
	tunnel_cfg.sk_user_data = gs;
	tunnel_cfg.encap_type = 1;
	tunnel_cfg.gro_receive = geneve_gro_receive;
	tunnel_cfg.gro_complete = geneve_gro_complete;
	tunnel_cfg.encap_rcv = geneve_udp_encap_recv;
	tunnel_cfg.encap_destroy = NULL;
	setup_udp_tunnel_sock(net, sock, &tunnel_cfg);
	list_add(&gs->list, &gn->sock_list);
	return gs;
}

static void __geneve_sock_release(struct geneve_sock *gs)
{
	if (!gs || --gs->refcnt)
		return;

	list_del(&gs->list);
	udp_tunnel_notify_del_rx_port(gs->sock, UDP_TUNNEL_TYPE_GENEVE);
	udp_tunnel_sock_release(gs->sock);
	kfree_rcu(gs, rcu);
}

static void geneve_sock_release(struct geneve_dev *geneve)
{
	struct geneve_sock *gs4 = rtnl_dereference(geneve->sock4);
<<<<<<< HEAD
#if IS_ENABLED(CONFIG_IPV6)
	struct geneve_sock *gs6 = rtnl_dereference(geneve->sock6);

	rcu_assign_pointer(geneve->sock6, NULL);
#endif

	rcu_assign_pointer(geneve->sock4, NULL);
	synchronize_net();

	__geneve_sock_release(gs4);
#if IS_ENABLED(CONFIG_IPV6)
=======
#if IS_ENABLED(CONFIG_IPV6)
	struct geneve_sock *gs6 = rtnl_dereference(geneve->sock6);

	rcu_assign_pointer(geneve->sock6, NULL);
#endif

	rcu_assign_pointer(geneve->sock4, NULL);
	synchronize_net();

	__geneve_sock_release(gs4);
#if IS_ENABLED(CONFIG_IPV6)
>>>>>>> 405182c2
	__geneve_sock_release(gs6);
#endif
}

static struct geneve_sock *geneve_find_sock(struct geneve_net *gn,
					    sa_family_t family,
					    __be16 dst_port)
{
	struct geneve_sock *gs;

	list_for_each_entry(gs, &gn->sock_list, list) {
		if (inet_sk(gs->sock->sk)->inet_sport == dst_port &&
		    geneve_get_sk_family(gs) == family) {
			return gs;
		}
	}
	return NULL;
}

static int geneve_sock_add(struct geneve_dev *geneve, bool ipv6)
{
	struct net *net = geneve->net;
	struct geneve_net *gn = net_generic(net, geneve_net_id);
	struct geneve_sock *gs;
	__u8 vni[3];
	__u32 hash;

	gs = geneve_find_sock(gn, ipv6 ? AF_INET6 : AF_INET, geneve->info.key.tp_dst);
	if (gs) {
		gs->refcnt++;
		goto out;
	}

	gs = geneve_socket_create(net, geneve->info.key.tp_dst, ipv6,
				  geneve->use_udp6_rx_checksums);
	if (IS_ERR(gs))
		return PTR_ERR(gs);

out:
	gs->collect_md = geneve->collect_md;
#if IS_ENABLED(CONFIG_IPV6)
	if (ipv6)
		rcu_assign_pointer(geneve->sock6, gs);
	else
#endif
		rcu_assign_pointer(geneve->sock4, gs);

	tunnel_id_to_vni(geneve->info.key.tun_id, vni);
	hash = geneve_net_vni_hash(vni);
	hlist_add_head_rcu(&geneve->hlist, &gs->vni_list[hash]);
	return 0;
}

static int geneve_open(struct net_device *dev)
{
	struct geneve_dev *geneve = netdev_priv(dev);
	bool ipv6 = !!(geneve->info.mode & IP_TUNNEL_INFO_IPV6);
	bool metadata = geneve->collect_md;
	int ret = 0;

#if IS_ENABLED(CONFIG_IPV6)
	if (ipv6 || metadata)
		ret = geneve_sock_add(geneve, true);
#endif
	if (!ret && (!ipv6 || metadata))
		ret = geneve_sock_add(geneve, false);
	if (ret < 0)
		geneve_sock_release(geneve);

	return ret;
}

static int geneve_stop(struct net_device *dev)
{
	struct geneve_dev *geneve = netdev_priv(dev);

	if (!hlist_unhashed(&geneve->hlist))
		hlist_del_rcu(&geneve->hlist);
	geneve_sock_release(geneve);
	return 0;
}

static void geneve_build_header(struct genevehdr *geneveh,
				const struct ip_tunnel_info *info)
{
	geneveh->ver = GENEVE_VER;
	geneveh->opt_len = info->options_len / 4;
	geneveh->oam = !!(info->key.tun_flags & TUNNEL_OAM);
	geneveh->critical = !!(info->key.tun_flags & TUNNEL_CRIT_OPT);
	geneveh->rsvd1 = 0;
	tunnel_id_to_vni(info->key.tun_id, geneveh->vni);
	geneveh->proto_type = htons(ETH_P_TEB);
	geneveh->rsvd2 = 0;

	ip_tunnel_info_opts_get(geneveh->options, info);
}

static int geneve_build_skb(struct dst_entry *dst, struct sk_buff *skb,
			    const struct ip_tunnel_info *info,
			    bool xnet, int ip_hdr_len)
{
	bool udp_sum = !!(info->key.tun_flags & TUNNEL_CSUM);
	struct genevehdr *gnvh;
	int min_headroom;
	int err;

	skb_reset_mac_header(skb);
	skb_scrub_packet(skb, xnet);

	min_headroom = LL_RESERVED_SPACE(dst->dev) + dst->header_len +
		       GENEVE_BASE_HLEN + info->options_len + ip_hdr_len;
	err = skb_cow_head(skb, min_headroom);
	if (unlikely(err))
		goto free_dst;

	err = udp_tunnel_handle_offloads(skb, udp_sum);
	if (err)
		goto free_dst;

	gnvh = (struct genevehdr *)__skb_push(skb, sizeof(*gnvh) +
						   info->options_len);
	geneve_build_header(gnvh, info);
	skb_set_inner_protocol(skb, htons(ETH_P_TEB));
	return 0;

free_dst:
	dst_release(dst);
	return err;
}

static struct rtable *geneve_get_v4_rt(struct sk_buff *skb,
				       struct net_device *dev,
				       struct flowi4 *fl4,
				       const struct ip_tunnel_info *info)
{
	bool use_cache = ip_tunnel_dst_cache_usable(skb, info);
	struct geneve_dev *geneve = netdev_priv(dev);
	struct dst_cache *dst_cache;
	struct rtable *rt = NULL;
	__u8 tos;

	if (!rcu_dereference(geneve->sock4))
		return ERR_PTR(-EIO);

	memset(fl4, 0, sizeof(*fl4));
	fl4->flowi4_mark = skb->mark;
	fl4->flowi4_proto = IPPROTO_UDP;
	fl4->daddr = info->key.u.ipv4.dst;
	fl4->saddr = info->key.u.ipv4.src;

	tos = info->key.tos;
	if ((tos == 1) && !geneve->collect_md) {
		tos = ip_tunnel_get_dsfield(ip_hdr(skb), skb);
		use_cache = false;
	}
	fl4->flowi4_tos = RT_TOS(tos);

	dst_cache = (struct dst_cache *)&info->dst_cache;
	if (use_cache) {
		rt = dst_cache_get_ip4(dst_cache, &fl4->saddr);
		if (rt)
			return rt;
	}
	rt = ip_route_output_key(geneve->net, fl4);
	if (IS_ERR(rt)) {
		netdev_dbg(dev, "no route to %pI4\n", &fl4->daddr);
		return ERR_PTR(-ENETUNREACH);
	}
	if (rt->dst.dev == dev) { /* is this necessary? */
		netdev_dbg(dev, "circular route to %pI4\n", &fl4->daddr);
		ip_rt_put(rt);
		return ERR_PTR(-ELOOP);
	}
	if (use_cache)
		dst_cache_set_ip4(dst_cache, &rt->dst, fl4->saddr);
	return rt;
}

#if IS_ENABLED(CONFIG_IPV6)
static struct dst_entry *geneve_get_v6_dst(struct sk_buff *skb,
					   struct net_device *dev,
					   struct flowi6 *fl6,
					   const struct ip_tunnel_info *info)
{
	bool use_cache = ip_tunnel_dst_cache_usable(skb, info);
	struct geneve_dev *geneve = netdev_priv(dev);
	struct dst_entry *dst = NULL;
	struct dst_cache *dst_cache;
	struct geneve_sock *gs6;
	__u8 prio;

	gs6 = rcu_dereference(geneve->sock6);
	if (!gs6)
		return ERR_PTR(-EIO);

	memset(fl6, 0, sizeof(*fl6));
	fl6->flowi6_mark = skb->mark;
	fl6->flowi6_proto = IPPROTO_UDP;
	fl6->daddr = info->key.u.ipv6.dst;
	fl6->saddr = info->key.u.ipv6.src;
	prio = info->key.tos;
	if ((prio == 1) && !geneve->collect_md) {
		prio = ip_tunnel_get_dsfield(ip_hdr(skb), skb);
		use_cache = false;
	}

	fl6->flowlabel = ip6_make_flowinfo(RT_TOS(prio),
					   info->key.label);
	dst_cache = (struct dst_cache *)&info->dst_cache;
	if (use_cache) {
		dst = dst_cache_get_ip6(dst_cache, &fl6->saddr);
		if (dst)
			return dst;
	}
	if (ipv6_stub->ipv6_dst_lookup(geneve->net, gs6->sock->sk, &dst, fl6)) {
		netdev_dbg(dev, "no route to %pI6\n", &fl6->daddr);
		return ERR_PTR(-ENETUNREACH);
	}
	if (dst->dev == dev) { /* is this necessary? */
		netdev_dbg(dev, "circular route to %pI6\n", &fl6->daddr);
		dst_release(dst);
		return ERR_PTR(-ELOOP);
	}

	if (use_cache)
		dst_cache_set_ip6(dst_cache, dst, &fl6->saddr);
	return dst;
}
#endif

static int geneve_xmit_skb(struct sk_buff *skb, struct net_device *dev,
			   struct geneve_dev *geneve,
			   const struct ip_tunnel_info *info)
{
<<<<<<< HEAD
	struct geneve_dev *geneve = netdev_priv(dev);
	struct geneve_sock *gs4;
	struct rtable *rt = NULL;
	const struct iphdr *iip; /* interior IP header */
	int err = -EINVAL;
=======
	bool xnet = !net_eq(geneve->net, dev_net(geneve->dev));
	struct geneve_sock *gs4 = rcu_dereference(geneve->sock4);
	const struct ip_tunnel_key *key = &info->key;
	struct rtable *rt;
>>>>>>> 405182c2
	struct flowi4 fl4;
	__u8 tos, ttl;
	__be16 sport;
	__be16 df;
<<<<<<< HEAD
	bool xnet = !net_eq(geneve->net, dev_net(geneve->dev));
	u32 flags = geneve->flags;

	gs4 = rcu_dereference(geneve->sock4);
	if (!gs4)
		goto tx_error;

	if (geneve->collect_md) {
		if (unlikely(!info || !(info->mode & IP_TUNNEL_INFO_TX))) {
			netdev_dbg(dev, "no tunnel metadata\n");
			goto tx_error;
		}
		if (info && ip_tunnel_info_af(info) != AF_INET)
			goto tx_error;
	}
=======
	int err;
>>>>>>> 405182c2

	rt = geneve_get_v4_rt(skb, dev, &fl4, info);
	if (IS_ERR(rt))
		return PTR_ERR(rt);

	sport = udp_flow_src_port(geneve->net, skb, 1, USHRT_MAX, true);
	if (geneve->collect_md) {
		tos = ip_tunnel_ecn_encap(key->tos, ip_hdr(skb), skb);
		ttl = key->ttl;
	} else {
		tos = ip_tunnel_ecn_encap(fl4.flowi4_tos, ip_hdr(skb), skb);
		ttl = key->ttl ? : ip4_dst_hoplimit(&rt->dst);
	}
	df = key->tun_flags & TUNNEL_DONT_FRAGMENT ? htons(IP_DF) : 0;

	err = geneve_build_skb(&rt->dst, skb, info, xnet, sizeof(struct iphdr));
	if (unlikely(err))
		return err;

	udp_tunnel_xmit_skb(rt, gs4->sock->sk, skb, fl4.saddr, fl4.daddr,
			    tos, ttl, df, sport, geneve->info.key.tp_dst,
			    !net_eq(geneve->net, dev_net(geneve->dev)),
			    !(info->key.tun_flags & TUNNEL_CSUM));
	return 0;
}

#if IS_ENABLED(CONFIG_IPV6)
static int geneve6_xmit_skb(struct sk_buff *skb, struct net_device *dev,
			    struct geneve_dev *geneve,
			    const struct ip_tunnel_info *info)
{
<<<<<<< HEAD
	struct geneve_dev *geneve = netdev_priv(dev);
	struct dst_entry *dst = NULL;
	const struct iphdr *iip; /* interior IP header */
	struct geneve_sock *gs6;
	int err = -EINVAL;
	struct flowi6 fl6;
	__u8 prio, ttl;
	__be16 sport;
	__be32 label;
	bool xnet = !net_eq(geneve->net, dev_net(geneve->dev));
	u32 flags = geneve->flags;

	gs6 = rcu_dereference(geneve->sock6);
	if (!gs6)
		goto tx_error;

	if (geneve->collect_md) {
		if (unlikely(!info || !(info->mode & IP_TUNNEL_INFO_TX))) {
			netdev_dbg(dev, "no tunnel metadata\n");
			goto tx_error;
		}
	}
=======
	bool xnet = !net_eq(geneve->net, dev_net(geneve->dev));
	struct geneve_sock *gs6 = rcu_dereference(geneve->sock6);
	const struct ip_tunnel_key *key = &info->key;
	struct dst_entry *dst = NULL;
	struct flowi6 fl6;
	__u8 prio, ttl;
	__be16 sport;
	int err;
>>>>>>> 405182c2

	dst = geneve_get_v6_dst(skb, dev, &fl6, info);
	if (IS_ERR(dst))
		return PTR_ERR(dst);

	sport = udp_flow_src_port(geneve->net, skb, 1, USHRT_MAX, true);
	if (geneve->collect_md) {
		prio = ip_tunnel_ecn_encap(key->tos, ip_hdr(skb), skb);
		ttl = key->ttl;
	} else {
		prio = ip_tunnel_ecn_encap(ip6_tclass(fl6.flowlabel),
					   ip_hdr(skb), skb);
		ttl = key->ttl ? : ip6_dst_hoplimit(dst);
	}
	err = geneve_build_skb(dst, skb, info, xnet, sizeof(struct ipv6hdr));
	if (unlikely(err))
		return err;

	udp_tunnel6_xmit_skb(dst, gs6->sock->sk, skb, dev,
			     &fl6.saddr, &fl6.daddr, prio, ttl,
			     info->key.label, sport, geneve->info.key.tp_dst,
			     !(info->key.tun_flags & TUNNEL_CSUM));
	return 0;
}
#endif

static netdev_tx_t geneve_xmit(struct sk_buff *skb, struct net_device *dev)
{
	struct geneve_dev *geneve = netdev_priv(dev);
	struct ip_tunnel_info *info = NULL;
	int err;

	if (geneve->collect_md) {
		info = skb_tunnel_info(skb);
		if (unlikely(!info || !(info->mode & IP_TUNNEL_INFO_TX))) {
			err = -EINVAL;
			netdev_dbg(dev, "no tunnel metadata\n");
			goto tx_error;
		}
	} else {
		info = &geneve->info;
	}

#if IS_ENABLED(CONFIG_IPV6)
	if (info->mode & IP_TUNNEL_INFO_IPV6)
		err = geneve6_xmit_skb(skb, dev, geneve, info);
	else
#endif
		err = geneve_xmit_skb(skb, dev, geneve, info);

	if (likely(!err))
		return NETDEV_TX_OK;
tx_error:
	dev_kfree_skb(skb);

	if (err == -ELOOP)
		dev->stats.collisions++;
	else if (err == -ENETUNREACH)
		dev->stats.tx_carrier_errors++;

	dev->stats.tx_errors++;
	return NETDEV_TX_OK;
}

static int geneve_change_mtu(struct net_device *dev, int new_mtu)
{
	/* Only possible if called internally, ndo_change_mtu path's new_mtu
	 * is guaranteed to be between dev->min_mtu and dev->max_mtu.
	 */
	if (new_mtu > dev->max_mtu)
		new_mtu = dev->max_mtu;

	dev->mtu = new_mtu;
	return 0;
}

static int geneve_fill_metadata_dst(struct net_device *dev, struct sk_buff *skb)
{
	struct ip_tunnel_info *info = skb_tunnel_info(skb);
	struct geneve_dev *geneve = netdev_priv(dev);

	if (ip_tunnel_info_af(info) == AF_INET) {
		struct rtable *rt;
		struct flowi4 fl4;

		rt = geneve_get_v4_rt(skb, dev, &fl4, info);
		if (IS_ERR(rt))
			return PTR_ERR(rt);

		ip_rt_put(rt);
		info->key.u.ipv4.src = fl4.saddr;
#if IS_ENABLED(CONFIG_IPV6)
	} else if (ip_tunnel_info_af(info) == AF_INET6) {
		struct dst_entry *dst;
		struct flowi6 fl6;

		dst = geneve_get_v6_dst(skb, dev, &fl6, info);
		if (IS_ERR(dst))
			return PTR_ERR(dst);

		dst_release(dst);
		info->key.u.ipv6.src = fl6.saddr;
#endif
	} else {
		return -EINVAL;
	}

	info->key.tp_src = udp_flow_src_port(geneve->net, skb,
					     1, USHRT_MAX, true);
	info->key.tp_dst = geneve->info.key.tp_dst;
	return 0;
}

static const struct net_device_ops geneve_netdev_ops = {
	.ndo_init		= geneve_init,
	.ndo_uninit		= geneve_uninit,
	.ndo_open		= geneve_open,
	.ndo_stop		= geneve_stop,
	.ndo_start_xmit		= geneve_xmit,
	.ndo_get_stats64	= ip_tunnel_get_stats64,
	.ndo_change_mtu		= geneve_change_mtu,
	.ndo_validate_addr	= eth_validate_addr,
	.ndo_set_mac_address	= eth_mac_addr,
	.ndo_fill_metadata_dst	= geneve_fill_metadata_dst,
};

static void geneve_get_drvinfo(struct net_device *dev,
			       struct ethtool_drvinfo *drvinfo)
{
	strlcpy(drvinfo->version, GENEVE_NETDEV_VER, sizeof(drvinfo->version));
	strlcpy(drvinfo->driver, "geneve", sizeof(drvinfo->driver));
}

static const struct ethtool_ops geneve_ethtool_ops = {
	.get_drvinfo	= geneve_get_drvinfo,
	.get_link	= ethtool_op_get_link,
};

/* Info for udev, that this is a virtual tunnel endpoint */
static struct device_type geneve_type = {
	.name = "geneve",
};

/* Calls the ndo_udp_tunnel_add of the caller in order to
 * supply the listening GENEVE udp ports. Callers are expected
 * to implement the ndo_udp_tunnel_add.
 */
static void geneve_push_rx_ports(struct net_device *dev)
{
	struct net *net = dev_net(dev);
	struct geneve_net *gn = net_generic(net, geneve_net_id);
	struct geneve_sock *gs;

	rcu_read_lock();
	list_for_each_entry_rcu(gs, &gn->sock_list, list)
		udp_tunnel_push_rx_port(dev, gs->sock,
					UDP_TUNNEL_TYPE_GENEVE);
	rcu_read_unlock();
}

/* Initialize the device structure. */
static void geneve_setup(struct net_device *dev)
{
	ether_setup(dev);

	dev->netdev_ops = &geneve_netdev_ops;
	dev->ethtool_ops = &geneve_ethtool_ops;
	dev->destructor = free_netdev;

	SET_NETDEV_DEVTYPE(dev, &geneve_type);

	dev->features    |= NETIF_F_LLTX;
	dev->features    |= NETIF_F_SG | NETIF_F_HW_CSUM;
	dev->features    |= NETIF_F_RXCSUM;
	dev->features    |= NETIF_F_GSO_SOFTWARE;

	dev->hw_features |= NETIF_F_SG | NETIF_F_HW_CSUM | NETIF_F_RXCSUM;
	dev->hw_features |= NETIF_F_GSO_SOFTWARE;

	/* MTU range: 68 - (something less than 65535) */
	dev->min_mtu = ETH_MIN_MTU;
	/* The max_mtu calculation does not take account of GENEVE
	 * options, to avoid excluding potentially valid
	 * configurations. This will be further reduced by IPvX hdr size.
	 */
	dev->max_mtu = IP_MAX_MTU - GENEVE_BASE_HLEN - dev->hard_header_len;

	netif_keep_dst(dev);
	dev->priv_flags &= ~IFF_TX_SKB_SHARING;
	dev->priv_flags |= IFF_LIVE_ADDR_CHANGE | IFF_NO_QUEUE;
	eth_hw_addr_random(dev);
}

static const struct nla_policy geneve_policy[IFLA_GENEVE_MAX + 1] = {
	[IFLA_GENEVE_ID]		= { .type = NLA_U32 },
	[IFLA_GENEVE_REMOTE]		= { .len = FIELD_SIZEOF(struct iphdr, daddr) },
	[IFLA_GENEVE_REMOTE6]		= { .len = sizeof(struct in6_addr) },
	[IFLA_GENEVE_TTL]		= { .type = NLA_U8 },
	[IFLA_GENEVE_TOS]		= { .type = NLA_U8 },
	[IFLA_GENEVE_LABEL]		= { .type = NLA_U32 },
	[IFLA_GENEVE_PORT]		= { .type = NLA_U16 },
	[IFLA_GENEVE_COLLECT_METADATA]	= { .type = NLA_FLAG },
	[IFLA_GENEVE_UDP_CSUM]		= { .type = NLA_U8 },
	[IFLA_GENEVE_UDP_ZERO_CSUM6_TX]	= { .type = NLA_U8 },
	[IFLA_GENEVE_UDP_ZERO_CSUM6_RX]	= { .type = NLA_U8 },
};

static int geneve_validate(struct nlattr *tb[], struct nlattr *data[])
{
	if (tb[IFLA_ADDRESS]) {
		if (nla_len(tb[IFLA_ADDRESS]) != ETH_ALEN)
			return -EINVAL;

		if (!is_valid_ether_addr(nla_data(tb[IFLA_ADDRESS])))
			return -EADDRNOTAVAIL;
	}

	if (!data)
		return -EINVAL;

	if (data[IFLA_GENEVE_ID]) {
		__u32 vni =  nla_get_u32(data[IFLA_GENEVE_ID]);

		if (vni >= GENEVE_VID_MASK)
			return -ERANGE;
	}

	return 0;
}

static struct geneve_dev *geneve_find_dev(struct geneve_net *gn,
					  const struct ip_tunnel_info *info,
					  bool *tun_on_same_port,
					  bool *tun_collect_md)
{
	struct geneve_dev *geneve, *t = NULL;

	*tun_on_same_port = false;
	*tun_collect_md = false;
	list_for_each_entry(geneve, &gn->geneve_list, next) {
		if (info->key.tp_dst == geneve->info.key.tp_dst) {
			*tun_collect_md = geneve->collect_md;
			*tun_on_same_port = true;
		}
		if (info->key.tun_id == geneve->info.key.tun_id &&
		    info->key.tp_dst == geneve->info.key.tp_dst &&
		    !memcmp(&info->key.u, &geneve->info.key.u, sizeof(info->key.u)))
			t = geneve;
	}
	return t;
}

static bool is_all_zero(const u8 *fp, size_t size)
{
	int i;

	for (i = 0; i < size; i++)
		if (fp[i])
			return false;
	return true;
}

static bool is_tnl_info_zero(const struct ip_tunnel_info *info)
{
	if (info->key.tun_id || info->key.tun_flags || info->key.tos ||
	    info->key.ttl || info->key.label || info->key.tp_src ||
	    !is_all_zero((const u8 *)&info->key.u, sizeof(info->key.u)))
		return false;
	else
		return true;
}

static int geneve_configure(struct net *net, struct net_device *dev,
			    const struct ip_tunnel_info *info,
			    bool metadata, bool ipv6_rx_csum)
{
	struct geneve_net *gn = net_generic(net, geneve_net_id);
	struct geneve_dev *t, *geneve = netdev_priv(dev);
	bool tun_collect_md, tun_on_same_port;
	int err, encap_len;

	if (metadata && !is_tnl_info_zero(info))
		return -EINVAL;

	geneve->net = net;
	geneve->dev = dev;

	t = geneve_find_dev(gn, info, &tun_on_same_port, &tun_collect_md);
	if (t)
		return -EBUSY;

	/* make enough headroom for basic scenario */
	encap_len = GENEVE_BASE_HLEN + ETH_HLEN;
	if (ip_tunnel_info_af(info) == AF_INET) {
		encap_len += sizeof(struct iphdr);
		dev->max_mtu -= sizeof(struct iphdr);
	} else {
		encap_len += sizeof(struct ipv6hdr);
		dev->max_mtu -= sizeof(struct ipv6hdr);
	}
	dev->needed_headroom = encap_len + ETH_HLEN;

	if (metadata) {
		if (tun_on_same_port)
			return -EPERM;
	} else {
		if (tun_collect_md)
			return -EPERM;
	}

	dst_cache_reset(&geneve->info.dst_cache);
	geneve->info = *info;
	geneve->collect_md = metadata;
	geneve->use_udp6_rx_checksums = ipv6_rx_csum;

	err = register_netdevice(dev);
	if (err)
		return err;

	list_add(&geneve->next, &gn->geneve_list);
	return 0;
}

static void init_tnl_info(struct ip_tunnel_info *info, __u16 dst_port)
{
	memset(info, 0, sizeof(*info));
	info->key.tp_dst = htons(dst_port);
}

static int geneve_newlink(struct net *net, struct net_device *dev,
			  struct nlattr *tb[], struct nlattr *data[])
{
	bool use_udp6_rx_checksums = false;
	struct ip_tunnel_info info;
	bool metadata = false;

	init_tnl_info(&info, GENEVE_UDP_PORT);

	if (data[IFLA_GENEVE_REMOTE] && data[IFLA_GENEVE_REMOTE6])
		return -EINVAL;

	if (data[IFLA_GENEVE_REMOTE]) {
		info.key.u.ipv4.dst =
			nla_get_in_addr(data[IFLA_GENEVE_REMOTE]);

		if (IN_MULTICAST(ntohl(info.key.u.ipv4.dst))) {
			netdev_dbg(dev, "multicast remote is unsupported\n");
			return -EINVAL;
		}
	}

	if (data[IFLA_GENEVE_REMOTE6]) {
 #if IS_ENABLED(CONFIG_IPV6)
		info.mode = IP_TUNNEL_INFO_IPV6;
		info.key.u.ipv6.dst =
			nla_get_in6_addr(data[IFLA_GENEVE_REMOTE6]);

		if (ipv6_addr_type(&info.key.u.ipv6.dst) &
		    IPV6_ADDR_LINKLOCAL) {
			netdev_dbg(dev, "link-local remote is unsupported\n");
			return -EINVAL;
		}
		if (ipv6_addr_is_multicast(&info.key.u.ipv6.dst)) {
			netdev_dbg(dev, "multicast remote is unsupported\n");
			return -EINVAL;
		}
		info.key.tun_flags |= TUNNEL_CSUM;
		use_udp6_rx_checksums = true;
#else
		return -EPFNOSUPPORT;
#endif
	}

	if (data[IFLA_GENEVE_ID]) {
		__u32 vni;
		__u8 tvni[3];

		vni = nla_get_u32(data[IFLA_GENEVE_ID]);
		tvni[0] = (vni & 0x00ff0000) >> 16;
		tvni[1] = (vni & 0x0000ff00) >> 8;
		tvni[2] =  vni & 0x000000ff;

		info.key.tun_id = vni_to_tunnel_id(tvni);
	}
	if (data[IFLA_GENEVE_TTL])
		info.key.ttl = nla_get_u8(data[IFLA_GENEVE_TTL]);

	if (data[IFLA_GENEVE_TOS])
		info.key.tos = nla_get_u8(data[IFLA_GENEVE_TOS]);

	if (data[IFLA_GENEVE_LABEL]) {
		info.key.label = nla_get_be32(data[IFLA_GENEVE_LABEL]) &
				  IPV6_FLOWLABEL_MASK;
		if (info.key.label && (!(info.mode & IP_TUNNEL_INFO_IPV6)))
			return -EINVAL;
	}

	if (data[IFLA_GENEVE_PORT])
		info.key.tp_dst = nla_get_be16(data[IFLA_GENEVE_PORT]);

	if (data[IFLA_GENEVE_COLLECT_METADATA])
		metadata = true;

	if (data[IFLA_GENEVE_UDP_CSUM] &&
	    !nla_get_u8(data[IFLA_GENEVE_UDP_CSUM]))
		info.key.tun_flags |= TUNNEL_CSUM;

	if (data[IFLA_GENEVE_UDP_ZERO_CSUM6_TX] &&
	    nla_get_u8(data[IFLA_GENEVE_UDP_ZERO_CSUM6_TX]))
		info.key.tun_flags &= ~TUNNEL_CSUM;

	if (data[IFLA_GENEVE_UDP_ZERO_CSUM6_RX] &&
	    nla_get_u8(data[IFLA_GENEVE_UDP_ZERO_CSUM6_RX]))
		use_udp6_rx_checksums = false;

	return geneve_configure(net, dev, &info, metadata, use_udp6_rx_checksums);
}

static void geneve_dellink(struct net_device *dev, struct list_head *head)
{
	struct geneve_dev *geneve = netdev_priv(dev);

	list_del(&geneve->next);
	unregister_netdevice_queue(dev, head);
}

static size_t geneve_get_size(const struct net_device *dev)
{
	return nla_total_size(sizeof(__u32)) +	/* IFLA_GENEVE_ID */
		nla_total_size(sizeof(struct in6_addr)) + /* IFLA_GENEVE_REMOTE{6} */
		nla_total_size(sizeof(__u8)) +  /* IFLA_GENEVE_TTL */
		nla_total_size(sizeof(__u8)) +  /* IFLA_GENEVE_TOS */
		nla_total_size(sizeof(__be32)) +  /* IFLA_GENEVE_LABEL */
		nla_total_size(sizeof(__be16)) +  /* IFLA_GENEVE_PORT */
		nla_total_size(0) +	 /* IFLA_GENEVE_COLLECT_METADATA */
		nla_total_size(sizeof(__u8)) + /* IFLA_GENEVE_UDP_CSUM */
		nla_total_size(sizeof(__u8)) + /* IFLA_GENEVE_UDP_ZERO_CSUM6_TX */
		nla_total_size(sizeof(__u8)) + /* IFLA_GENEVE_UDP_ZERO_CSUM6_RX */
		0;
}

static int geneve_fill_info(struct sk_buff *skb, const struct net_device *dev)
{
	struct geneve_dev *geneve = netdev_priv(dev);
	struct ip_tunnel_info *info = &geneve->info;
	__u8 tmp_vni[3];
	__u32 vni;

	tunnel_id_to_vni(info->key.tun_id, tmp_vni);
	vni = (tmp_vni[0] << 16) | (tmp_vni[1] << 8) | tmp_vni[2];
	if (nla_put_u32(skb, IFLA_GENEVE_ID, vni))
		goto nla_put_failure;

	if (ip_tunnel_info_af(info) == AF_INET) {
		if (nla_put_in_addr(skb, IFLA_GENEVE_REMOTE,
				    info->key.u.ipv4.dst))
			goto nla_put_failure;

		if (nla_put_u8(skb, IFLA_GENEVE_UDP_CSUM,
			       !!(info->key.tun_flags & TUNNEL_CSUM)))
			goto nla_put_failure;

#if IS_ENABLED(CONFIG_IPV6)
	} else {
		if (nla_put_in6_addr(skb, IFLA_GENEVE_REMOTE6,
				     &info->key.u.ipv6.dst))
			goto nla_put_failure;

		if (nla_put_u8(skb, IFLA_GENEVE_UDP_ZERO_CSUM6_TX,
			       !(info->key.tun_flags & TUNNEL_CSUM)))
			goto nla_put_failure;

		if (nla_put_u8(skb, IFLA_GENEVE_UDP_ZERO_CSUM6_RX,
			       !geneve->use_udp6_rx_checksums))
			goto nla_put_failure;
#endif
	}

	if (nla_put_u8(skb, IFLA_GENEVE_TTL, info->key.ttl) ||
	    nla_put_u8(skb, IFLA_GENEVE_TOS, info->key.tos) ||
	    nla_put_be32(skb, IFLA_GENEVE_LABEL, info->key.label))
		goto nla_put_failure;

	if (nla_put_be16(skb, IFLA_GENEVE_PORT, info->key.tp_dst))
		goto nla_put_failure;

	if (geneve->collect_md) {
		if (nla_put_flag(skb, IFLA_GENEVE_COLLECT_METADATA))
			goto nla_put_failure;
	}
	return 0;

nla_put_failure:
	return -EMSGSIZE;
}

static struct rtnl_link_ops geneve_link_ops __read_mostly = {
	.kind		= "geneve",
	.maxtype	= IFLA_GENEVE_MAX,
	.policy		= geneve_policy,
	.priv_size	= sizeof(struct geneve_dev),
	.setup		= geneve_setup,
	.validate	= geneve_validate,
	.newlink	= geneve_newlink,
	.dellink	= geneve_dellink,
	.get_size	= geneve_get_size,
	.fill_info	= geneve_fill_info,
};

struct net_device *geneve_dev_create_fb(struct net *net, const char *name,
					u8 name_assign_type, u16 dst_port)
{
	struct nlattr *tb[IFLA_MAX + 1];
	struct ip_tunnel_info info;
	struct net_device *dev;
	LIST_HEAD(list_kill);
	int err;

	memset(tb, 0, sizeof(tb));
	dev = rtnl_create_link(net, name, name_assign_type,
			       &geneve_link_ops, tb);
	if (IS_ERR(dev))
		return dev;

	init_tnl_info(&info, dst_port);
	err = geneve_configure(net, dev, &info, true, true);
	if (err) {
		free_netdev(dev);
		return ERR_PTR(err);
	}

	/* openvswitch users expect packet sizes to be unrestricted,
	 * so set the largest MTU we can.
	 */
	err = geneve_change_mtu(dev, IP_MAX_MTU);
	if (err)
		goto err;

	err = rtnl_configure_link(dev, NULL);
	if (err < 0)
		goto err;

	return dev;
err:
	geneve_dellink(dev, &list_kill);
	unregister_netdevice_many(&list_kill);
	return ERR_PTR(err);
}
EXPORT_SYMBOL_GPL(geneve_dev_create_fb);

static int geneve_netdevice_event(struct notifier_block *unused,
				  unsigned long event, void *ptr)
{
	struct net_device *dev = netdev_notifier_info_to_dev(ptr);

	if (event == NETDEV_UDP_TUNNEL_PUSH_INFO)
		geneve_push_rx_ports(dev);

	return NOTIFY_DONE;
}

static struct notifier_block geneve_notifier_block __read_mostly = {
	.notifier_call = geneve_netdevice_event,
};

static __net_init int geneve_init_net(struct net *net)
{
	struct geneve_net *gn = net_generic(net, geneve_net_id);

	INIT_LIST_HEAD(&gn->geneve_list);
	INIT_LIST_HEAD(&gn->sock_list);
	return 0;
}

static void __net_exit geneve_exit_net(struct net *net)
{
	struct geneve_net *gn = net_generic(net, geneve_net_id);
	struct geneve_dev *geneve, *next;
	struct net_device *dev, *aux;
	LIST_HEAD(list);

	rtnl_lock();

	/* gather any geneve devices that were moved into this ns */
	for_each_netdev_safe(net, dev, aux)
		if (dev->rtnl_link_ops == &geneve_link_ops)
			unregister_netdevice_queue(dev, &list);

	/* now gather any other geneve devices that were created in this ns */
	list_for_each_entry_safe(geneve, next, &gn->geneve_list, next) {
		/* If geneve->dev is in the same netns, it was already added
		 * to the list by the previous loop.
		 */
		if (!net_eq(dev_net(geneve->dev), net))
			unregister_netdevice_queue(geneve->dev, &list);
	}

	/* unregister the devices gathered above */
	unregister_netdevice_many(&list);
	rtnl_unlock();
}

static struct pernet_operations geneve_net_ops = {
	.init = geneve_init_net,
	.exit = geneve_exit_net,
	.id   = &geneve_net_id,
	.size = sizeof(struct geneve_net),
};

static int __init geneve_init_module(void)
{
	int rc;

	rc = register_pernet_subsys(&geneve_net_ops);
	if (rc)
		goto out1;

	rc = register_netdevice_notifier(&geneve_notifier_block);
	if (rc)
		goto out2;

	rc = rtnl_link_register(&geneve_link_ops);
	if (rc)
		goto out3;

	return 0;
out3:
	unregister_netdevice_notifier(&geneve_notifier_block);
out2:
	unregister_pernet_subsys(&geneve_net_ops);
out1:
	return rc;
}
late_initcall(geneve_init_module);

static void __exit geneve_cleanup_module(void)
{
	rtnl_link_unregister(&geneve_link_ops);
	unregister_netdevice_notifier(&geneve_notifier_block);
	unregister_pernet_subsys(&geneve_net_ops);
}
module_exit(geneve_cleanup_module);

MODULE_LICENSE("GPL");
MODULE_VERSION(GENEVE_NETDEV_VER);
MODULE_AUTHOR("John W. Linville <linville@tuxdriver.com>");
MODULE_DESCRIPTION("Interface driver for GENEVE encapsulated traffic");
MODULE_ALIAS_RTNL_LINK("geneve");<|MERGE_RESOLUTION|>--- conflicted
+++ resolved
@@ -50,10 +50,7 @@
 	struct hlist_node  hlist;	/* vni hash table */
 	struct net	   *net;	/* netns for packet i/o */
 	struct net_device  *dev;	/* netdev for geneve tunnel */
-<<<<<<< HEAD
-=======
 	struct ip_tunnel_info info;
->>>>>>> 405182c2
 	struct geneve_sock __rcu *sock4;	/* IPv4 socket used for geneve tunnel */
 #if IS_ENABLED(CONFIG_IPV6)
 	struct geneve_sock __rcu *sock6;	/* IPv6 socket used for geneve tunnel */
@@ -548,7 +545,6 @@
 static void geneve_sock_release(struct geneve_dev *geneve)
 {
 	struct geneve_sock *gs4 = rtnl_dereference(geneve->sock4);
-<<<<<<< HEAD
 #if IS_ENABLED(CONFIG_IPV6)
 	struct geneve_sock *gs6 = rtnl_dereference(geneve->sock6);
 
@@ -560,19 +556,6 @@
 
 	__geneve_sock_release(gs4);
 #if IS_ENABLED(CONFIG_IPV6)
-=======
-#if IS_ENABLED(CONFIG_IPV6)
-	struct geneve_sock *gs6 = rtnl_dereference(geneve->sock6);
-
-	rcu_assign_pointer(geneve->sock6, NULL);
-#endif
-
-	rcu_assign_pointer(geneve->sock4, NULL);
-	synchronize_net();
-
-	__geneve_sock_release(gs4);
-#if IS_ENABLED(CONFIG_IPV6)
->>>>>>> 405182c2
 	__geneve_sock_release(gs6);
 #endif
 }
@@ -807,41 +790,15 @@
 			   struct geneve_dev *geneve,
 			   const struct ip_tunnel_info *info)
 {
-<<<<<<< HEAD
-	struct geneve_dev *geneve = netdev_priv(dev);
-	struct geneve_sock *gs4;
-	struct rtable *rt = NULL;
-	const struct iphdr *iip; /* interior IP header */
-	int err = -EINVAL;
-=======
 	bool xnet = !net_eq(geneve->net, dev_net(geneve->dev));
 	struct geneve_sock *gs4 = rcu_dereference(geneve->sock4);
 	const struct ip_tunnel_key *key = &info->key;
 	struct rtable *rt;
->>>>>>> 405182c2
 	struct flowi4 fl4;
 	__u8 tos, ttl;
 	__be16 sport;
 	__be16 df;
-<<<<<<< HEAD
-	bool xnet = !net_eq(geneve->net, dev_net(geneve->dev));
-	u32 flags = geneve->flags;
-
-	gs4 = rcu_dereference(geneve->sock4);
-	if (!gs4)
-		goto tx_error;
-
-	if (geneve->collect_md) {
-		if (unlikely(!info || !(info->mode & IP_TUNNEL_INFO_TX))) {
-			netdev_dbg(dev, "no tunnel metadata\n");
-			goto tx_error;
-		}
-		if (info && ip_tunnel_info_af(info) != AF_INET)
-			goto tx_error;
-	}
-=======
 	int err;
->>>>>>> 405182c2
 
 	rt = geneve_get_v4_rt(skb, dev, &fl4, info);
 	if (IS_ERR(rt))
@@ -873,30 +830,6 @@
 			    struct geneve_dev *geneve,
 			    const struct ip_tunnel_info *info)
 {
-<<<<<<< HEAD
-	struct geneve_dev *geneve = netdev_priv(dev);
-	struct dst_entry *dst = NULL;
-	const struct iphdr *iip; /* interior IP header */
-	struct geneve_sock *gs6;
-	int err = -EINVAL;
-	struct flowi6 fl6;
-	__u8 prio, ttl;
-	__be16 sport;
-	__be32 label;
-	bool xnet = !net_eq(geneve->net, dev_net(geneve->dev));
-	u32 flags = geneve->flags;
-
-	gs6 = rcu_dereference(geneve->sock6);
-	if (!gs6)
-		goto tx_error;
-
-	if (geneve->collect_md) {
-		if (unlikely(!info || !(info->mode & IP_TUNNEL_INFO_TX))) {
-			netdev_dbg(dev, "no tunnel metadata\n");
-			goto tx_error;
-		}
-	}
-=======
 	bool xnet = !net_eq(geneve->net, dev_net(geneve->dev));
 	struct geneve_sock *gs6 = rcu_dereference(geneve->sock6);
 	const struct ip_tunnel_key *key = &info->key;
@@ -905,7 +838,6 @@
 	__u8 prio, ttl;
 	__be16 sport;
 	int err;
->>>>>>> 405182c2
 
 	dst = geneve_get_v6_dst(skb, dev, &fl6, info);
 	if (IS_ERR(dst))
