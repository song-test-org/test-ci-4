--- conflicted
+++ resolved
@@ -68,19 +68,6 @@
  *
  * array size should be in sync with the declaration in the wil6210.h
  */
-<<<<<<< HEAD
-static const struct {
-	u32 from; /* linker address - from, inclusive */
-	u32 to;   /* linker address - to, exclusive */
-	u32 host; /* PCI/Host address - BAR0 + 0x880000 */
-} fw_mapping[] = {
-	{0x000000, 0x040000, 0x8c0000}, /* FW code RAM 256k */
-	{0x800000, 0x808000, 0x900000}, /* FW data RAM 32k */
-	{0x840000, 0x860000, 0x908000}, /* peripheral data RAM 128k/96k used */
-	{0x880000, 0x88a000, 0x880000}, /* various RGF */
-	{0x88b000, 0x88c000, 0x88b000}, /* Pcie_ext_rgf */
-	{0x8c0000, 0x949000, 0x8c0000}, /* trivial mapping for upper area */
-=======
 const struct fw_map fw_mapping[] = {
 	{0x000000, 0x040000, 0x8c0000, "fw_code"}, /* FW code RAM      256k */
 	{0x800000, 0x808000, 0x900000, "fw_data"}, /* FW data RAM       32k */
@@ -89,7 +76,6 @@
 	{0x88a000, 0x88b000, 0x88a000, "AGC_tbl"}, /* AGC table          4k */
 	{0x88b000, 0x88c000, 0x88b000, "rgf_ext"}, /* Pcie_ext_rgf       4k */
 	{0x8c0000, 0x949000, 0x8c0000, "upper"},   /* upper area       548k */
->>>>>>> 708b9bde
 	/*
 	 * 920000..930000 ucode code RAM
 	 * 930000..932000 ucode data RAM
