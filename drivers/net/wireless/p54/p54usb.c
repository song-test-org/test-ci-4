--- conflicted
+++ resolved
@@ -84,10 +84,6 @@
 	{USB_DEVICE(0x06b9, 0x0121)},	/* Thomson SpeedTouch 121g */
 	{USB_DEVICE(0x0707, 0xee13)},   /* SMC 2862W-G version 2 */
 	{USB_DEVICE(0x0803, 0x4310)},	/* Zoom 4410a */
-<<<<<<< HEAD
-	{USB_DEVICE(0x083a, 0x4503)},	/* T-Com Sinus 154 data II */
-=======
->>>>>>> f8f24e66
 	{USB_DEVICE(0x083a, 0x4521)},   /* Siemens Gigaset USB Adapter 54 version 2 */
 	{USB_DEVICE(0x083a, 0x4531)},	/* T-Com Sinus 154 data II */
 	{USB_DEVICE(0x083a, 0xc501)},	/* Zoom Wireless-G 4410 */
