--- conflicted
+++ resolved
@@ -225,110 +225,6 @@
 	return dev->bus_ops->rmw(mdev, addr, mask, val);
 }
 
-static u32 __mt7921_reg_addr(struct mt7921_dev *dev, u32 addr)
-{
-	static const struct {
-		u32 phys;
-		u32 mapped;
-		u32 size;
-	} fixed_map[] = {
-		{ 0x820d0000, 0x30000, 0x10000 }, /* WF_LMAC_TOP (WF_WTBLON) */
-		{ 0x820ed000, 0x24800, 0x0800 }, /* WF_LMAC_TOP BN0 (WF_MIB) */
-		{ 0x820e4000, 0x21000, 0x0400 }, /* WF_LMAC_TOP BN0 (WF_TMAC) */
-		{ 0x820e7000, 0x21e00, 0x0200 }, /* WF_LMAC_TOP BN0 (WF_DMA) */
-		{ 0x820eb000, 0x24200, 0x0400 }, /* WF_LMAC_TOP BN0 (WF_LPON) */
-		{ 0x820e2000, 0x20800, 0x0400 }, /* WF_LMAC_TOP BN0 (WF_AGG) */
-		{ 0x820e3000, 0x20c00, 0x0400 }, /* WF_LMAC_TOP BN0 (WF_ARB) */
-		{ 0x820e5000, 0x21400, 0x0800 }, /* WF_LMAC_TOP BN0 (WF_RMAC) */
-		{ 0x00400000, 0x80000, 0x10000 }, /* WF_MCU_SYSRAM */
-		{ 0x00410000, 0x90000, 0x10000 }, /* WF_MCU_SYSRAM (configure register) */
-		{ 0x40000000, 0x70000, 0x10000 }, /* WF_UMAC_SYSRAM */
-		{ 0x54000000, 0x02000, 0x1000 }, /* WFDMA PCIE0 MCU DMA0 */
-		{ 0x55000000, 0x03000, 0x1000 }, /* WFDMA PCIE0 MCU DMA1 */
-		{ 0x58000000, 0x06000, 0x1000 }, /* WFDMA PCIE1 MCU DMA0 (MEM_DMA) */
-		{ 0x59000000, 0x07000, 0x1000 }, /* WFDMA PCIE1 MCU DMA1 */
-		{ 0x7c000000, 0xf0000, 0x10000 }, /* CONN_INFRA */
-		{ 0x7c020000, 0xd0000, 0x10000 }, /* CONN_INFRA, WFDMA */
-		{ 0x7c060000, 0xe0000, 0x10000 }, /* CONN_INFRA, conn_host_csr_top */
-		{ 0x80020000, 0xb0000, 0x10000 }, /* WF_TOP_MISC_OFF */
-		{ 0x81020000, 0xc0000, 0x10000 }, /* WF_TOP_MISC_ON */
-		{ 0x820c0000, 0x08000, 0x4000 }, /* WF_UMAC_TOP (PLE) */
-		{ 0x820c8000, 0x0c000, 0x2000 }, /* WF_UMAC_TOP (PSE) */
-		{ 0x820cc000, 0x0e000, 0x1000 }, /* WF_UMAC_TOP (PP) */
-		{ 0x820cd000, 0x0f000, 0x1000 }, /* WF_MDP_TOP */
-		{ 0x820ce000, 0x21c00, 0x0200 }, /* WF_LMAC_TOP (WF_SEC) */
-		{ 0x820cf000, 0x22000, 0x1000 }, /* WF_LMAC_TOP (WF_PF) */
-		{ 0x820e0000, 0x20000, 0x0400 }, /* WF_LMAC_TOP BN0 (WF_CFG) */
-		{ 0x820e1000, 0x20400, 0x0200 }, /* WF_LMAC_TOP BN0 (WF_TRB) */
-		{ 0x820e9000, 0x23400, 0x0200 }, /* WF_LMAC_TOP BN0 (WF_WTBLOFF) */
-		{ 0x820ea000, 0x24000, 0x0200 }, /* WF_LMAC_TOP BN0 (WF_ETBF) */
-		{ 0x820ec000, 0x24600, 0x0200 }, /* WF_LMAC_TOP BN0 (WF_INT) */
-		{ 0x820f0000, 0xa0000, 0x0400 }, /* WF_LMAC_TOP BN1 (WF_CFG) */
-		{ 0x820f1000, 0xa0600, 0x0200 }, /* WF_LMAC_TOP BN1 (WF_TRB) */
-		{ 0x820f2000, 0xa0800, 0x0400 }, /* WF_LMAC_TOP BN1 (WF_AGG) */
-		{ 0x820f3000, 0xa0c00, 0x0400 }, /* WF_LMAC_TOP BN1 (WF_ARB) */
-		{ 0x820f4000, 0xa1000, 0x0400 }, /* WF_LMAC_TOP BN1 (WF_TMAC) */
-		{ 0x820f5000, 0xa1400, 0x0800 }, /* WF_LMAC_TOP BN1 (WF_RMAC) */
-		{ 0x820f7000, 0xa1e00, 0x0200 }, /* WF_LMAC_TOP BN1 (WF_DMA) */
-		{ 0x820f9000, 0xa3400, 0x0200 }, /* WF_LMAC_TOP BN1 (WF_WTBLOFF) */
-		{ 0x820fa000, 0xa4000, 0x0200 }, /* WF_LMAC_TOP BN1 (WF_ETBF) */
-		{ 0x820fb000, 0xa4200, 0x0400 }, /* WF_LMAC_TOP BN1 (WF_LPON) */
-		{ 0x820fc000, 0xa4600, 0x0200 }, /* WF_LMAC_TOP BN1 (WF_INT) */
-		{ 0x820fd000, 0xa4800, 0x0800 }, /* WF_LMAC_TOP BN1 (WF_MIB) */
-	};
-	int i;
-
-	if (addr < 0x100000)
-		return addr;
-
-	for (i = 0; i < ARRAY_SIZE(fixed_map); i++) {
-		u32 ofs;
-
-		if (addr < fixed_map[i].phys)
-			continue;
-
-		ofs = addr - fixed_map[i].phys;
-		if (ofs > fixed_map[i].size)
-			continue;
-
-		return fixed_map[i].mapped + ofs;
-	}
-
-	if ((addr >= 0x18000000 && addr < 0x18c00000) ||
-	    (addr >= 0x70000000 && addr < 0x78000000) ||
-	    (addr >= 0x7c000000 && addr < 0x7c400000))
-		return mt7921_reg_map_l1(dev, addr);
-
-	dev_err(dev->mt76.dev, "Access currently unsupported address %08x\n",
-		addr);
-
-	return 0;
-}
-
-static u32 mt7921_rr(struct mt76_dev *mdev, u32 offset)
-{
-	struct mt7921_dev *dev = container_of(mdev, struct mt7921_dev, mt76);
-	u32 addr = __mt7921_reg_addr(dev, offset);
-
-	return dev->bus_ops->rr(mdev, addr);
-}
-
-static void mt7921_wr(struct mt76_dev *mdev, u32 offset, u32 val)
-{
-	struct mt7921_dev *dev = container_of(mdev, struct mt7921_dev, mt76);
-	u32 addr = __mt7921_reg_addr(dev, offset);
-
-	dev->bus_ops->wr(mdev, addr, val);
-}
-
-static u32 mt7921_rmw(struct mt76_dev *mdev, u32 offset, u32 mask, u32 val)
-{
-	struct mt7921_dev *dev = container_of(mdev, struct mt7921_dev, mt76);
-	u32 addr = __mt7921_reg_addr(dev, offset);
-
-	return dev->bus_ops->rmw(mdev, addr, mask, val);
-}
-
 static int mt7921_pci_probe(struct pci_dev *pdev,
 			    const struct pci_device_id *id)
 {
@@ -405,15 +301,10 @@
 	dev->bus_ops = dev->mt76.bus;
 	bus_ops = devm_kmemdup(dev->mt76.dev, dev->bus_ops, sizeof(*bus_ops),
 			       GFP_KERNEL);
-<<<<<<< HEAD
-	if (!bus_ops)
-		return -ENOMEM;
-=======
 	if (!bus_ops) {
 		ret = -ENOMEM;
 		goto err_free_dev;
 	}
->>>>>>> 88084a3d
 
 	bus_ops->rr = mt7921_rr;
 	bus_ops->wr = mt7921_wr;
@@ -422,11 +313,7 @@
 
 	ret = __mt7921e_mcu_drv_pmctrl(dev);
 	if (ret)
-<<<<<<< HEAD
-		return ret;
-=======
 		goto err_free_dev;
->>>>>>> 88084a3d
 
 	mdev->rev = (mt7921_l1_rr(dev, MT_HW_CHIPID) << 16) |
 		    (mt7921_l1_rr(dev, MT_HW_REV) & 0xff);
