/**
 * Copyright (c) 2014 Redpine Signals Inc.
 *
 * Permission to use, copy, modify, and/or distribute this software for any
 * purpose with or without fee is hereby granted, provided that the above
 * copyright notice and this permission notice appear in all copies.
 *
 * THE SOFTWARE IS PROVIDED "AS IS" AND THE AUTHOR DISCLAIMS ALL WARRANTIES
 * WITH REGARD TO THIS SOFTWARE INCLUDING ALL IMPLIED WARRANTIES OF
 * MERCHANTABILITY AND FITNESS. IN NO EVENT SHALL THE AUTHOR BE LIABLE FOR
 * ANY SPECIAL, DIRECT, INDIRECT, OR CONSEQUENTIAL DAMAGES OR ANY DAMAGES
 * WHATSOEVER RESULTING FROM LOSS OF USE, DATA OR PROFITS, WHETHER IN AN
 * ACTION OF CONTRACT, NEGLIGENCE OR OTHER TORTIOUS ACTION, ARISING OUT OF
 * OR IN CONNECTION WITH THE USE OR PERFORMANCE OF THIS SOFTWARE.
 */

#include <linux/etherdevice.h>
#include "rsi_mgmt.h"
#include "rsi_common.h"

static struct bootup_params boot_params_20 = {
	.magic_number = cpu_to_le16(0x5aa5),
	.crystal_good_time = 0x0,
	.valid = cpu_to_le32(VALID_20),
	.reserved_for_valids = 0x0,
	.bootup_mode_info = 0x0,
	.digital_loop_back_params = 0x0,
	.rtls_timestamp_en = 0x0,
	.host_spi_intr_cfg = 0x0,
	.device_clk_info = {{
		.pll_config_g = {
			.tapll_info_g = {
				.pll_reg_1 = cpu_to_le16((TA_PLL_N_VAL_20 << 8)|
					      (TA_PLL_M_VAL_20)),
				.pll_reg_2 = cpu_to_le16(TA_PLL_P_VAL_20),
			},
			.pll960_info_g = {
				.pll_reg_1 = cpu_to_le16((PLL960_P_VAL_20 << 8)|
							 (PLL960_N_VAL_20)),
				.pll_reg_2 = cpu_to_le16(PLL960_M_VAL_20),
				.pll_reg_3 = 0x0,
			},
			.afepll_info_g = {
				.pll_reg = cpu_to_le16(0x9f0),
			}
		},
		.switch_clk_g = {
			.switch_clk_info = cpu_to_le16(BIT(3)),
			.bbp_lmac_clk_reg_val = cpu_to_le16(0x121),
			.umac_clock_reg_config = 0x0,
			.qspi_uart_clock_reg_config = 0x0
		}
	},
	{
		.pll_config_g = {
			.tapll_info_g = {
				.pll_reg_1 = cpu_to_le16((TA_PLL_N_VAL_20 << 8)|
							 (TA_PLL_M_VAL_20)),
				.pll_reg_2 = cpu_to_le16(TA_PLL_P_VAL_20),
			},
			.pll960_info_g = {
				.pll_reg_1 = cpu_to_le16((PLL960_P_VAL_20 << 8)|
							 (PLL960_N_VAL_20)),
				.pll_reg_2 = cpu_to_le16(PLL960_M_VAL_20),
				.pll_reg_3 = 0x0,
			},
			.afepll_info_g = {
				.pll_reg = cpu_to_le16(0x9f0),
			}
		},
		.switch_clk_g = {
			.switch_clk_info = 0x0,
			.bbp_lmac_clk_reg_val = 0x0,
			.umac_clock_reg_config = 0x0,
			.qspi_uart_clock_reg_config = 0x0
		}
	},
	{
		.pll_config_g = {
			.tapll_info_g = {
				.pll_reg_1 = cpu_to_le16((TA_PLL_N_VAL_20 << 8)|
							 (TA_PLL_M_VAL_20)),
				.pll_reg_2 = cpu_to_le16(TA_PLL_P_VAL_20),
			},
			.pll960_info_g = {
				.pll_reg_1 = cpu_to_le16((PLL960_P_VAL_20 << 8)|
							 (PLL960_N_VAL_20)),
				.pll_reg_2 = cpu_to_le16(PLL960_M_VAL_20),
				.pll_reg_3 = 0x0,
			},
			.afepll_info_g = {
				.pll_reg = cpu_to_le16(0x9f0),
			}
		},
		.switch_clk_g = {
			.switch_clk_info = 0x0,
			.bbp_lmac_clk_reg_val = 0x0,
			.umac_clock_reg_config = 0x0,
			.qspi_uart_clock_reg_config = 0x0
		}
	} },
	.buckboost_wakeup_cnt = 0x0,
	.pmu_wakeup_wait = 0x0,
	.shutdown_wait_time = 0x0,
	.pmu_slp_clkout_sel = 0x0,
	.wdt_prog_value = 0x0,
	.wdt_soc_rst_delay = 0x0,
	.dcdc_operation_mode = 0x0,
	.soc_reset_wait_cnt = 0x0
};

static struct bootup_params boot_params_40 = {
	.magic_number = cpu_to_le16(0x5aa5),
	.crystal_good_time = 0x0,
	.valid = cpu_to_le32(VALID_40),
	.reserved_for_valids = 0x0,
	.bootup_mode_info = 0x0,
	.digital_loop_back_params = 0x0,
	.rtls_timestamp_en = 0x0,
	.host_spi_intr_cfg = 0x0,
	.device_clk_info = {{
		.pll_config_g = {
			.tapll_info_g = {
				.pll_reg_1 = cpu_to_le16((TA_PLL_N_VAL_40 << 8)|
							 (TA_PLL_M_VAL_40)),
				.pll_reg_2 = cpu_to_le16(TA_PLL_P_VAL_40),
			},
			.pll960_info_g = {
				.pll_reg_1 = cpu_to_le16((PLL960_P_VAL_40 << 8)|
							 (PLL960_N_VAL_40)),
				.pll_reg_2 = cpu_to_le16(PLL960_M_VAL_40),
				.pll_reg_3 = 0x0,
			},
			.afepll_info_g = {
				.pll_reg = cpu_to_le16(0x9f0),
			}
		},
		.switch_clk_g = {
			.switch_clk_info = cpu_to_le16(0x09),
			.bbp_lmac_clk_reg_val = cpu_to_le16(0x1121),
			.umac_clock_reg_config = cpu_to_le16(0x48),
			.qspi_uart_clock_reg_config = 0x0
		}
	},
	{
		.pll_config_g = {
			.tapll_info_g = {
				.pll_reg_1 = cpu_to_le16((TA_PLL_N_VAL_40 << 8)|
							 (TA_PLL_M_VAL_40)),
				.pll_reg_2 = cpu_to_le16(TA_PLL_P_VAL_40),
			},
			.pll960_info_g = {
				.pll_reg_1 = cpu_to_le16((PLL960_P_VAL_40 << 8)|
							 (PLL960_N_VAL_40)),
				.pll_reg_2 = cpu_to_le16(PLL960_M_VAL_40),
				.pll_reg_3 = 0x0,
			},
			.afepll_info_g = {
				.pll_reg = cpu_to_le16(0x9f0),
			}
		},
		.switch_clk_g = {
			.switch_clk_info = 0x0,
			.bbp_lmac_clk_reg_val = 0x0,
			.umac_clock_reg_config = 0x0,
			.qspi_uart_clock_reg_config = 0x0
		}
	},
	{
		.pll_config_g = {
			.tapll_info_g = {
				.pll_reg_1 = cpu_to_le16((TA_PLL_N_VAL_40 << 8)|
							 (TA_PLL_M_VAL_40)),
				.pll_reg_2 = cpu_to_le16(TA_PLL_P_VAL_40),
			},
			.pll960_info_g = {
				.pll_reg_1 = cpu_to_le16((PLL960_P_VAL_40 << 8)|
							 (PLL960_N_VAL_40)),
				.pll_reg_2 = cpu_to_le16(PLL960_M_VAL_40),
				.pll_reg_3 = 0x0,
			},
			.afepll_info_g = {
				.pll_reg = cpu_to_le16(0x9f0),
			}
		},
		.switch_clk_g = {
			.switch_clk_info = 0x0,
			.bbp_lmac_clk_reg_val = 0x0,
			.umac_clock_reg_config = 0x0,
			.qspi_uart_clock_reg_config = 0x0
		}
	} },
	.buckboost_wakeup_cnt = 0x0,
	.pmu_wakeup_wait = 0x0,
	.shutdown_wait_time = 0x0,
	.pmu_slp_clkout_sel = 0x0,
	.wdt_prog_value = 0x0,
	.wdt_soc_rst_delay = 0x0,
	.dcdc_operation_mode = 0x0,
	.soc_reset_wait_cnt = 0x0
};

static u16 mcs[] = {13, 26, 39, 52, 78, 104, 117, 130};

/**
 * rsi_set_default_parameters() - This function sets default parameters.
 * @common: Pointer to the driver private structure.
 *
 * Return: none
 */
static void rsi_set_default_parameters(struct rsi_common *common)
{
	common->band = IEEE80211_BAND_2GHZ;
	common->channel_width = BW_20MHZ;
	common->rts_threshold = IEEE80211_MAX_RTS_THRESHOLD;
	common->channel = 1;
	common->min_rate = 0xffff;
	common->fsm_state = FSM_CARD_NOT_READY;
	common->iface_down = true;
	common->endpoint = EP_2GHZ_20MHZ;
}

/**
 * rsi_set_contention_vals() - This function sets the contention values for the
 *			       backoff procedure.
 * @common: Pointer to the driver private structure.
 *
 * Return: None.
 */
static void rsi_set_contention_vals(struct rsi_common *common)
{
	u8 ii = 0;

	for (; ii < NUM_EDCA_QUEUES; ii++) {
		common->tx_qinfo[ii].wme_params =
			(((common->edca_params[ii].cw_min / 2) +
			  (common->edca_params[ii].aifs)) *
			  WMM_SHORT_SLOT_TIME + SIFS_DURATION);
		common->tx_qinfo[ii].weight = common->tx_qinfo[ii].wme_params;
		common->tx_qinfo[ii].pkt_contended = 0;
	}
}

/**
 * rsi_send_internal_mgmt_frame() - This function sends management frames to
 *				    firmware.Also schedules packet to queue
 *				    for transmission.
 * @common: Pointer to the driver private structure.
 * @skb: Pointer to the socket buffer structure.
 *
 * Return: 0 on success, -1 on failure.
 */
static int rsi_send_internal_mgmt_frame(struct rsi_common *common,
					struct sk_buff *skb)
{
	struct skb_info *tx_params;

	if (skb == NULL) {
		rsi_dbg(ERR_ZONE, "%s: Unable to allocate skb\n", __func__);
		return -ENOMEM;
	}
	tx_params = (struct skb_info *)&IEEE80211_SKB_CB(skb)->driver_data;
	tx_params->flags |= INTERNAL_MGMT_PKT;
	skb_queue_tail(&common->tx_queue[MGMT_SOFT_Q], skb);
	rsi_set_event(&common->tx_thread.event);
	return 0;
}

/**
 * rsi_load_radio_caps() - This function is used to send radio capabilities
 *			   values to firmware.
 * @common: Pointer to the driver private structure.
 *
 * Return: 0 on success, corresponding negative error code on failure.
 */
static int rsi_load_radio_caps(struct rsi_common *common)
{
	struct rsi_radio_caps *radio_caps;
	struct rsi_hw *adapter = common->priv;
	u16 inx = 0;
	u8 ii;
	u8 radio_id = 0;
	u16 gc[20] = {0xf0, 0xf0, 0xf0, 0xf0,
		      0xf0, 0xf0, 0xf0, 0xf0,
		      0xf0, 0xf0, 0xf0, 0xf0,
		      0xf0, 0xf0, 0xf0, 0xf0,
		      0xf0, 0xf0, 0xf0, 0xf0};
	struct sk_buff *skb;

	rsi_dbg(INFO_ZONE, "%s: Sending rate symbol req frame\n", __func__);

	skb = dev_alloc_skb(sizeof(struct rsi_radio_caps));

	if (!skb) {
		rsi_dbg(ERR_ZONE, "%s: Failed in allocation of skb\n",
			__func__);
		return -ENOMEM;
	}

	memset(skb->data, 0, sizeof(struct rsi_radio_caps));
	radio_caps = (struct rsi_radio_caps *)skb->data;

	radio_caps->desc_word[1] = cpu_to_le16(RADIO_CAPABILITIES);
	radio_caps->desc_word[4] = cpu_to_le16(RSI_RF_TYPE << 8);

	if (common->channel_width == BW_40MHZ) {
		radio_caps->desc_word[7] |= cpu_to_le16(RSI_LMAC_CLOCK_80MHZ);
		radio_caps->desc_word[7] |= cpu_to_le16(RSI_ENABLE_40MHZ);

		if (common->fsm_state == FSM_MAC_INIT_DONE) {
			struct ieee80211_hw *hw = adapter->hw;
			struct ieee80211_conf *conf = &hw->conf;
			if (conf_is_ht40_plus(conf)) {
				radio_caps->desc_word[5] =
					cpu_to_le16(LOWER_20_ENABLE);
				radio_caps->desc_word[5] |=
					cpu_to_le16(LOWER_20_ENABLE >> 12);
			} else if (conf_is_ht40_minus(conf)) {
				radio_caps->desc_word[5] =
					cpu_to_le16(UPPER_20_ENABLE);
				radio_caps->desc_word[5] |=
					cpu_to_le16(UPPER_20_ENABLE >> 12);
			} else {
				radio_caps->desc_word[5] =
					cpu_to_le16(BW_40MHZ << 12);
				radio_caps->desc_word[5] |=
					cpu_to_le16(FULL40M_ENABLE);
			}
		}
	}

	radio_caps->sifs_tx_11n = cpu_to_le16(SIFS_TX_11N_VALUE);
	radio_caps->sifs_tx_11b = cpu_to_le16(SIFS_TX_11B_VALUE);
	radio_caps->slot_rx_11n = cpu_to_le16(SHORT_SLOT_VALUE);
	radio_caps->ofdm_ack_tout = cpu_to_le16(OFDM_ACK_TOUT_VALUE);
	radio_caps->cck_ack_tout = cpu_to_le16(CCK_ACK_TOUT_VALUE);
	radio_caps->preamble_type = cpu_to_le16(LONG_PREAMBLE);

	radio_caps->desc_word[7] |= cpu_to_le16(radio_id << 8);

	for (ii = 0; ii < MAX_HW_QUEUES; ii++) {
		radio_caps->qos_params[ii].cont_win_min_q = cpu_to_le16(3);
		radio_caps->qos_params[ii].cont_win_max_q = cpu_to_le16(0x3f);
		radio_caps->qos_params[ii].aifsn_val_q = cpu_to_le16(2);
		radio_caps->qos_params[ii].txop_q = 0;
	}

	for (ii = 0; ii < MAX_HW_QUEUES - 4; ii++) {
		radio_caps->qos_params[ii].cont_win_min_q =
			cpu_to_le16(common->edca_params[ii].cw_min);
		radio_caps->qos_params[ii].cont_win_max_q =
			cpu_to_le16(common->edca_params[ii].cw_max);
		radio_caps->qos_params[ii].aifsn_val_q =
			cpu_to_le16((common->edca_params[ii].aifs) << 8);
		radio_caps->qos_params[ii].txop_q =
			cpu_to_le16(common->edca_params[ii].txop);
	}

	memcpy(&common->rate_pwr[0], &gc[0], 40);
	for (ii = 0; ii < 20; ii++)
		radio_caps->gcpd_per_rate[inx++] =
			cpu_to_le16(common->rate_pwr[ii]  & 0x00FF);

	radio_caps->desc_word[0] = cpu_to_le16((sizeof(struct rsi_radio_caps) -
						FRAME_DESC_SZ) |
					       (RSI_WIFI_MGMT_Q << 12));


	skb_put(skb, (sizeof(struct rsi_radio_caps)));

	return rsi_send_internal_mgmt_frame(common, skb);
}

/**
 * rsi_mgmt_pkt_to_core() - This function is the entry point for Mgmt module.
 * @common: Pointer to the driver private structure.
 * @msg: Pointer to received packet.
 * @msg_len: Length of the recieved packet.
 * @type: Type of recieved packet.
 *
 * Return: 0 on success, -1 on failure.
 */
static int rsi_mgmt_pkt_to_core(struct rsi_common *common,
				u8 *msg,
				s32 msg_len,
				u8 type)
{
	struct rsi_hw *adapter = common->priv;
	struct ieee80211_tx_info *info;
	struct skb_info *rx_params;
	u8 pad_bytes = msg[4];
	u8 pkt_recv;
	struct sk_buff *skb;
	char *buffer;

	if (type == RX_DOT11_MGMT) {
		if (!adapter->sc_nvifs)
			return -ENOLINK;

		msg_len -= pad_bytes;
		if ((msg_len <= 0) || (!msg)) {
			rsi_dbg(MGMT_RX_ZONE,
				"%s: Invalid rx msg of len = %d\n",
				__func__, msg_len);
			return -EINVAL;
		}

		skb = dev_alloc_skb(msg_len);
		if (!skb) {
			rsi_dbg(ERR_ZONE, "%s: Failed to allocate skb\n",
				__func__);
			return -ENOMEM;
		}

		buffer = skb_put(skb, msg_len);

		memcpy(buffer,
		       (u8 *)(msg +  FRAME_DESC_SZ + pad_bytes),
		       msg_len);

		pkt_recv = buffer[0];

		info = IEEE80211_SKB_CB(skb);
		rx_params = (struct skb_info *)info->driver_data;
		rx_params->rssi = rsi_get_rssi(msg);
		rx_params->channel = rsi_get_channel(msg);
		rsi_indicate_pkt_to_os(common, skb);
	} else {
		rsi_dbg(MGMT_TX_ZONE, "%s: Internal Packet\n", __func__);
	}

	return 0;
}

/**
 * rsi_hal_send_sta_notify_frame() - This function sends the station notify
 *				     frame to firmware.
 * @common: Pointer to the driver private structure.
 * @opmode: Operating mode of device.
 * @notify_event: Notification about station connection.
 * @bssid: bssid.
 * @qos_enable: Qos is enabled.
 * @aid: Aid (unique for all STA).
 *
 * Return: status: 0 on success, corresponding negative error code on failure.
 */
static int rsi_hal_send_sta_notify_frame(struct rsi_common *common,
					 u8 opmode,
					 u8 notify_event,
					 const unsigned char *bssid,
					 u8 qos_enable,
					 u16 aid)
{
	struct sk_buff *skb = NULL;
	struct rsi_peer_notify *peer_notify;
	u16 vap_id = 0;
	int status;

	rsi_dbg(MGMT_TX_ZONE, "%s: Sending sta notify frame\n", __func__);

	skb = dev_alloc_skb(sizeof(struct rsi_peer_notify));

	if (!skb) {
		rsi_dbg(ERR_ZONE, "%s: Failed in allocation of skb\n",
			__func__);
		return -ENOMEM;
	}

	memset(skb->data, 0, sizeof(struct rsi_peer_notify));
	peer_notify = (struct rsi_peer_notify *)skb->data;

	peer_notify->command = cpu_to_le16(opmode << 1);

	switch (notify_event) {
	case STA_CONNECTED:
		peer_notify->command |= cpu_to_le16(RSI_ADD_PEER);
		break;
	case STA_DISCONNECTED:
		peer_notify->command |= cpu_to_le16(RSI_DELETE_PEER);
		break;
	default:
		break;
	}

	peer_notify->command |= cpu_to_le16((aid & 0xfff) << 4);
	ether_addr_copy(peer_notify->mac_addr, bssid);

	peer_notify->sta_flags = cpu_to_le32((qos_enable) ? 1 : 0);

	peer_notify->desc_word[0] =
		cpu_to_le16((sizeof(struct rsi_peer_notify) - FRAME_DESC_SZ) |
			    (RSI_WIFI_MGMT_Q << 12));
	peer_notify->desc_word[1] = cpu_to_le16(PEER_NOTIFY);
	peer_notify->desc_word[7] |= cpu_to_le16(vap_id << 8);

	skb_put(skb, sizeof(struct rsi_peer_notify));

	status = rsi_send_internal_mgmt_frame(common, skb);

	if (!status && qos_enable) {
		rsi_set_contention_vals(common);
		status = rsi_load_radio_caps(common);
	}
	return status;
}

/**
 * rsi_send_aggregation_params_frame() - This function sends the ampdu
 *					 indication frame to firmware.
 * @common: Pointer to the driver private structure.
 * @tid: traffic identifier.
 * @ssn: ssn.
 * @buf_size: buffer size.
 * @event: notification about station connection.
 *
 * Return: 0 on success, corresponding negative error code on failure.
 */
int rsi_send_aggregation_params_frame(struct rsi_common *common,
				      u16 tid,
				      u16 ssn,
				      u8 buf_size,
				      u8 event)
{
	struct sk_buff *skb = NULL;
	struct rsi_mac_frame *mgmt_frame;
	u8 peer_id = 0;

	skb = dev_alloc_skb(FRAME_DESC_SZ);

	if (!skb) {
		rsi_dbg(ERR_ZONE, "%s: Failed in allocation of skb\n",
			__func__);
		return -ENOMEM;
	}

	memset(skb->data, 0, FRAME_DESC_SZ);
	mgmt_frame = (struct rsi_mac_frame *)skb->data;

	rsi_dbg(MGMT_TX_ZONE, "%s: Sending AMPDU indication frame\n", __func__);

	mgmt_frame->desc_word[0] = cpu_to_le16(RSI_WIFI_MGMT_Q << 12);
	mgmt_frame->desc_word[1] = cpu_to_le16(AMPDU_IND);

	if (event == STA_TX_ADDBA_DONE) {
		mgmt_frame->desc_word[4] = cpu_to_le16(ssn);
		mgmt_frame->desc_word[5] = cpu_to_le16(buf_size);
		mgmt_frame->desc_word[7] =
		cpu_to_le16((tid | (START_AMPDU_AGGR << 4) | (peer_id << 8)));
	} else if (event == STA_RX_ADDBA_DONE) {
		mgmt_frame->desc_word[4] = cpu_to_le16(ssn);
		mgmt_frame->desc_word[7] = cpu_to_le16(tid |
						       (START_AMPDU_AGGR << 4) |
						       (RX_BA_INDICATION << 5) |
						       (peer_id << 8));
	} else if (event == STA_TX_DELBA) {
		mgmt_frame->desc_word[7] = cpu_to_le16(tid |
						       (STOP_AMPDU_AGGR << 4) |
						       (peer_id << 8));
	} else if (event == STA_RX_DELBA) {
		mgmt_frame->desc_word[7] = cpu_to_le16(tid |
						       (STOP_AMPDU_AGGR << 4) |
						       (RX_BA_INDICATION << 5) |
						       (peer_id << 8));
	}

	skb_put(skb, FRAME_DESC_SZ);

	return rsi_send_internal_mgmt_frame(common, skb);
}

/**
 * rsi_program_bb_rf() - This function starts base band and RF programming.
 *			 This is called after initial configurations are done.
 * @common: Pointer to the driver private structure.
 *
 * Return: 0 on success, corresponding negative error code on failure.
 */
static int rsi_program_bb_rf(struct rsi_common *common)
{
	struct sk_buff *skb;
	struct rsi_mac_frame *mgmt_frame;

	rsi_dbg(MGMT_TX_ZONE, "%s: Sending program BB/RF frame\n", __func__);

	skb = dev_alloc_skb(FRAME_DESC_SZ);
	if (!skb) {
		rsi_dbg(ERR_ZONE, "%s: Failed in allocation of skb\n",
			__func__);
		return -ENOMEM;
	}

	memset(skb->data, 0, FRAME_DESC_SZ);
	mgmt_frame = (struct rsi_mac_frame *)skb->data;

	mgmt_frame->desc_word[0] = cpu_to_le16(RSI_WIFI_MGMT_Q << 12);
	mgmt_frame->desc_word[1] = cpu_to_le16(BBP_PROG_IN_TA);
	mgmt_frame->desc_word[4] = cpu_to_le16(common->endpoint);

	if (common->rf_reset) {
		mgmt_frame->desc_word[7] =  cpu_to_le16(RF_RESET_ENABLE);
		rsi_dbg(MGMT_TX_ZONE, "%s: ===> RF RESET REQUEST SENT <===\n",
			__func__);
		common->rf_reset = 0;
	}
	common->bb_rf_prog_count = 1;
	mgmt_frame->desc_word[7] |= cpu_to_le16(PUT_BBP_RESET |
				     BBP_REG_WRITE | (RSI_RF_TYPE << 4));
	skb_put(skb, FRAME_DESC_SZ);

	return rsi_send_internal_mgmt_frame(common, skb);
}

/**
 * rsi_set_vap_capabilities() - This function send vap capability to firmware.
 * @common: Pointer to the driver private structure.
 * @opmode: Operating mode of device.
 *
 * Return: 0 on success, corresponding negative error code on failure.
 */
int rsi_set_vap_capabilities(struct rsi_common *common, enum opmode mode)
{
	struct sk_buff *skb = NULL;
	struct rsi_vap_caps *vap_caps;
	struct rsi_hw *adapter = common->priv;
	struct ieee80211_hw *hw = adapter->hw;
	struct ieee80211_conf *conf = &hw->conf;
	u16 vap_id = 0;

	rsi_dbg(MGMT_TX_ZONE, "%s: Sending VAP capabilities frame\n", __func__);

	skb = dev_alloc_skb(sizeof(struct rsi_vap_caps));
	if (!skb) {
		rsi_dbg(ERR_ZONE, "%s: Failed in allocation of skb\n",
			__func__);
		return -ENOMEM;
	}

	memset(skb->data, 0, sizeof(struct rsi_vap_caps));
	vap_caps = (struct rsi_vap_caps *)skb->data;

	vap_caps->desc_word[0] = cpu_to_le16((sizeof(struct rsi_vap_caps) -
					     FRAME_DESC_SZ) |
					     (RSI_WIFI_MGMT_Q << 12));
	vap_caps->desc_word[1] = cpu_to_le16(VAP_CAPABILITIES);
	vap_caps->desc_word[4] = cpu_to_le16(mode |
					     (common->channel_width << 8));
	vap_caps->desc_word[7] = cpu_to_le16((vap_id << 8) |
					     (common->mac_id << 4) |
					     common->radio_id);

	memcpy(vap_caps->mac_addr, common->mac_addr, IEEE80211_ADDR_LEN);
	vap_caps->keep_alive_period = cpu_to_le16(90);
	vap_caps->frag_threshold = cpu_to_le16(IEEE80211_MAX_FRAG_THRESHOLD);

	vap_caps->rts_threshold = cpu_to_le16(common->rts_threshold);
	vap_caps->default_mgmt_rate = cpu_to_le32(RSI_RATE_6);

	if (common->band == IEEE80211_BAND_5GHZ) {
		vap_caps->default_ctrl_rate = cpu_to_le32(RSI_RATE_6);
		if (conf_is_ht40(&common->priv->hw->conf)) {
			vap_caps->default_ctrl_rate |=
				cpu_to_le32(FULL40M_ENABLE << 16);
		}
	} else {
		vap_caps->default_ctrl_rate = cpu_to_le32(RSI_RATE_1);
		if (conf_is_ht40_minus(conf))
			vap_caps->default_ctrl_rate |=
				cpu_to_le32(UPPER_20_ENABLE << 16);
		else if (conf_is_ht40_plus(conf))
			vap_caps->default_ctrl_rate |=
				cpu_to_le32(LOWER_20_ENABLE << 16);
	}

	vap_caps->default_data_rate = 0;
	vap_caps->beacon_interval = cpu_to_le16(200);
	vap_caps->dtim_period = cpu_to_le16(4);

	skb_put(skb, sizeof(*vap_caps));

	return rsi_send_internal_mgmt_frame(common, skb);
}

/**
 * rsi_hal_load_key() - This function is used to load keys within the firmware.
 * @common: Pointer to the driver private structure.
 * @data: Pointer to the key data.
 * @key_len: Key length to be loaded.
 * @key_type: Type of key: GROUP/PAIRWISE.
 * @key_id: Key index.
 * @cipher: Type of cipher used.
 *
 * Return: 0 on success, -1 on failure.
 */
int rsi_hal_load_key(struct rsi_common *common,
		     u8 *data,
		     u16 key_len,
		     u8 key_type,
		     u8 key_id,
		     u32 cipher)
{
	struct sk_buff *skb = NULL;
	struct rsi_set_key *set_key;
	u16 key_descriptor = 0;

	rsi_dbg(MGMT_TX_ZONE, "%s: Sending load key frame\n", __func__);

	skb = dev_alloc_skb(sizeof(struct rsi_set_key));
	if (!skb) {
		rsi_dbg(ERR_ZONE, "%s: Failed in allocation of skb\n",
			__func__);
		return -ENOMEM;
	}

	memset(skb->data, 0, sizeof(struct rsi_set_key));
	set_key = (struct rsi_set_key *)skb->data;

	if ((cipher == WLAN_CIPHER_SUITE_WEP40) ||
	    (cipher == WLAN_CIPHER_SUITE_WEP104)) {
		key_len += 1;
		key_descriptor |= BIT(2);
		if (key_len >= 13)
			key_descriptor |= BIT(3);
	} else if (cipher != KEY_TYPE_CLEAR) {
		key_descriptor |= BIT(4);
		if (key_type == RSI_PAIRWISE_KEY)
			key_id = 0;
		if (cipher == WLAN_CIPHER_SUITE_TKIP)
			key_descriptor |= BIT(5);
	}
	key_descriptor |= (key_type | BIT(13) | (key_id << 14));

	set_key->desc_word[0] = cpu_to_le16((sizeof(struct rsi_set_key) -
					    FRAME_DESC_SZ) |
					    (RSI_WIFI_MGMT_Q << 12));
	set_key->desc_word[1] = cpu_to_le16(SET_KEY_REQ);
	set_key->desc_word[4] = cpu_to_le16(key_descriptor);

	if ((cipher == WLAN_CIPHER_SUITE_WEP40) ||
	    (cipher == WLAN_CIPHER_SUITE_WEP104)) {
		memcpy(&set_key->key[key_id][1],
		       data,
		       key_len * 2);
	} else {
		memcpy(&set_key->key[0][0], data, key_len);
	}

	memcpy(set_key->tx_mic_key, &data[16], 8);
	memcpy(set_key->rx_mic_key, &data[24], 8);

	skb_put(skb, sizeof(struct rsi_set_key));

	return rsi_send_internal_mgmt_frame(common, skb);
}

/*
 * rsi_load_bootup_params() - This function send bootup params to the firmware.
 * @common: Pointer to the driver private structure.
 *
 * Return: 0 on success, corresponding error code on failure.
 */
static int rsi_load_bootup_params(struct rsi_common *common)
{
	struct sk_buff *skb;
	struct rsi_boot_params *boot_params;

	rsi_dbg(MGMT_TX_ZONE, "%s: Sending boot params frame\n", __func__);
	skb = dev_alloc_skb(sizeof(struct rsi_boot_params));
	if (!skb) {
		rsi_dbg(ERR_ZONE, "%s: Failed in allocation of skb\n",
			__func__);
		return -ENOMEM;
	}

	memset(skb->data, 0, sizeof(struct rsi_boot_params));
	boot_params = (struct rsi_boot_params *)skb->data;

	rsi_dbg(MGMT_TX_ZONE, "%s:\n", __func__);

	if (common->channel_width == BW_40MHZ) {
		memcpy(&boot_params->bootup_params,
		       &boot_params_40,
		       sizeof(struct bootup_params));
		rsi_dbg(MGMT_TX_ZONE, "%s: Packet 40MHZ <=== %d\n", __func__,
			UMAC_CLK_40BW);
		boot_params->desc_word[7] = cpu_to_le16(UMAC_CLK_40BW);
	} else {
		memcpy(&boot_params->bootup_params,
		       &boot_params_20,
		       sizeof(struct bootup_params));
		if (boot_params_20.valid != cpu_to_le32(VALID_20)) {
			boot_params->desc_word[7] = cpu_to_le16(UMAC_CLK_20BW);
			rsi_dbg(MGMT_TX_ZONE,
				"%s: Packet 20MHZ <=== %d\n", __func__,
				UMAC_CLK_20BW);
		} else {
			boot_params->desc_word[7] = cpu_to_le16(UMAC_CLK_40MHZ);
			rsi_dbg(MGMT_TX_ZONE,
				"%s: Packet 20MHZ <=== %d\n", __func__,
				UMAC_CLK_40MHZ);
		}
	}

	/**
	 * Bit{0:11} indicates length of the Packet
	 * Bit{12:15} indicates host queue number
	 */
	boot_params->desc_word[0] = cpu_to_le16(sizeof(struct bootup_params) |
				    (RSI_WIFI_MGMT_Q << 12));
	boot_params->desc_word[1] = cpu_to_le16(BOOTUP_PARAMS_REQUEST);

	skb_put(skb, sizeof(struct rsi_boot_params));

	return rsi_send_internal_mgmt_frame(common, skb);
}

/**
 * rsi_send_reset_mac() - This function prepares reset MAC request and sends an
 *			  internal management frame to indicate it to firmware.
 * @common: Pointer to the driver private structure.
 *
 * Return: 0 on success, corresponding error code on failure.
 */
static int rsi_send_reset_mac(struct rsi_common *common)
{
	struct sk_buff *skb;
	struct rsi_mac_frame *mgmt_frame;

	rsi_dbg(MGMT_TX_ZONE, "%s: Sending reset MAC frame\n", __func__);

	skb = dev_alloc_skb(FRAME_DESC_SZ);
	if (!skb) {
		rsi_dbg(ERR_ZONE, "%s: Failed in allocation of skb\n",
			__func__);
		return -ENOMEM;
	}

	memset(skb->data, 0, FRAME_DESC_SZ);
	mgmt_frame = (struct rsi_mac_frame *)skb->data;

	mgmt_frame->desc_word[0] = cpu_to_le16(RSI_WIFI_MGMT_Q << 12);
	mgmt_frame->desc_word[1] = cpu_to_le16(RESET_MAC_REQ);
	mgmt_frame->desc_word[4] = cpu_to_le16(RETRY_COUNT << 8);

	skb_put(skb, FRAME_DESC_SZ);

	return rsi_send_internal_mgmt_frame(common, skb);
}

/**
 * rsi_band_check() - This function programs the band
 * @common: Pointer to the driver private structure.
 *
 * Return: 0 on success, corresponding error code on failure.
 */
int rsi_band_check(struct rsi_common *common)
{
	struct rsi_hw *adapter = common->priv;
	struct ieee80211_hw *hw = adapter->hw;
	u8 prev_bw = common->channel_width;
	u8 prev_ep = common->endpoint;
	struct ieee80211_channel *curchan = hw->conf.chandef.chan;
	int status = 0;

	if (common->band != curchan->band) {
		common->rf_reset = 1;
		common->band = curchan->band;
	}

	if ((hw->conf.chandef.width == NL80211_CHAN_WIDTH_20_NOHT) ||
	    (hw->conf.chandef.width == NL80211_CHAN_WIDTH_20))
		common->channel_width = BW_20MHZ;
	else
		common->channel_width = BW_40MHZ;

	if (common->band == IEEE80211_BAND_2GHZ) {
		if (common->channel_width)
			common->endpoint = EP_2GHZ_40MHZ;
		else
			common->endpoint = EP_2GHZ_20MHZ;
	} else {
		if (common->channel_width)
			common->endpoint = EP_5GHZ_40MHZ;
		else
			common->endpoint = EP_5GHZ_20MHZ;
	}

	if (common->endpoint != prev_ep) {
		status = rsi_program_bb_rf(common);
		if (status)
			return status;
	}

	if (common->channel_width != prev_bw) {
		status = rsi_load_bootup_params(common);
		if (status)
			return status;

		status = rsi_load_radio_caps(common);
		if (status)
			return status;
	}

	return status;
}

/**
 * rsi_set_channel() - This function programs the channel.
 * @common: Pointer to the driver private structure.
 * @channel: Channel value to be set.
 *
 * Return: 0 on success, corresponding error code on failure.
 */
int rsi_set_channel(struct rsi_common *common, u16 channel)
{
	struct sk_buff *skb = NULL;
	struct rsi_mac_frame *mgmt_frame;

	rsi_dbg(MGMT_TX_ZONE,
		"%s: Sending scan req frame\n", __func__);

	skb = dev_alloc_skb(FRAME_DESC_SZ);
	if (!skb) {
		rsi_dbg(ERR_ZONE, "%s: Failed in allocation of skb\n",
			__func__);
		return -ENOMEM;
	}

	memset(skb->data, 0, FRAME_DESC_SZ);
	mgmt_frame = (struct rsi_mac_frame *)skb->data;

	mgmt_frame->desc_word[0] = cpu_to_le16(RSI_WIFI_MGMT_Q << 12);
	mgmt_frame->desc_word[1] = cpu_to_le16(SCAN_REQUEST);
	mgmt_frame->desc_word[4] = cpu_to_le16(channel);

	mgmt_frame->desc_word[7] = cpu_to_le16(PUT_BBP_RESET |
					       BBP_REG_WRITE |
					       (RSI_RF_TYPE << 4));

	mgmt_frame->desc_word[5] = cpu_to_le16(0x01);
	mgmt_frame->desc_word[6] = cpu_to_le16(0x12);

	if (common->channel_width == BW_40MHZ)
		mgmt_frame->desc_word[5] |= cpu_to_le16(0x1 << 8);

	common->channel = channel;

	skb_put(skb, FRAME_DESC_SZ);

	return rsi_send_internal_mgmt_frame(common, skb);
}

/**
 * rsi_compare() - This function is used to compare two integers
 * @a: pointer to the first integer
 * @b: pointer to the second integer
 *
 * Return: 0 if both are equal, -1 if the first is smaller, else 1
 */
static int rsi_compare(const void *a, const void *b)
{
	u16 _a = *(const u16 *)(a);
	u16 _b = *(const u16 *)(b);

	if (_a > _b)
		return -1;

	if (_a < _b)
		return 1;

	return 0;
}

/**
 * rsi_map_rates() - This function is used to map selected rates to hw rates.
 * @rate: The standard rate to be mapped.
 * @offset: Offset that will be returned.
 *
 * Return: 0 if it is a mcs rate, else 1
 */
static bool rsi_map_rates(u16 rate, int *offset)
{
	int kk;
	for (kk = 0; kk < ARRAY_SIZE(rsi_mcsrates); kk++) {
		if (rate == mcs[kk]) {
			*offset = kk;
			return false;
		}
	}

	for (kk = 0; kk < ARRAY_SIZE(rsi_rates); kk++) {
		if (rate == rsi_rates[kk].bitrate / 5) {
			*offset = kk;
			break;
		}
	}
	return true;
}

/**
 * rsi_send_auto_rate_request() - This function is to set rates for connection
 *				  and send autorate request to firmware.
 * @common: Pointer to the driver private structure.
 *
 * Return: 0 on success, corresponding error code on failure.
 */
static int rsi_send_auto_rate_request(struct rsi_common *common)
{
	struct sk_buff *skb;
	struct rsi_auto_rate *auto_rate;
	int ii = 0, jj = 0, kk = 0;
	struct ieee80211_hw *hw = common->priv->hw;
	u8 band = hw->conf.chandef.chan->band;
	u8 num_supported_rates = 0;
	u8 rate_table_offset, rate_offset = 0;
	u32 rate_bitmap = common->bitrate_mask[band];

	u16 *selected_rates, min_rate;

	skb = dev_alloc_skb(sizeof(struct rsi_auto_rate));
	if (!skb) {
		rsi_dbg(ERR_ZONE, "%s: Failed in allocation of skb\n",
			__func__);
		return -ENOMEM;
	}

	selected_rates = kmalloc(2 * RSI_TBL_SZ, GFP_KERNEL);
	if (!selected_rates) {
		rsi_dbg(ERR_ZONE, "%s: Failed in allocation of mem\n",
			__func__);
		dev_kfree_skb(skb);
		return -ENOMEM;
	}

	memset(skb->data, 0, sizeof(struct rsi_auto_rate));
	memset(selected_rates, 0, 2 * RSI_TBL_SZ);

	auto_rate = (struct rsi_auto_rate *)skb->data;

	auto_rate->aarf_rssi = cpu_to_le16(((u16)3 << 6) | (u16)(18 & 0x3f));
	auto_rate->collision_tolerance = cpu_to_le16(3);
	auto_rate->failure_limit = cpu_to_le16(3);
	auto_rate->initial_boundary = cpu_to_le16(3);
	auto_rate->max_threshold_limt = cpu_to_le16(27);

	auto_rate->desc_word[1] = cpu_to_le16(AUTO_RATE_IND);

	if (common->channel_width == BW_40MHZ)
		auto_rate->desc_word[7] |= cpu_to_le16(1);

	if (band == IEEE80211_BAND_2GHZ) {
		min_rate = RSI_RATE_1;
		rate_table_offset = 0;
	} else {
		min_rate = RSI_RATE_6;
		rate_table_offset = 4;
	}

	for (ii = 0, jj = 0;
	     ii < (ARRAY_SIZE(rsi_rates) - rate_table_offset); ii++) {
		if (rate_bitmap & BIT(ii)) {
			selected_rates[jj++] =
			(rsi_rates[ii + rate_table_offset].bitrate / 5);
			rate_offset++;
		}
	}
	num_supported_rates = jj;

	if (common->vif_info[0].is_ht) {
		for (ii = 0; ii < ARRAY_SIZE(mcs); ii++)
			selected_rates[jj++] = mcs[ii];
		num_supported_rates += ARRAY_SIZE(mcs);
		rate_offset += ARRAY_SIZE(mcs);
	}

	sort(selected_rates, jj, sizeof(u16), &rsi_compare, NULL);

	/* mapping the rates to RSI rates */
	for (ii = 0; ii < jj; ii++) {
		if (rsi_map_rates(selected_rates[ii], &kk)) {
			auto_rate->supported_rates[ii] =
				cpu_to_le16(rsi_rates[kk].hw_value);
		} else {
			auto_rate->supported_rates[ii] =
				cpu_to_le16(rsi_mcsrates[kk]);
		}
	}

	/* loading HT rates in the bottom half of the auto rate table */
	if (common->vif_info[0].is_ht) {
		for (ii = rate_offset, kk = ARRAY_SIZE(rsi_mcsrates) - 1;
		     ii < rate_offset + 2 * ARRAY_SIZE(rsi_mcsrates); ii++) {
			if (common->vif_info[0].sgi ||
			    conf_is_ht40(&common->priv->hw->conf))
				auto_rate->supported_rates[ii++] =
					cpu_to_le16(rsi_mcsrates[kk] | BIT(9));
			auto_rate->supported_rates[ii] =
				cpu_to_le16(rsi_mcsrates[kk--]);
		}

		for (; ii < (RSI_TBL_SZ - 1); ii++) {
			auto_rate->supported_rates[ii] =
				cpu_to_le16(rsi_mcsrates[0]);
		}
	}

	for (; ii < RSI_TBL_SZ; ii++)
<<<<<<< HEAD
		auto_rate->supported_rates[ii] = min_rate;
=======
		auto_rate->supported_rates[ii] = cpu_to_le16(min_rate);
>>>>>>> c64800e7

	auto_rate->num_supported_rates = cpu_to_le16(num_supported_rates * 2);
	auto_rate->moderate_rate_inx = cpu_to_le16(num_supported_rates / 2);
	auto_rate->desc_word[7] |= cpu_to_le16(0 << 8);
	num_supported_rates *= 2;

	auto_rate->desc_word[0] = cpu_to_le16((sizeof(*auto_rate) -
					       FRAME_DESC_SZ) |
					       (RSI_WIFI_MGMT_Q << 12));

	skb_put(skb,
		sizeof(struct rsi_auto_rate));
	kfree(selected_rates);

	return rsi_send_internal_mgmt_frame(common, skb);
}

/**
 * rsi_inform_bss_status() - This function informs about bss status with the
 *			     help of sta notify params by sending an internal
 *			     management frame to firmware.
 * @common: Pointer to the driver private structure.
 * @status: Bss status type.
 * @bssid: Bssid.
 * @qos_enable: Qos is enabled.
 * @aid: Aid (unique for all STAs).
 *
 * Return: None.
 */
void rsi_inform_bss_status(struct rsi_common *common,
			   u8 status,
			   const unsigned char *bssid,
			   u8 qos_enable,
			   u16 aid)
{
	if (status) {
		rsi_hal_send_sta_notify_frame(common,
					      RSI_IFTYPE_STATION,
					      STA_CONNECTED,
					      bssid,
					      qos_enable,
					      aid);
		if (common->min_rate == 0xffff)
			rsi_send_auto_rate_request(common);
	} else {
		rsi_hal_send_sta_notify_frame(common,
					      RSI_IFTYPE_STATION,
					      STA_DISCONNECTED,
					      bssid,
					      qos_enable,
					      aid);
	}
}

/**
 * rsi_eeprom_read() - This function sends a frame to read the mac address
 *		       from the eeprom.
 * @common: Pointer to the driver private structure.
 *
 * Return: 0 on success, -1 on failure.
 */
static int rsi_eeprom_read(struct rsi_common *common)
{
	struct rsi_mac_frame *mgmt_frame;
	struct sk_buff *skb;

	rsi_dbg(MGMT_TX_ZONE, "%s: Sending EEPROM read req frame\n", __func__);

	skb = dev_alloc_skb(FRAME_DESC_SZ);
	if (!skb) {
		rsi_dbg(ERR_ZONE, "%s: Failed in allocation of skb\n",
			__func__);
		return -ENOMEM;
	}

	memset(skb->data, 0, FRAME_DESC_SZ);
	mgmt_frame = (struct rsi_mac_frame *)skb->data;

	/* FrameType */
	mgmt_frame->desc_word[1] = cpu_to_le16(EEPROM_READ_TYPE);
	mgmt_frame->desc_word[0] = cpu_to_le16(RSI_WIFI_MGMT_Q << 12);
	/* Number of bytes to read */
	mgmt_frame->desc_word[3] = cpu_to_le16(ETH_ALEN +
					       WLAN_MAC_MAGIC_WORD_LEN +
					       WLAN_HOST_MODE_LEN +
					       WLAN_FW_VERSION_LEN);
	/* Address to read */
	mgmt_frame->desc_word[4] = cpu_to_le16(WLAN_MAC_EEPROM_ADDR);

	skb_put(skb, FRAME_DESC_SZ);

	return rsi_send_internal_mgmt_frame(common, skb);
}

/**
 * This function sends a frame to block/unblock
 * data queues in the firmware
 *
 * @param common Pointer to the driver private structure.
 * @param block event - block if true, unblock if false
 * @return 0 on success, -1 on failure.
 */
int rsi_send_block_unblock_frame(struct rsi_common *common, bool block_event)
{
	struct rsi_mac_frame *mgmt_frame;
	struct sk_buff *skb;

	rsi_dbg(MGMT_TX_ZONE, "%s: Sending block/unblock frame\n", __func__);

	skb = dev_alloc_skb(FRAME_DESC_SZ);
	if (!skb) {
		rsi_dbg(ERR_ZONE, "%s: Failed in allocation of skb\n",
			__func__);
		return -ENOMEM;
	}

	memset(skb->data, 0, FRAME_DESC_SZ);
	mgmt_frame = (struct rsi_mac_frame *)skb->data;

	mgmt_frame->desc_word[0] = cpu_to_le16(RSI_WIFI_MGMT_Q << 12);
	mgmt_frame->desc_word[1] = cpu_to_le16(BLOCK_HW_QUEUE);

	if (block_event == true) {
		rsi_dbg(INFO_ZONE, "blocking the data qs\n");
		mgmt_frame->desc_word[4] = cpu_to_le16(0xf);
	} else {
		rsi_dbg(INFO_ZONE, "unblocking the data qs\n");
		mgmt_frame->desc_word[5] = cpu_to_le16(0xf);
	}

	skb_put(skb, FRAME_DESC_SZ);

	return rsi_send_internal_mgmt_frame(common, skb);

}


/**
 * rsi_handle_ta_confirm_type() - This function handles the confirm frames.
 * @common: Pointer to the driver private structure.
 * @msg: Pointer to received packet.
 *
 * Return: 0 on success, -1 on failure.
 */
static int rsi_handle_ta_confirm_type(struct rsi_common *common,
				      u8 *msg)
{
	u8 sub_type = (msg[15] & 0xff);

	switch (sub_type) {
	case BOOTUP_PARAMS_REQUEST:
		rsi_dbg(FSM_ZONE, "%s: Boot up params confirm received\n",
			__func__);
		if (common->fsm_state == FSM_BOOT_PARAMS_SENT) {
			if (rsi_eeprom_read(common)) {
				common->fsm_state = FSM_CARD_NOT_READY;
				goto out;
			} else {
				common->fsm_state = FSM_EEPROM_READ_MAC_ADDR;
			}
		} else {
			rsi_dbg(INFO_ZONE,
				"%s: Received bootup params cfm in %d state\n",
				 __func__, common->fsm_state);
			return 0;
		}
		break;

	case EEPROM_READ_TYPE:
		if (common->fsm_state == FSM_EEPROM_READ_MAC_ADDR) {
			if (msg[16] == MAGIC_WORD) {
				u8 offset = (FRAME_DESC_SZ + WLAN_HOST_MODE_LEN
					     + WLAN_MAC_MAGIC_WORD_LEN);
				memcpy(common->mac_addr,
				       &msg[offset],
				       ETH_ALEN);
				memcpy(&common->fw_ver,
				       &msg[offset + ETH_ALEN],
				       sizeof(struct version_info));

			} else {
				common->fsm_state = FSM_CARD_NOT_READY;
				break;
			}
			if (rsi_send_reset_mac(common))
				goto out;
			else
				common->fsm_state = FSM_RESET_MAC_SENT;
		} else {
			rsi_dbg(ERR_ZONE,
				"%s: Received eeprom mac addr in %d state\n",
				__func__, common->fsm_state);
			return 0;
		}
		break;

	case RESET_MAC_REQ:
		if (common->fsm_state == FSM_RESET_MAC_SENT) {
			rsi_dbg(FSM_ZONE, "%s: Reset MAC cfm received\n",
				__func__);

			if (rsi_load_radio_caps(common))
				goto out;
			else
				common->fsm_state = FSM_RADIO_CAPS_SENT;
		} else {
			rsi_dbg(ERR_ZONE,
				"%s: Received reset mac cfm in %d state\n",
				 __func__, common->fsm_state);
			return 0;
		}
		break;

	case RADIO_CAPABILITIES:
		if (common->fsm_state == FSM_RADIO_CAPS_SENT) {
			common->rf_reset = 1;
			if (rsi_program_bb_rf(common)) {
				goto out;
			} else {
				common->fsm_state = FSM_BB_RF_PROG_SENT;
				rsi_dbg(FSM_ZONE, "%s: Radio cap cfm received\n",
					__func__);
			}
		} else {
			rsi_dbg(INFO_ZONE,
				"%s: Received radio caps cfm in %d state\n",
				 __func__, common->fsm_state);
			return 0;
		}
		break;

	case BB_PROG_VALUES_REQUEST:
	case RF_PROG_VALUES_REQUEST:
	case BBP_PROG_IN_TA:
		rsi_dbg(FSM_ZONE, "%s: BB/RF cfm received\n", __func__);
		if (common->fsm_state == FSM_BB_RF_PROG_SENT) {
			common->bb_rf_prog_count--;
			if (!common->bb_rf_prog_count) {
				common->fsm_state = FSM_MAC_INIT_DONE;
				return rsi_mac80211_attach(common);
			}
		} else {
			rsi_dbg(INFO_ZONE,
				"%s: Received bbb_rf cfm in %d state\n",
				 __func__, common->fsm_state);
			return 0;
		}
		break;

	default:
		rsi_dbg(INFO_ZONE, "%s: Invalid TA confirm pkt received\n",
			__func__);
		break;
	}
	return 0;
out:
	rsi_dbg(ERR_ZONE, "%s: Unable to send pkt/Invalid frame received\n",
		__func__);
	return -EINVAL;
}

/**
 * rsi_mgmt_pkt_recv() - This function processes the management packets
 *			 recieved from the hardware.
 * @common: Pointer to the driver private structure.
 * @msg: Pointer to the received packet.
 *
 * Return: 0 on success, -1 on failure.
 */
int rsi_mgmt_pkt_recv(struct rsi_common *common, u8 *msg)
{
	s32 msg_len = (le16_to_cpu(*(__le16 *)&msg[0]) & 0x0fff);
	u16 msg_type = (msg[2]);
	int ret;

	rsi_dbg(FSM_ZONE, "%s: Msg Len: %d, Msg Type: %4x\n",
		__func__, msg_len, msg_type);

	if (msg_type == TA_CONFIRM_TYPE) {
		return rsi_handle_ta_confirm_type(common, msg);
	} else if (msg_type == CARD_READY_IND) {
		rsi_dbg(FSM_ZONE, "%s: Card ready indication received\n",
			__func__);
		if (common->fsm_state == FSM_CARD_NOT_READY) {
			rsi_set_default_parameters(common);

			ret = rsi_load_bootup_params(common);
			if (ret)
				return ret;
			else
				common->fsm_state = FSM_BOOT_PARAMS_SENT;
		} else {
			return -EINVAL;
		}
	} else if (msg_type == TX_STATUS_IND) {
		if (msg[15] == PROBEREQ_CONFIRM) {
			common->mgmt_q_block = false;
			rsi_dbg(FSM_ZONE, "%s: Probe confirm received\n",
				__func__);
		}
	} else {
		return rsi_mgmt_pkt_to_core(common, msg, msg_len, msg_type);
	}
	return 0;
}<|MERGE_RESOLUTION|>--- conflicted
+++ resolved
@@ -1104,11 +1104,7 @@
 	}
 
 	for (; ii < RSI_TBL_SZ; ii++)
-<<<<<<< HEAD
-		auto_rate->supported_rates[ii] = min_rate;
-=======
 		auto_rate->supported_rates[ii] = cpu_to_le16(min_rate);
->>>>>>> c64800e7
 
 	auto_rate->num_supported_rates = cpu_to_le16(num_supported_rates * 2);
 	auto_rate->moderate_rate_inx = cpu_to_le16(num_supported_rates / 2);
