/******************************************************************************
 *
 * This file is provided under a dual BSD/GPLv2 license.  When using or
 * redistributing this file, you may do so under either license.
 *
 * GPL LICENSE SUMMARY
 *
 * Copyright(c) 2008 - 2014 Intel Corporation. All rights reserved.
 *
 * This program is free software; you can redistribute it and/or modify
 * it under the terms of version 2 of the GNU General Public License as
 * published by the Free Software Foundation.
 *
 * This program is distributed in the hope that it will be useful, but
 * WITHOUT ANY WARRANTY; without even the implied warranty of
 * MERCHANTABILITY or FITNESS FOR A PARTICULAR PURPOSE.  See the GNU
 * General Public License for more details.
 *
 * You should have received a copy of the GNU General Public License
 * along with this program; if not, write to the Free Software
 * Foundation, Inc., 51 Franklin Street, Fifth Floor, Boston, MA 02110,
 * USA
 *
 * The full GNU General Public License is included in this distribution
 * in the file called COPYING.
 *
 * Contact Information:
 *  Intel Linux Wireless <ilw@linux.intel.com>
 * Intel Corporation, 5200 N.E. Elam Young Parkway, Hillsboro, OR 97124-6497
 *
 * BSD LICENSE
 *
 * Copyright(c) 2005 - 2014 Intel Corporation. All rights reserved.
 * All rights reserved.
 *
 * Redistribution and use in source and binary forms, with or without
 * modification, are permitted provided that the following conditions
 * are met:
 *
 *  * Redistributions of source code must retain the above copyright
 *    notice, this list of conditions and the following disclaimer.
 *  * Redistributions in binary form must reproduce the above copyright
 *    notice, this list of conditions and the following disclaimer in
 *    the documentation and/or other materials provided with the
 *    distribution.
 *  * Neither the name Intel Corporation nor the names of its
 *    contributors may be used to endorse or promote products derived
 *    from this software without specific prior written permission.
 *
 * THIS SOFTWARE IS PROVIDED BY THE COPYRIGHT HOLDERS AND CONTRIBUTORS
 * "AS IS" AND ANY EXPRESS OR IMPLIED WARRANTIES, INCLUDING, BUT NOT
 * LIMITED TO, THE IMPLIED WARRANTIES OF MERCHANTABILITY AND FITNESS FOR
 * A PARTICULAR PURPOSE ARE DISCLAIMED. IN NO EVENT SHALL THE COPYRIGHT
 * OWNER OR CONTRIBUTORS BE LIABLE FOR ANY DIRECT, INDIRECT, INCIDENTAL,
 * SPECIAL, EXEMPLARY, OR CONSEQUENTIAL DAMAGES (INCLUDING, BUT NOT
 * LIMITED TO, PROCUREMENT OF SUBSTITUTE GOODS OR SERVICES; LOSS OF USE,
 * DATA, OR PROFITS; OR BUSINESS INTERRUPTION) HOWEVER CAUSED AND ON ANY
 * THEORY OF LIABILITY, WHETHER IN CONTRACT, STRICT LIABILITY, OR TORT
 * (INCLUDING NEGLIGENCE OR OTHERWISE) ARISING IN ANY WAY OUT OF THE USE
 * OF THIS SOFTWARE, EVEN IF ADVISED OF THE POSSIBILITY OF SUCH DAMAGE.
 *****************************************************************************/
#include <linux/types.h>
#include <linux/slab.h>
#include <linux/export.h>
#include <linux/etherdevice.h>
#include <linux/pci.h>
#include "iwl-drv.h"
#include "iwl-modparams.h"
#include "iwl-nvm-parse.h"

/* NVM offsets (in words) definitions */
enum wkp_nvm_offsets {
	/* NVM HW-Section offset (in words) definitions */
	HW_ADDR = 0x15,

	/* NVM SW-Section offset (in words) definitions */
	NVM_SW_SECTION = 0x1C0,
	NVM_VERSION = 0,
	RADIO_CFG = 1,
	SKU = 2,
	N_HW_ADDRS = 3,
	NVM_CHANNELS = 0x1E0 - NVM_SW_SECTION,

	/* NVM calibration section offset (in words) definitions */
	NVM_CALIB_SECTION = 0x2B8,
	XTAL_CALIB = 0x316 - NVM_CALIB_SECTION
};

enum family_8000_nvm_offsets {
	/* NVM HW-Section offset (in words) definitions */
	HW_ADDR0_WFPM_FAMILY_8000 = 0x12,
	HW_ADDR1_WFPM_FAMILY_8000 = 0x16,
	HW_ADDR0_PCIE_FAMILY_8000 = 0x8A,
	HW_ADDR1_PCIE_FAMILY_8000 = 0x8E,
	MAC_ADDRESS_OVERRIDE_FAMILY_8000 = 1,

	/* NVM SW-Section offset (in words) definitions */
	NVM_SW_SECTION_FAMILY_8000 = 0x1C0,
	NVM_VERSION_FAMILY_8000 = 0,
	RADIO_CFG_FAMILY_8000 = 2,
	SKU_FAMILY_8000 = 4,
	N_HW_ADDRS_FAMILY_8000 = 5,

	/* NVM REGULATORY -Section offset (in words) definitions */
	NVM_CHANNELS_FAMILY_8000 = 0,

	/* NVM calibration section offset (in words) definitions */
	NVM_CALIB_SECTION_FAMILY_8000 = 0x2B8,
	XTAL_CALIB_FAMILY_8000 = 0x316 - NVM_CALIB_SECTION_FAMILY_8000
};

/* SKU Capabilities (actual values from NVM definition) */
enum nvm_sku_bits {
	NVM_SKU_CAP_BAND_24GHZ	= BIT(0),
	NVM_SKU_CAP_BAND_52GHZ	= BIT(1),
	NVM_SKU_CAP_11N_ENABLE	= BIT(2),
	NVM_SKU_CAP_11AC_ENABLE	= BIT(3),
};

/*
 * These are the channel numbers in the order that they are stored in the NVM
 */
static const u8 iwl_nvm_channels[] = {
	/* 2.4 GHz */
	1, 2, 3, 4, 5, 6, 7, 8, 9, 10, 11, 12, 13, 14,
	/* 5 GHz */
	36, 40, 44 , 48, 52, 56, 60, 64,
	100, 104, 108, 112, 116, 120, 124, 128, 132, 136, 140, 144,
	149, 153, 157, 161, 165
};

static const u8 iwl_nvm_channels_family_8000[] = {
	/* 2.4 GHz */
	1, 2, 3, 4, 5, 6, 7, 8, 9, 10, 11, 12, 13, 14,
	/* 5 GHz */
	36, 40, 44, 48, 52, 56, 60, 64, 68, 72, 76, 80, 84, 88, 92,
	96, 100, 104, 108, 112, 116, 120, 124, 128, 132, 136, 140, 144,
	149, 153, 157, 161, 165, 169, 173, 177, 181
};

#define IWL_NUM_CHANNELS		ARRAY_SIZE(iwl_nvm_channels)
#define IWL_NUM_CHANNELS_FAMILY_8000	ARRAY_SIZE(iwl_nvm_channels_family_8000)
#define NUM_2GHZ_CHANNELS		14
#define NUM_2GHZ_CHANNELS_FAMILY_8000	14
#define FIRST_2GHZ_HT_MINUS		5
#define LAST_2GHZ_HT_PLUS		9
#define LAST_5GHZ_HT			161

#define DEFAULT_MAX_TX_POWER 16

/* rate data (static) */
static struct ieee80211_rate iwl_cfg80211_rates[] = {
	{ .bitrate = 1 * 10, .hw_value = 0, .hw_value_short = 0, },
	{ .bitrate = 2 * 10, .hw_value = 1, .hw_value_short = 1,
	  .flags = IEEE80211_RATE_SHORT_PREAMBLE, },
	{ .bitrate = 5.5 * 10, .hw_value = 2, .hw_value_short = 2,
	  .flags = IEEE80211_RATE_SHORT_PREAMBLE, },
	{ .bitrate = 11 * 10, .hw_value = 3, .hw_value_short = 3,
	  .flags = IEEE80211_RATE_SHORT_PREAMBLE, },
	{ .bitrate = 6 * 10, .hw_value = 4, .hw_value_short = 4, },
	{ .bitrate = 9 * 10, .hw_value = 5, .hw_value_short = 5, },
	{ .bitrate = 12 * 10, .hw_value = 6, .hw_value_short = 6, },
	{ .bitrate = 18 * 10, .hw_value = 7, .hw_value_short = 7, },
	{ .bitrate = 24 * 10, .hw_value = 8, .hw_value_short = 8, },
	{ .bitrate = 36 * 10, .hw_value = 9, .hw_value_short = 9, },
	{ .bitrate = 48 * 10, .hw_value = 10, .hw_value_short = 10, },
	{ .bitrate = 54 * 10, .hw_value = 11, .hw_value_short = 11, },
};
#define RATES_24_OFFS	0
#define N_RATES_24	ARRAY_SIZE(iwl_cfg80211_rates)
#define RATES_52_OFFS	4
#define N_RATES_52	(N_RATES_24 - RATES_52_OFFS)

/**
 * enum iwl_nvm_channel_flags - channel flags in NVM
 * @NVM_CHANNEL_VALID: channel is usable for this SKU/geo
 * @NVM_CHANNEL_IBSS: usable as an IBSS channel
 * @NVM_CHANNEL_ACTIVE: active scanning allowed
 * @NVM_CHANNEL_RADAR: radar detection required
 * @NVM_CHANNEL_INDOOR_ONLY: only indoor use is allowed
 * @NVM_CHANNEL_GO_CONCURRENT: GO operation is allowed when connected to BSS
 *	on same channel on 2.4 or same UNII band on 5.2
 * @NVM_CHANNEL_WIDE: 20 MHz channel okay (?)
 * @NVM_CHANNEL_40MHZ: 40 MHz channel okay (?)
 * @NVM_CHANNEL_80MHZ: 80 MHz channel okay (?)
 * @NVM_CHANNEL_160MHZ: 160 MHz channel okay (?)
 */
enum iwl_nvm_channel_flags {
	NVM_CHANNEL_VALID = BIT(0),
	NVM_CHANNEL_IBSS = BIT(1),
	NVM_CHANNEL_ACTIVE = BIT(3),
	NVM_CHANNEL_RADAR = BIT(4),
	NVM_CHANNEL_INDOOR_ONLY = BIT(5),
	NVM_CHANNEL_GO_CONCURRENT = BIT(6),
	NVM_CHANNEL_WIDE = BIT(8),
	NVM_CHANNEL_40MHZ = BIT(9),
	NVM_CHANNEL_80MHZ = BIT(10),
	NVM_CHANNEL_160MHZ = BIT(11),
};

#define CHECK_AND_PRINT_I(x)	\
	((ch_flags & NVM_CHANNEL_##x) ? # x " " : "")

static int iwl_init_channel_map(struct device *dev, const struct iwl_cfg *cfg,
				struct iwl_nvm_data *data,
				const __le16 * const nvm_ch_flags)
{
	int ch_idx;
	int n_channels = 0;
	struct ieee80211_channel *channel;
	u16 ch_flags;
	bool is_5ghz;
	int num_of_ch, num_2ghz_channels;
	const u8 *nvm_chan;

	if (cfg->device_family != IWL_DEVICE_FAMILY_8000) {
		num_of_ch = IWL_NUM_CHANNELS;
		nvm_chan = &iwl_nvm_channels[0];
		num_2ghz_channels = NUM_2GHZ_CHANNELS;
	} else {
		num_of_ch = IWL_NUM_CHANNELS_FAMILY_8000;
		nvm_chan = &iwl_nvm_channels_family_8000[0];
		num_2ghz_channels = NUM_2GHZ_CHANNELS_FAMILY_8000;
	}

	for (ch_idx = 0; ch_idx < num_of_ch; ch_idx++) {
		ch_flags = __le16_to_cpup(nvm_ch_flags + ch_idx);

		if (ch_idx >= num_2ghz_channels &&
		    !data->sku_cap_band_52GHz_enable)
			ch_flags &= ~NVM_CHANNEL_VALID;

		if (!(ch_flags & NVM_CHANNEL_VALID)) {
			IWL_DEBUG_EEPROM(dev,
					 "Ch. %d Flags %x [%sGHz] - No traffic\n",
					 nvm_chan[ch_idx],
					 ch_flags,
					 (ch_idx >= num_2ghz_channels) ?
					 "5.2" : "2.4");
			continue;
		}

		channel = &data->channels[n_channels];
		n_channels++;

		channel->hw_value = nvm_chan[ch_idx];
		channel->band = (ch_idx < num_2ghz_channels) ?
				IEEE80211_BAND_2GHZ : IEEE80211_BAND_5GHZ;
		channel->center_freq =
			ieee80211_channel_to_frequency(
				channel->hw_value, channel->band);

		/* TODO: Need to be dependent to the NVM */
		channel->flags = IEEE80211_CHAN_NO_HT40;
		if (ch_idx < num_2ghz_channels &&
		    (ch_flags & NVM_CHANNEL_40MHZ)) {
			if (nvm_chan[ch_idx] <= LAST_2GHZ_HT_PLUS)
				channel->flags &= ~IEEE80211_CHAN_NO_HT40PLUS;
			if (nvm_chan[ch_idx] >= FIRST_2GHZ_HT_MINUS)
				channel->flags &= ~IEEE80211_CHAN_NO_HT40MINUS;
		} else if (nvm_chan[ch_idx] <= LAST_5GHZ_HT &&
			   (ch_flags & NVM_CHANNEL_40MHZ)) {
			if ((ch_idx - num_2ghz_channels) % 2 == 0)
				channel->flags &= ~IEEE80211_CHAN_NO_HT40PLUS;
			else
				channel->flags &= ~IEEE80211_CHAN_NO_HT40MINUS;
		}
		if (!(ch_flags & NVM_CHANNEL_80MHZ))
			channel->flags |= IEEE80211_CHAN_NO_80MHZ;
		if (!(ch_flags & NVM_CHANNEL_160MHZ))
			channel->flags |= IEEE80211_CHAN_NO_160MHZ;

		if (!(ch_flags & NVM_CHANNEL_IBSS))
			channel->flags |= IEEE80211_CHAN_NO_IR;

		if (!(ch_flags & NVM_CHANNEL_ACTIVE))
			channel->flags |= IEEE80211_CHAN_NO_IR;

		if (ch_flags & NVM_CHANNEL_RADAR)
			channel->flags |= IEEE80211_CHAN_RADAR;

		if (ch_flags & NVM_CHANNEL_INDOOR_ONLY)
			channel->flags |= IEEE80211_CHAN_INDOOR_ONLY;

		/* Set the GO concurrent flag only in case that NO_IR is set.
		 * Otherwise it is meaningless
		 */
		if ((ch_flags & NVM_CHANNEL_GO_CONCURRENT) &&
		    (channel->flags & IEEE80211_CHAN_NO_IR))
			channel->flags |= IEEE80211_CHAN_GO_CONCURRENT;

		/* Initialize regulatory-based run-time data */

		/*
		 * Default value - highest tx power value.  max_power
		 * is not used in mvm, and is used for backwards compatibility
		 */
		channel->max_power = DEFAULT_MAX_TX_POWER;
		is_5ghz = channel->band == IEEE80211_BAND_5GHZ;
		IWL_DEBUG_EEPROM(dev,
				 "Ch. %d [%sGHz] %s%s%s%s%s%s%s(0x%02x %ddBm): Ad-Hoc %ssupported\n",
				 channel->hw_value,
				 is_5ghz ? "5.2" : "2.4",
				 CHECK_AND_PRINT_I(VALID),
				 CHECK_AND_PRINT_I(IBSS),
				 CHECK_AND_PRINT_I(ACTIVE),
				 CHECK_AND_PRINT_I(RADAR),
				 CHECK_AND_PRINT_I(WIDE),
				 CHECK_AND_PRINT_I(INDOOR_ONLY),
				 CHECK_AND_PRINT_I(GO_CONCURRENT),
				 ch_flags,
				 channel->max_power,
				 ((ch_flags & NVM_CHANNEL_IBSS) &&
				  !(ch_flags & NVM_CHANNEL_RADAR))
					? "" : "not ");
	}

	return n_channels;
}

static void iwl_init_vht_hw_capab(const struct iwl_cfg *cfg,
				  struct iwl_nvm_data *data,
				  struct ieee80211_sta_vht_cap *vht_cap,
				  u8 tx_chains, u8 rx_chains)
{
	int num_rx_ants = num_of_ant(rx_chains);
	int num_tx_ants = num_of_ant(tx_chains);

	vht_cap->vht_supported = true;

	vht_cap->cap = IEEE80211_VHT_CAP_SHORT_GI_80 |
		       IEEE80211_VHT_CAP_RXSTBC_1 |
		       IEEE80211_VHT_CAP_SU_BEAMFORMEE_CAPABLE |
		       3 << IEEE80211_VHT_CAP_BEAMFORMEE_STS_SHIFT |
		       7 << IEEE80211_VHT_CAP_MAX_A_MPDU_LENGTH_EXPONENT_SHIFT;

	if (num_tx_ants > 1)
		vht_cap->cap |= IEEE80211_VHT_CAP_TXSTBC;
	else
		vht_cap->cap |= IEEE80211_VHT_CAP_TX_ANTENNA_PATTERN;

	if (iwlwifi_mod_params.amsdu_size_8K)
		vht_cap->cap |= IEEE80211_VHT_CAP_MAX_MPDU_LENGTH_7991;

	vht_cap->vht_mcs.rx_mcs_map =
		cpu_to_le16(IEEE80211_VHT_MCS_SUPPORT_0_9 << 0 |
			    IEEE80211_VHT_MCS_SUPPORT_0_9 << 2 |
			    IEEE80211_VHT_MCS_NOT_SUPPORTED << 4 |
			    IEEE80211_VHT_MCS_NOT_SUPPORTED << 6 |
			    IEEE80211_VHT_MCS_NOT_SUPPORTED << 8 |
			    IEEE80211_VHT_MCS_NOT_SUPPORTED << 10 |
			    IEEE80211_VHT_MCS_NOT_SUPPORTED << 12 |
			    IEEE80211_VHT_MCS_NOT_SUPPORTED << 14);

	if (num_rx_ants == 1 || cfg->rx_with_siso_diversity) {
		vht_cap->cap |= IEEE80211_VHT_CAP_RX_ANTENNA_PATTERN;
		/* this works because NOT_SUPPORTED == 3 */
		vht_cap->vht_mcs.rx_mcs_map |=
			cpu_to_le16(IEEE80211_VHT_MCS_NOT_SUPPORTED << 2);
	}

	vht_cap->vht_mcs.tx_mcs_map = vht_cap->vht_mcs.rx_mcs_map;
}

static void iwl_init_sbands(struct device *dev, const struct iwl_cfg *cfg,
			    struct iwl_nvm_data *data,
			    const __le16 *ch_section, bool enable_vht,
			    u8 tx_chains, u8 rx_chains)
{
	int n_channels;
	int n_used = 0;
	struct ieee80211_supported_band *sband;

	if (cfg->device_family != IWL_DEVICE_FAMILY_8000)
		n_channels = iwl_init_channel_map(
				dev, cfg, data,
				&ch_section[NVM_CHANNELS]);
	else
		n_channels = iwl_init_channel_map(
				dev, cfg, data,
				&ch_section[NVM_CHANNELS_FAMILY_8000]);

	sband = &data->bands[IEEE80211_BAND_2GHZ];
	sband->band = IEEE80211_BAND_2GHZ;
	sband->bitrates = &iwl_cfg80211_rates[RATES_24_OFFS];
	sband->n_bitrates = N_RATES_24;
	n_used += iwl_init_sband_channels(data, sband, n_channels,
					  IEEE80211_BAND_2GHZ);
	iwl_init_ht_hw_capab(cfg, data, &sband->ht_cap, IEEE80211_BAND_2GHZ,
			     tx_chains, rx_chains);

	sband = &data->bands[IEEE80211_BAND_5GHZ];
	sband->band = IEEE80211_BAND_5GHZ;
	sband->bitrates = &iwl_cfg80211_rates[RATES_52_OFFS];
	sband->n_bitrates = N_RATES_52;
	n_used += iwl_init_sband_channels(data, sband, n_channels,
					  IEEE80211_BAND_5GHZ);
	iwl_init_ht_hw_capab(cfg, data, &sband->ht_cap, IEEE80211_BAND_5GHZ,
			     tx_chains, rx_chains);
	if (enable_vht)
		iwl_init_vht_hw_capab(cfg, data, &sband->vht_cap,
				      tx_chains, rx_chains);

	if (n_channels != n_used)
		IWL_ERR_DEV(dev, "NVM: used only %d of %d channels\n",
			    n_used, n_channels);
}

static int iwl_get_sku(const struct iwl_cfg *cfg,
		       const __le16 *nvm_sw)
{
	if (cfg->device_family != IWL_DEVICE_FAMILY_8000)
		return le16_to_cpup(nvm_sw + SKU);
	else
		return le32_to_cpup((__le32 *)(nvm_sw + SKU_FAMILY_8000));
}

static int iwl_get_nvm_version(const struct iwl_cfg *cfg,
			       const __le16 *nvm_sw)
{
	if (cfg->device_family != IWL_DEVICE_FAMILY_8000)
		return le16_to_cpup(nvm_sw + NVM_VERSION);
	else
		return le32_to_cpup((__le32 *)(nvm_sw +
					       NVM_VERSION_FAMILY_8000));
}

static int iwl_get_radio_cfg(const struct iwl_cfg *cfg,
			     const __le16 *nvm_sw)
{
	if (cfg->device_family != IWL_DEVICE_FAMILY_8000)
		return le16_to_cpup(nvm_sw + RADIO_CFG);
	else
		return le32_to_cpup((__le32 *)(nvm_sw + RADIO_CFG_FAMILY_8000));
}

#define N_HW_ADDRS_MASK_FAMILY_8000	0xF
static int iwl_get_n_hw_addrs(const struct iwl_cfg *cfg,
			      const __le16 *nvm_sw)
{
	if (cfg->device_family != IWL_DEVICE_FAMILY_8000)
		return le16_to_cpup(nvm_sw + N_HW_ADDRS);
	else
		return le32_to_cpup((__le32 *)(nvm_sw + N_HW_ADDRS_FAMILY_8000))
		       & N_HW_ADDRS_MASK_FAMILY_8000;
}

static void iwl_set_radio_cfg(const struct iwl_cfg *cfg,
			      struct iwl_nvm_data *data,
			      u32 radio_cfg)
{
	if (cfg->device_family != IWL_DEVICE_FAMILY_8000) {
		data->radio_cfg_type = NVM_RF_CFG_TYPE_MSK(radio_cfg);
		data->radio_cfg_step = NVM_RF_CFG_STEP_MSK(radio_cfg);
		data->radio_cfg_dash = NVM_RF_CFG_DASH_MSK(radio_cfg);
		data->radio_cfg_pnum = NVM_RF_CFG_PNUM_MSK(radio_cfg);
		return;
	}

	/* set the radio configuration for family 8000 */
	data->radio_cfg_type = NVM_RF_CFG_TYPE_MSK_FAMILY_8000(radio_cfg);
	data->radio_cfg_step = NVM_RF_CFG_STEP_MSK_FAMILY_8000(radio_cfg);
	data->radio_cfg_dash = NVM_RF_CFG_DASH_MSK_FAMILY_8000(radio_cfg);
	data->radio_cfg_pnum = NVM_RF_CFG_FLAVOR_MSK_FAMILY_8000(radio_cfg);
}

static void iwl_set_hw_address(const struct iwl_cfg *cfg,
			       struct iwl_nvm_data *data,
			       const __le16 *nvm_sec)
{
	const u8 *hw_addr = (const u8 *)(nvm_sec + HW_ADDR);

	/* The byte order is little endian 16 bit, meaning 214365 */
	data->hw_addr[0] = hw_addr[1];
	data->hw_addr[1] = hw_addr[0];
	data->hw_addr[2] = hw_addr[3];
	data->hw_addr[3] = hw_addr[2];
	data->hw_addr[4] = hw_addr[5];
	data->hw_addr[5] = hw_addr[4];
}

static void iwl_set_hw_address_family_8000(struct device *dev,
					   const struct iwl_cfg *cfg,
					   struct iwl_nvm_data *data,
					   const __le16 *mac_override,
					   const __le16 *nvm_hw)
{
	const u8 *hw_addr;

	if (mac_override) {
		hw_addr = (const u8 *)(mac_override +
				 MAC_ADDRESS_OVERRIDE_FAMILY_8000);

		/* The byte order is little endian 16 bit, meaning 214365 */
		data->hw_addr[0] = hw_addr[1];
		data->hw_addr[1] = hw_addr[0];
		data->hw_addr[2] = hw_addr[3];
		data->hw_addr[3] = hw_addr[2];
		data->hw_addr[4] = hw_addr[5];
		data->hw_addr[5] = hw_addr[4];

		if (is_valid_ether_addr(data->hw_addr))
			return;

		IWL_ERR_DEV(dev,
			    "mac address from nvm override section is not valid\n");
	}

	if (nvm_hw) {
<<<<<<< HEAD
		/* take the MAC address from the OTP */
		hw_addr = (const u8 *)(nvm_hw + HW_ADDR0_FAMILY_8000);
		data->hw_addr[0] = hw_addr[3];
		data->hw_addr[1] = hw_addr[2];
		data->hw_addr[2] = hw_addr[1];
		data->hw_addr[3] = hw_addr[0];

		hw_addr = (const u8 *)(nvm_hw + HW_ADDR1_FAMILY_8000);
		data->hw_addr[4] = hw_addr[1];
		data->hw_addr[5] = hw_addr[0];
=======
		/* read the MAC address from OTP */
		if (!dev_is_pci(dev) || (data->nvm_version < 0xE08)) {
			/* read the mac address from the WFPM location */
			hw_addr = (const u8 *)(nvm_hw +
					       HW_ADDR0_WFPM_FAMILY_8000);
			data->hw_addr[0] = hw_addr[3];
			data->hw_addr[1] = hw_addr[2];
			data->hw_addr[2] = hw_addr[1];
			data->hw_addr[3] = hw_addr[0];

			hw_addr = (const u8 *)(nvm_hw +
					       HW_ADDR1_WFPM_FAMILY_8000);
			data->hw_addr[4] = hw_addr[1];
			data->hw_addr[5] = hw_addr[0];
		} else if ((data->nvm_version >= 0xE08) &&
			   (data->nvm_version < 0xE0B)) {
			/* read "reverse order"  from the PCIe location */
			hw_addr = (const u8 *)(nvm_hw +
					       HW_ADDR0_PCIE_FAMILY_8000);
			data->hw_addr[5] = hw_addr[2];
			data->hw_addr[4] = hw_addr[1];
			data->hw_addr[3] = hw_addr[0];

			hw_addr = (const u8 *)(nvm_hw +
					       HW_ADDR1_PCIE_FAMILY_8000);
			data->hw_addr[2] = hw_addr[3];
			data->hw_addr[1] = hw_addr[2];
			data->hw_addr[0] = hw_addr[1];
		} else {
			/* read from the PCIe location */
			hw_addr = (const u8 *)(nvm_hw +
					       HW_ADDR0_PCIE_FAMILY_8000);
			data->hw_addr[5] = hw_addr[0];
			data->hw_addr[4] = hw_addr[1];
			data->hw_addr[3] = hw_addr[2];

			hw_addr = (const u8 *)(nvm_hw +
					       HW_ADDR1_PCIE_FAMILY_8000);
			data->hw_addr[2] = hw_addr[1];
			data->hw_addr[1] = hw_addr[2];
			data->hw_addr[0] = hw_addr[3];
		}
		if (!is_valid_ether_addr(data->hw_addr))
			IWL_ERR_DEV(dev,
				    "mac address from hw section is not valid\n");

>>>>>>> f473832f
		return;
	}

	IWL_ERR_DEV(dev, "mac address is not found\n");
}

struct iwl_nvm_data *
iwl_parse_nvm_data(struct device *dev, const struct iwl_cfg *cfg,
		   const __le16 *nvm_hw, const __le16 *nvm_sw,
		   const __le16 *nvm_calib, const __le16 *regulatory,
		   const __le16 *mac_override, u8 tx_chains, u8 rx_chains)
{
	struct iwl_nvm_data *data;
	u32 sku;
	u32 radio_cfg;

	if (cfg->device_family != IWL_DEVICE_FAMILY_8000)
		data = kzalloc(sizeof(*data) +
			       sizeof(struct ieee80211_channel) *
			       IWL_NUM_CHANNELS,
			       GFP_KERNEL);
	else
		data = kzalloc(sizeof(*data) +
			       sizeof(struct ieee80211_channel) *
			       IWL_NUM_CHANNELS_FAMILY_8000,
			       GFP_KERNEL);
	if (!data)
		return NULL;

	data->nvm_version = iwl_get_nvm_version(cfg, nvm_sw);

	radio_cfg = iwl_get_radio_cfg(cfg, nvm_sw);
	iwl_set_radio_cfg(cfg, data, radio_cfg);

	sku = iwl_get_sku(cfg, nvm_sw);
	data->sku_cap_band_24GHz_enable = sku & NVM_SKU_CAP_BAND_24GHZ;
	data->sku_cap_band_52GHz_enable = sku & NVM_SKU_CAP_BAND_52GHZ;
	data->sku_cap_11n_enable = sku & NVM_SKU_CAP_11N_ENABLE;
	data->sku_cap_11ac_enable = sku & NVM_SKU_CAP_11AC_ENABLE;
	if (iwlwifi_mod_params.disable_11n & IWL_DISABLE_HT_ALL)
		data->sku_cap_11n_enable = false;

	data->n_hw_addrs = iwl_get_n_hw_addrs(cfg, nvm_sw);

	if (cfg->device_family != IWL_DEVICE_FAMILY_8000) {
		/* Checking for required sections */
		if (!nvm_calib) {
			IWL_ERR_DEV(dev,
				    "Can't parse empty Calib NVM sections\n");
			kfree(data);
			return NULL;
		}
		/* in family 8000 Xtal calibration values moved to OTP */
		data->xtal_calib[0] = *(nvm_calib + XTAL_CALIB);
		data->xtal_calib[1] = *(nvm_calib + XTAL_CALIB + 1);
	}

	if (cfg->device_family != IWL_DEVICE_FAMILY_8000) {
		iwl_set_hw_address(cfg, data, nvm_hw);

		iwl_init_sbands(dev, cfg, data, nvm_sw,
				sku & NVM_SKU_CAP_11AC_ENABLE, tx_chains,
				rx_chains);
	} else {
		/* MAC address in family 8000 */
		iwl_set_hw_address_family_8000(dev, cfg, data, mac_override,
					       nvm_hw);

		iwl_init_sbands(dev, cfg, data, regulatory,
				sku & NVM_SKU_CAP_11AC_ENABLE, tx_chains,
				rx_chains);
	}

	data->calib_version = 255;

	return data;
}
IWL_EXPORT_SYMBOL(iwl_parse_nvm_data);<|MERGE_RESOLUTION|>--- conflicted
+++ resolved
@@ -507,18 +507,6 @@
 	}
 
 	if (nvm_hw) {
-<<<<<<< HEAD
-		/* take the MAC address from the OTP */
-		hw_addr = (const u8 *)(nvm_hw + HW_ADDR0_FAMILY_8000);
-		data->hw_addr[0] = hw_addr[3];
-		data->hw_addr[1] = hw_addr[2];
-		data->hw_addr[2] = hw_addr[1];
-		data->hw_addr[3] = hw_addr[0];
-
-		hw_addr = (const u8 *)(nvm_hw + HW_ADDR1_FAMILY_8000);
-		data->hw_addr[4] = hw_addr[1];
-		data->hw_addr[5] = hw_addr[0];
-=======
 		/* read the MAC address from OTP */
 		if (!dev_is_pci(dev) || (data->nvm_version < 0xE08)) {
 			/* read the mac address from the WFPM location */
@@ -565,7 +553,6 @@
 			IWL_ERR_DEV(dev,
 				    "mac address from hw section is not valid\n");
 
->>>>>>> f473832f
 		return;
 	}
 
