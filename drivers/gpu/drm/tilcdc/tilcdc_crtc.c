--- conflicted
+++ resolved
@@ -21,11 +21,8 @@
 #include <drm/drm_flip_work.h>
 #include <drm/drm_plane_helper.h>
 #include <linux/workqueue.h>
-<<<<<<< HEAD
-=======
 #include <linux/completion.h>
 #include <linux/dma-mapping.h>
->>>>>>> 405182c2
 
 #include "tilcdc_drv.h"
 #include "tilcdc_regs.h"
@@ -40,13 +37,9 @@
 	struct drm_plane primary;
 	const struct tilcdc_panel_info *info;
 	struct drm_pending_vblank_event *event;
-<<<<<<< HEAD
-	bool enabled;
-=======
 	struct mutex enable_lock;
 	bool enabled;
 	bool shutdown;
->>>>>>> 405182c2
 	wait_queue_head_t frame_done_wq;
 	bool frame_done;
 	spinlock_t irq_lock;
@@ -107,14 +100,10 @@
 	 * unlikely that LCDC would fetch the DMA addresses in the middle of
 	 * an update.
 	 */
-<<<<<<< HEAD
-	dma_base_and_ceiling = (u64)(end - 1) << 32 | start;
-=======
 	if (priv->rev == 1)
 		end -= 1;
 
 	dma_base_and_ceiling = (u64)end << 32 | start;
->>>>>>> 405182c2
 	tilcdc_write64(dev, LCDC_DMA_FB_BASE_ADDR_0_REG, dma_base_and_ceiling);
 
 	if (tilcdc_crtc->curr_fb)
@@ -124,46 +113,6 @@
 	tilcdc_crtc->curr_fb = fb;
 }
 
-<<<<<<< HEAD
-static void tilcdc_crtc_enable_irqs(struct drm_device *dev)
-{
-	struct tilcdc_drm_private *priv = dev->dev_private;
-
-	tilcdc_clear_irqstatus(dev, 0xffffffff);
-
-	if (priv->rev == 1) {
-		tilcdc_set(dev, LCDC_RASTER_CTRL_REG,
-			LCDC_V1_UNDERFLOW_INT_ENA);
-		tilcdc_set(dev, LCDC_DMA_CTRL_REG,
-			LCDC_V1_END_OF_FRAME_INT_ENA);
-	} else {
-		tilcdc_write(dev, LCDC_INT_ENABLE_SET_REG,
-			LCDC_V2_UNDERFLOW_INT_ENA |
-			LCDC_V2_END_OF_FRAME0_INT_ENA |
-			LCDC_FRAME_DONE | LCDC_SYNC_LOST);
-	}
-}
-
-static void tilcdc_crtc_disable_irqs(struct drm_device *dev)
-{
-	struct tilcdc_drm_private *priv = dev->dev_private;
-
-	/* disable irqs that we might have enabled: */
-	if (priv->rev == 1) {
-		tilcdc_clear(dev, LCDC_RASTER_CTRL_REG,
-			LCDC_V1_UNDERFLOW_INT_ENA | LCDC_V1_PL_INT_ENA);
-		tilcdc_clear(dev, LCDC_DMA_CTRL_REG,
-			LCDC_V1_END_OF_FRAME_INT_ENA);
-	} else {
-		tilcdc_write(dev, LCDC_INT_ENABLE_CLR_REG,
-			LCDC_V2_UNDERFLOW_INT_ENA | LCDC_V2_PL_INT_ENA |
-			LCDC_V2_END_OF_FRAME0_INT_ENA |
-			LCDC_FRAME_DONE | LCDC_SYNC_LOST);
-	}
-}
-
-static void reset(struct drm_crtc *crtc)
-=======
 /*
  * The driver currently only supports only true color formats. For
  * true color the palette block is bypassed, but a 32 byte palette
@@ -171,7 +120,6 @@
  * all other entries must be zeroed.
  */
 static void tilcdc_crtc_load_palette(struct drm_crtc *crtc)
->>>>>>> 405182c2
 {
 	struct tilcdc_crtc *tilcdc_crtc = to_tilcdc_crtc(crtc);
 	struct drm_device *dev = crtc->dev;
@@ -187,24 +135,10 @@
 		     (u32) tilcdc_crtc->palette_dma_handle +
 		     TILCDC_PALETTE_SIZE - 1);
 
-<<<<<<< HEAD
-static void tilcdc_crtc_enable(struct drm_crtc *crtc)
-{
-	struct drm_device *dev = crtc->dev;
-	struct tilcdc_crtc *tilcdc_crtc = to_tilcdc_crtc(crtc);
-
-	WARN_ON(!drm_modeset_is_locked(&crtc->mutex));
-
-	if (tilcdc_crtc->enabled)
-		return;
-
-	pm_runtime_get_sync(dev->dev);
-=======
 	/* Set dma load mode for palette loading only. */
 	tilcdc_write_mask(dev, LCDC_RASTER_CTRL_REG,
 			  LCDC_PALETTE_LOAD_MODE(PALETTE_ONLY),
 			  LCDC_PALETTE_LOAD_MODE_MASK);
->>>>>>> 405182c2
 
 	/* Enable DMA Palette Loaded Interrupt */
 	if (priv->rev == 1)
@@ -212,73 +146,6 @@
 	else
 		tilcdc_write(dev, LCDC_INT_ENABLE_SET_REG, LCDC_V2_PL_INT_ENA);
 
-<<<<<<< HEAD
-	tilcdc_crtc_enable_irqs(dev);
-
-	tilcdc_clear(dev, LCDC_DMA_CTRL_REG, LCDC_DUAL_FRAME_BUFFER_ENABLE);
-	tilcdc_set(dev, LCDC_RASTER_CTRL_REG, LCDC_PALETTE_LOAD_MODE(DATA_ONLY));
-	tilcdc_set(dev, LCDC_RASTER_CTRL_REG, LCDC_RASTER_ENABLE);
-
-	drm_crtc_vblank_on(crtc);
-
-	tilcdc_crtc->enabled = true;
-}
-
-void tilcdc_crtc_disable(struct drm_crtc *crtc)
-{
-	struct tilcdc_crtc *tilcdc_crtc = to_tilcdc_crtc(crtc);
-	struct drm_device *dev = crtc->dev;
-	struct tilcdc_drm_private *priv = dev->dev_private;
-
-	WARN_ON(!drm_modeset_is_locked(&crtc->mutex));
-
-	if (!tilcdc_crtc->enabled)
-		return;
-
-	tilcdc_crtc->frame_done = false;
-	tilcdc_clear(dev, LCDC_RASTER_CTRL_REG, LCDC_RASTER_ENABLE);
-
-	/*
-	 * if necessary wait for framedone irq which will still come
-	 * before putting things to sleep..
-	 */
-	if (priv->rev == 2) {
-		int ret = wait_event_timeout(tilcdc_crtc->frame_done_wq,
-					     tilcdc_crtc->frame_done,
-					     msecs_to_jiffies(500));
-		if (ret == 0)
-			dev_err(dev->dev, "%s: timeout waiting for framedone\n",
-				__func__);
-	}
-
-	drm_crtc_vblank_off(crtc);
-
-	tilcdc_crtc_disable_irqs(dev);
-
-	pm_runtime_put_sync(dev->dev);
-
-	if (tilcdc_crtc->next_fb) {
-		drm_flip_work_queue(&tilcdc_crtc->unref_work,
-				    tilcdc_crtc->next_fb);
-		tilcdc_crtc->next_fb = NULL;
-	}
-
-	if (tilcdc_crtc->curr_fb) {
-		drm_flip_work_queue(&tilcdc_crtc->unref_work,
-				    tilcdc_crtc->curr_fb);
-		tilcdc_crtc->curr_fb = NULL;
-	}
-
-	drm_flip_work_commit(&tilcdc_crtc->unref_work, priv->wq);
-	tilcdc_crtc->last_vblank = ktime_set(0, 0);
-
-	tilcdc_crtc->enabled = false;
-}
-
-static bool tilcdc_crtc_is_on(struct drm_crtc *crtc)
-{
-	return crtc->state && crtc->state->enable && crtc->state->active;
-=======
 	/* Enable LCDC DMA and wait for palette to be loaded. */
 	tilcdc_clear_irqstatus(dev, 0xffffffff);
 	tilcdc_set(dev, LCDC_RASTER_CTRL_REG, LCDC_RASTER_ENABLE);
@@ -294,25 +161,13 @@
 		tilcdc_clear(dev, LCDC_RASTER_CTRL_REG, LCDC_V1_PL_INT_ENA);
 	else
 		tilcdc_write(dev, LCDC_INT_ENABLE_CLR_REG, LCDC_V2_PL_INT_ENA);
->>>>>>> 405182c2
 }
 
 static void tilcdc_crtc_enable_irqs(struct drm_device *dev)
 {
-<<<<<<< HEAD
-	struct tilcdc_crtc *tilcdc_crtc = to_tilcdc_crtc(crtc);
-	struct tilcdc_drm_private *priv = crtc->dev->dev_private;
-
-	drm_modeset_lock_crtc(crtc, NULL);
-	tilcdc_crtc_disable(crtc);
-	drm_modeset_unlock_crtc(crtc);
-
-	flush_workqueue(priv->wq);
-=======
 	struct tilcdc_drm_private *priv = dev->dev_private;
 
 	tilcdc_clear_irqstatus(dev, 0xffffffff);
->>>>>>> 405182c2
 
 	if (priv->rev == 1) {
 		tilcdc_set(dev, LCDC_RASTER_CTRL_REG,
@@ -328,11 +183,6 @@
 	}
 }
 
-<<<<<<< HEAD
-int tilcdc_crtc_update_fb(struct drm_crtc *crtc,
-		struct drm_framebuffer *fb,
-		struct drm_pending_vblank_event *event)
-=======
 static void tilcdc_crtc_disable_irqs(struct drm_device *dev)
 {
 	struct tilcdc_drm_private *priv = dev->dev_private;
@@ -353,43 +203,9 @@
 }
 
 static void reset(struct drm_crtc *crtc)
->>>>>>> 405182c2
 {
 	struct drm_device *dev = crtc->dev;
-<<<<<<< HEAD
-	unsigned long flags;
-
-	WARN_ON(!drm_modeset_is_locked(&crtc->mutex));
-
-	if (tilcdc_crtc->event) {
-		dev_err(dev->dev, "already pending page flip!\n");
-		return -EBUSY;
-	}
-
-	drm_framebuffer_reference(fb);
-
-	crtc->primary->fb = fb;
-
-	spin_lock_irqsave(&tilcdc_crtc->irq_lock, flags);
-
-	if (crtc->hwmode.vrefresh && ktime_to_ns(tilcdc_crtc->last_vblank)) {
-		ktime_t next_vblank;
-		s64 tdiff;
-
-		next_vblank = ktime_add_us(tilcdc_crtc->last_vblank,
-			1000000 / crtc->hwmode.vrefresh);
-
-		tdiff = ktime_to_us(ktime_sub(next_vblank, ktime_get()));
-
-		if (tdiff < TILCDC_VBLANK_SAFETY_THRESHOLD_US)
-			tilcdc_crtc->next_fb = fb;
-	}
-
-	if (tilcdc_crtc->next_fb != fb)
-		set_scanout(crtc, fb);
-=======
-	struct tilcdc_drm_private *priv = dev->dev_private;
->>>>>>> 405182c2
+	struct tilcdc_drm_private *priv = dev->dev_private;
 
 	if (priv->rev != 2)
 		return;
@@ -399,19 +215,6 @@
 	tilcdc_clear(dev, LCDC_CLK_RESET_REG, LCDC_CLK_MAIN_RESET);
 }
 
-<<<<<<< HEAD
-	return 0;
-}
-
-static bool tilcdc_crtc_mode_fixup(struct drm_crtc *crtc,
-		const struct drm_display_mode *mode,
-		struct drm_display_mode *adjusted_mode)
-{
-	struct tilcdc_crtc *tilcdc_crtc = to_tilcdc_crtc(crtc);
-
-	if (!tilcdc_crtc->simulate_vesa_sync)
-		return true;
-=======
 /*
  * Calculate the percentage difference between the requested pixel clock rate
  * and the effective rate resulting from calculating the clock divider value.
@@ -472,34 +275,8 @@
 				 clk_rate, real_rate);
 		}
 	}
->>>>>>> 405182c2
 
 	tilcdc_crtc->lcd_fck_rate = clk_rate;
-
-	DBG("lcd_clk=%u, mode clock=%d, div=%u",
-	    tilcdc_crtc->lcd_fck_rate, crtc->mode.clock, clkdiv);
-
-<<<<<<< HEAD
-	return true;
-}
-
-static void tilcdc_crtc_set_clk(struct drm_crtc *crtc)
-{
-	struct drm_device *dev = crtc->dev;
-	struct tilcdc_drm_private *priv = dev->dev_private;
-	struct tilcdc_crtc *tilcdc_crtc = to_tilcdc_crtc(crtc);
-	const unsigned clkdiv = 2; /* using a fixed divider of 2 */
-	int ret;
-
-	/* mode.clock is in KHz, set_rate wants parameter in Hz */
-	ret = clk_set_rate(priv->clk, crtc->mode.clock * 1000 * clkdiv);
-	if (ret < 0) {
-		dev_err(dev->dev, "failed to set display clock rate to: %d\n",
-			crtc->mode.clock);
-		return;
-	}
-
-	tilcdc_crtc->lcd_fck_rate = clk_get_rate(priv->clk);
 
 	DBG("lcd_clk=%u, mode clock=%d, div=%u",
 	    tilcdc_crtc->lcd_fck_rate, crtc->mode.clock, clkdiv);
@@ -508,23 +285,13 @@
 	tilcdc_write(dev, LCDC_CTRL_REG, LCDC_CLK_DIVISOR(clkdiv) |
 		     LCDC_RASTER_MODE);
 
-=======
-	/* Configure the LCD clock divisor. */
-	tilcdc_write(dev, LCDC_CTRL_REG, LCDC_CLK_DIVISOR(clkdiv) |
-		     LCDC_RASTER_MODE);
-
->>>>>>> 405182c2
 	if (priv->rev == 2)
 		tilcdc_set(dev, LCDC_CLK_ENABLE_REG,
 				LCDC_V2_DMA_CLK_EN | LCDC_V2_LIDD_CLK_EN |
 				LCDC_V2_CORE_CLK_EN);
 }
 
-<<<<<<< HEAD
-static void tilcdc_crtc_mode_set_nofb(struct drm_crtc *crtc)
-=======
 static void tilcdc_crtc_set_mode(struct drm_crtc *crtc)
->>>>>>> 405182c2
 {
 	struct tilcdc_crtc *tilcdc_crtc = to_tilcdc_crtc(crtc);
 	struct drm_device *dev = crtc->dev;
@@ -533,11 +300,6 @@
 	uint32_t reg, hbp, hfp, hsw, vbp, vfp, vsw;
 	struct drm_display_mode *mode = &crtc->state->adjusted_mode;
 	struct drm_framebuffer *fb = crtc->primary->state->fb;
-<<<<<<< HEAD
-
-	WARN_ON(!drm_modeset_is_locked(&crtc->mutex));
-=======
->>>>>>> 405182c2
 
 	if (WARN_ON(!info))
 		return;
@@ -637,17 +399,9 @@
 	if (info->tft_alt_mode)
 		reg |= LCDC_TFT_ALT_ENABLE;
 	if (priv->rev == 2) {
-<<<<<<< HEAD
-		unsigned int depth, bpp;
-
-		drm_fb_get_bpp_depth(fb->pixel_format, &depth, &bpp);
-		switch (bpp) {
-		case 16:
-=======
 		switch (fb->pixel_format) {
 		case DRM_FORMAT_BGR565:
 		case DRM_FORMAT_RGB565:
->>>>>>> 405182c2
 			break;
 		case DRM_FORMAT_XBGR8888:
 		case DRM_FORMAT_XRGB8888:
@@ -695,32 +449,17 @@
 	else
 		tilcdc_clear(dev, LCDC_RASTER_CTRL_REG, LCDC_RASTER_ORDER);
 
-<<<<<<< HEAD
+	tilcdc_crtc_set_clk(crtc);
+
+	tilcdc_crtc_load_palette(crtc);
+
+	set_scanout(crtc, fb);
+
 	drm_framebuffer_reference(fb);
 
-	set_scanout(crtc, fb);
-
-	tilcdc_crtc_set_clk(crtc);
-=======
-	tilcdc_crtc_set_clk(crtc);
-
-	tilcdc_crtc_load_palette(crtc);
-
-	set_scanout(crtc, fb);
-
-	drm_framebuffer_reference(fb);
->>>>>>> 405182c2
-
 	crtc->hwmode = crtc->state->adjusted_mode;
 }
 
-<<<<<<< HEAD
-static int tilcdc_crtc_atomic_check(struct drm_crtc *crtc,
-				    struct drm_crtc_state *state)
-{
-	struct drm_display_mode *mode = &state->mode;
-	int ret;
-=======
 static void tilcdc_crtc_enable(struct drm_crtc *crtc)
 {
 	struct drm_device *dev = crtc->dev;
@@ -732,20 +471,9 @@
 		mutex_unlock(&tilcdc_crtc->enable_lock);
 		return;
 	}
->>>>>>> 405182c2
-
-	/* If we are not active we don't care */
-	if (!state->active)
-		return 0;
-
-<<<<<<< HEAD
-	if (state->state->planes[0].ptr != crtc->primary ||
-	    state->state->planes[0].state == NULL ||
-	    state->state->planes[0].state->crtc != crtc) {
-		dev_dbg(crtc->dev->dev, "CRTC primary plane must be present");
-		return -EINVAL;
-	}
-=======
+
+	pm_runtime_get_sync(dev->dev);
+
 	reset(crtc);
 
 	tilcdc_crtc_set_mode(crtc);
@@ -795,13 +523,8 @@
 	drm_crtc_vblank_off(crtc);
 
 	tilcdc_crtc_disable_irqs(dev);
->>>>>>> 405182c2
-
-	ret = tilcdc_crtc_mode_valid(crtc, mode);
-	if (ret) {
-		dev_dbg(crtc->dev->dev, "Mode \"%s\" not valid", mode->name);
-		return -EINVAL;
-	}
+
+	pm_runtime_put_sync(dev->dev);
 
 	if (tilcdc_crtc->next_fb) {
 		drm_flip_work_queue(&tilcdc_crtc->unref_work,
@@ -986,10 +709,6 @@
 		.enable		= tilcdc_crtc_enable,
 		.disable	= tilcdc_crtc_disable,
 		.atomic_check	= tilcdc_crtc_atomic_check,
-<<<<<<< HEAD
-		.mode_set_nofb	= tilcdc_crtc_mode_set_nofb,
-=======
->>>>>>> 405182c2
 };
 
 int tilcdc_crtc_max_width(struct drm_crtc *crtc)
@@ -1185,28 +904,6 @@
 	}
 
 	if (stat & LCDC_FIFO_UNDERFLOW)
-<<<<<<< HEAD
-		dev_err_ratelimited(dev->dev, "%s(0x%08x): FIFO underfow",
-				    __func__, stat);
-
-	/* For revision 2 only */
-	if (priv->rev == 2) {
-		if (stat & LCDC_FRAME_DONE) {
-			tilcdc_crtc->frame_done = true;
-			wake_up(&tilcdc_crtc->frame_done_wq);
-		}
-
-		if (stat & LCDC_SYNC_LOST) {
-			dev_err_ratelimited(dev->dev, "%s(0x%08x): Sync lost",
-					    __func__, stat);
-			tilcdc_crtc->frame_intact = false;
-			if (tilcdc_crtc->sync_lost_count++ >
-			    SYNC_LOST_COUNT_LIMIT) {
-				dev_err(dev->dev, "%s(0x%08x): Sync lost flood detected, disabling the interrupt", __func__, stat);
-				tilcdc_write(dev, LCDC_INT_ENABLE_CLR_REG,
-					     LCDC_SYNC_LOST);
-			}
-=======
 		dev_err_ratelimited(dev->dev, "%s(0x%08x): FIFO underflow",
 				    __func__, stat);
 
@@ -1235,11 +932,9 @@
 				tilcdc_write(dev, LCDC_INT_ENABLE_CLR_REG,
 					     LCDC_SYNC_LOST);
 			tilcdc_crtc->sync_lost_count = 0;
->>>>>>> 405182c2
 		}
-
-<<<<<<< HEAD
-=======
+	}
+
 	if (stat & LCDC_FRAME_DONE) {
 		tilcdc_crtc->frame_done = true;
 		wake_up(&tilcdc_crtc->frame_done_wq);
@@ -1251,7 +946,6 @@
 
 	/* For revision 2 only */
 	if (priv->rev == 2) {
->>>>>>> 405182c2
 		/* Indicate to LCDC that the interrupt service routine has
 		 * completed, see 13.3.6.1.6 in AM335x TRM.
 		 */
@@ -1289,11 +983,8 @@
 	if (ret < 0)
 		goto fail;
 
-<<<<<<< HEAD
-=======
 	mutex_init(&tilcdc_crtc->enable_lock);
 
->>>>>>> 405182c2
 	init_waitqueue_head(&tilcdc_crtc->frame_done_wq);
 
 	drm_flip_work_init(&tilcdc_crtc->unref_work,
