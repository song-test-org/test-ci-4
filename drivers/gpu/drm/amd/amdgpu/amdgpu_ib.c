--- conflicted
+++ resolved
@@ -152,13 +152,8 @@
 		return -EINVAL;
 	}
 
-<<<<<<< HEAD
-	alloc_size = amdgpu_ring_get_dma_frame_size(ring) +
-		num_ibs * amdgpu_ring_get_emit_ib_size(ring);
-=======
 	alloc_size = ring->funcs->emit_frame_size + num_ibs *
 		ring->funcs->emit_ib_size;
->>>>>>> 405182c2
 
 	r = amdgpu_ring_alloc(ring, alloc_size);
 	if (r) {
