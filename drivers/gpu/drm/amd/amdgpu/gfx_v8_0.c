/*
 * Copyright 2014 Advanced Micro Devices, Inc.
 *
 * Permission is hereby granted, free of charge, to any person obtaining a
 * copy of this software and associated documentation files (the "Software"),
 * to deal in the Software without restriction, including without limitation
 * the rights to use, copy, modify, merge, publish, distribute, sublicense,
 * and/or sell copies of the Software, and to permit persons to whom the
 * Software is furnished to do so, subject to the following conditions:
 *
 * The above copyright notice and this permission notice shall be included in
 * all copies or substantial portions of the Software.
 *
 * THE SOFTWARE IS PROVIDED "AS IS", WITHOUT WARRANTY OF ANY KIND, EXPRESS OR
 * IMPLIED, INCLUDING BUT NOT LIMITED TO THE WARRANTIES OF MERCHANTABILITY,
 * FITNESS FOR A PARTICULAR PURPOSE AND NONINFRINGEMENT.  IN NO EVENT SHALL
 * THE COPYRIGHT HOLDER(S) OR AUTHOR(S) BE LIABLE FOR ANY CLAIM, DAMAGES OR
 * OTHER LIABILITY, WHETHER IN AN ACTION OF CONTRACT, TORT OR OTHERWISE,
 * ARISING FROM, OUT OF OR IN CONNECTION WITH THE SOFTWARE OR THE USE OR
 * OTHER DEALINGS IN THE SOFTWARE.
 *
 */
#include <linux/firmware.h>
#include "drmP.h"
#include "amdgpu.h"
#include "amdgpu_gfx.h"
#include "vi.h"
#include "vi_structs.h"
#include "vid.h"
#include "amdgpu_ucode.h"
#include "amdgpu_atombios.h"
#include "atombios_i2c.h"
#include "clearstate_vi.h"

#include "gmc/gmc_8_2_d.h"
#include "gmc/gmc_8_2_sh_mask.h"

#include "oss/oss_3_0_d.h"
#include "oss/oss_3_0_sh_mask.h"

#include "bif/bif_5_0_d.h"
#include "bif/bif_5_0_sh_mask.h"

#include "gca/gfx_8_0_d.h"
#include "gca/gfx_8_0_enum.h"
#include "gca/gfx_8_0_sh_mask.h"
#include "gca/gfx_8_0_enum.h"

#include "dce/dce_10_0_d.h"
#include "dce/dce_10_0_sh_mask.h"

#include "smu/smu_7_1_3_d.h"

#define GFX8_NUM_GFX_RINGS     1
#define GFX8_NUM_COMPUTE_RINGS 8

#define TOPAZ_GB_ADDR_CONFIG_GOLDEN 0x22010001
#define CARRIZO_GB_ADDR_CONFIG_GOLDEN 0x22010001
#define POLARIS11_GB_ADDR_CONFIG_GOLDEN 0x22011002
#define TONGA_GB_ADDR_CONFIG_GOLDEN 0x22011003

#define ARRAY_MODE(x)					((x) << GB_TILE_MODE0__ARRAY_MODE__SHIFT)
#define PIPE_CONFIG(x)					((x) << GB_TILE_MODE0__PIPE_CONFIG__SHIFT)
#define TILE_SPLIT(x)					((x) << GB_TILE_MODE0__TILE_SPLIT__SHIFT)
#define MICRO_TILE_MODE_NEW(x)				((x) << GB_TILE_MODE0__MICRO_TILE_MODE_NEW__SHIFT)
#define SAMPLE_SPLIT(x)					((x) << GB_TILE_MODE0__SAMPLE_SPLIT__SHIFT)
#define BANK_WIDTH(x)					((x) << GB_MACROTILE_MODE0__BANK_WIDTH__SHIFT)
#define BANK_HEIGHT(x)					((x) << GB_MACROTILE_MODE0__BANK_HEIGHT__SHIFT)
#define MACRO_TILE_ASPECT(x)				((x) << GB_MACROTILE_MODE0__MACRO_TILE_ASPECT__SHIFT)
#define NUM_BANKS(x)					((x) << GB_MACROTILE_MODE0__NUM_BANKS__SHIFT)

#define RLC_CGTT_MGCG_OVERRIDE__CPF_MASK            0x00000001L
#define RLC_CGTT_MGCG_OVERRIDE__RLC_MASK            0x00000002L
#define RLC_CGTT_MGCG_OVERRIDE__MGCG_MASK           0x00000004L
#define RLC_CGTT_MGCG_OVERRIDE__CGCG_MASK           0x00000008L
#define RLC_CGTT_MGCG_OVERRIDE__CGLS_MASK           0x00000010L
#define RLC_CGTT_MGCG_OVERRIDE__GRBM_MASK           0x00000020L

/* BPM SERDES CMD */
#define SET_BPM_SERDES_CMD    1
#define CLE_BPM_SERDES_CMD    0

/* BPM Register Address*/
enum {
	BPM_REG_CGLS_EN = 0,        /* Enable/Disable CGLS */
	BPM_REG_CGLS_ON,            /* ON/OFF CGLS: shall be controlled by RLC FW */
	BPM_REG_CGCG_OVERRIDE,      /* Set/Clear CGCG Override */
	BPM_REG_MGCG_OVERRIDE,      /* Set/Clear MGCG Override */
	BPM_REG_FGCG_OVERRIDE,      /* Set/Clear FGCG Override */
	BPM_REG_FGCG_MAX
};

#define RLC_FormatDirectRegListLength        14

MODULE_FIRMWARE("amdgpu/carrizo_ce.bin");
MODULE_FIRMWARE("amdgpu/carrizo_pfp.bin");
MODULE_FIRMWARE("amdgpu/carrizo_me.bin");
MODULE_FIRMWARE("amdgpu/carrizo_mec.bin");
MODULE_FIRMWARE("amdgpu/carrizo_mec2.bin");
MODULE_FIRMWARE("amdgpu/carrizo_rlc.bin");

MODULE_FIRMWARE("amdgpu/stoney_ce.bin");
MODULE_FIRMWARE("amdgpu/stoney_pfp.bin");
MODULE_FIRMWARE("amdgpu/stoney_me.bin");
MODULE_FIRMWARE("amdgpu/stoney_mec.bin");
MODULE_FIRMWARE("amdgpu/stoney_rlc.bin");

MODULE_FIRMWARE("amdgpu/tonga_ce.bin");
MODULE_FIRMWARE("amdgpu/tonga_pfp.bin");
MODULE_FIRMWARE("amdgpu/tonga_me.bin");
MODULE_FIRMWARE("amdgpu/tonga_mec.bin");
MODULE_FIRMWARE("amdgpu/tonga_mec2.bin");
MODULE_FIRMWARE("amdgpu/tonga_rlc.bin");

MODULE_FIRMWARE("amdgpu/topaz_ce.bin");
MODULE_FIRMWARE("amdgpu/topaz_pfp.bin");
MODULE_FIRMWARE("amdgpu/topaz_me.bin");
MODULE_FIRMWARE("amdgpu/topaz_mec.bin");
MODULE_FIRMWARE("amdgpu/topaz_rlc.bin");

MODULE_FIRMWARE("amdgpu/fiji_ce.bin");
MODULE_FIRMWARE("amdgpu/fiji_pfp.bin");
MODULE_FIRMWARE("amdgpu/fiji_me.bin");
MODULE_FIRMWARE("amdgpu/fiji_mec.bin");
MODULE_FIRMWARE("amdgpu/fiji_mec2.bin");
MODULE_FIRMWARE("amdgpu/fiji_rlc.bin");

MODULE_FIRMWARE("amdgpu/polaris11_ce.bin");
MODULE_FIRMWARE("amdgpu/polaris11_pfp.bin");
MODULE_FIRMWARE("amdgpu/polaris11_me.bin");
MODULE_FIRMWARE("amdgpu/polaris11_mec.bin");
MODULE_FIRMWARE("amdgpu/polaris11_mec2.bin");
MODULE_FIRMWARE("amdgpu/polaris11_rlc.bin");

MODULE_FIRMWARE("amdgpu/polaris10_ce.bin");
MODULE_FIRMWARE("amdgpu/polaris10_pfp.bin");
MODULE_FIRMWARE("amdgpu/polaris10_me.bin");
MODULE_FIRMWARE("amdgpu/polaris10_mec.bin");
MODULE_FIRMWARE("amdgpu/polaris10_mec2.bin");
MODULE_FIRMWARE("amdgpu/polaris10_rlc.bin");

static const struct amdgpu_gds_reg_offset amdgpu_gds_reg_offset[] =
{
	{mmGDS_VMID0_BASE, mmGDS_VMID0_SIZE, mmGDS_GWS_VMID0, mmGDS_OA_VMID0},
	{mmGDS_VMID1_BASE, mmGDS_VMID1_SIZE, mmGDS_GWS_VMID1, mmGDS_OA_VMID1},
	{mmGDS_VMID2_BASE, mmGDS_VMID2_SIZE, mmGDS_GWS_VMID2, mmGDS_OA_VMID2},
	{mmGDS_VMID3_BASE, mmGDS_VMID3_SIZE, mmGDS_GWS_VMID3, mmGDS_OA_VMID3},
	{mmGDS_VMID4_BASE, mmGDS_VMID4_SIZE, mmGDS_GWS_VMID4, mmGDS_OA_VMID4},
	{mmGDS_VMID5_BASE, mmGDS_VMID5_SIZE, mmGDS_GWS_VMID5, mmGDS_OA_VMID5},
	{mmGDS_VMID6_BASE, mmGDS_VMID6_SIZE, mmGDS_GWS_VMID6, mmGDS_OA_VMID6},
	{mmGDS_VMID7_BASE, mmGDS_VMID7_SIZE, mmGDS_GWS_VMID7, mmGDS_OA_VMID7},
	{mmGDS_VMID8_BASE, mmGDS_VMID8_SIZE, mmGDS_GWS_VMID8, mmGDS_OA_VMID8},
	{mmGDS_VMID9_BASE, mmGDS_VMID9_SIZE, mmGDS_GWS_VMID9, mmGDS_OA_VMID9},
	{mmGDS_VMID10_BASE, mmGDS_VMID10_SIZE, mmGDS_GWS_VMID10, mmGDS_OA_VMID10},
	{mmGDS_VMID11_BASE, mmGDS_VMID11_SIZE, mmGDS_GWS_VMID11, mmGDS_OA_VMID11},
	{mmGDS_VMID12_BASE, mmGDS_VMID12_SIZE, mmGDS_GWS_VMID12, mmGDS_OA_VMID12},
	{mmGDS_VMID13_BASE, mmGDS_VMID13_SIZE, mmGDS_GWS_VMID13, mmGDS_OA_VMID13},
	{mmGDS_VMID14_BASE, mmGDS_VMID14_SIZE, mmGDS_GWS_VMID14, mmGDS_OA_VMID14},
	{mmGDS_VMID15_BASE, mmGDS_VMID15_SIZE, mmGDS_GWS_VMID15, mmGDS_OA_VMID15}
};

static const u32 golden_settings_tonga_a11[] =
{
	mmCB_HW_CONTROL, 0xfffdf3cf, 0x00007208,
	mmCB_HW_CONTROL_3, 0x00000040, 0x00000040,
	mmDB_DEBUG2, 0xf00fffff, 0x00000400,
	mmGB_GPU_ID, 0x0000000f, 0x00000000,
	mmPA_SC_ENHANCE, 0xffffffff, 0x20000001,
	mmPA_SC_FIFO_DEPTH_CNTL, 0x000003ff, 0x000000fc,
	mmPA_SC_LINE_STIPPLE_STATE, 0x0000ff0f, 0x00000000,
	mmRLC_CGCG_CGLS_CTRL, 0x00000003, 0x0000003c,
	mmSQ_RANDOM_WAVE_PRI, 0x001fffff, 0x000006fd,
	mmTA_CNTL_AUX, 0x000f000f, 0x000b0000,
	mmTCC_CTRL, 0x00100000, 0xf31fff7f,
	mmTCC_EXE_DISABLE, 0x00000002, 0x00000002,
	mmTCP_ADDR_CONFIG, 0x000003ff, 0x000002fb,
	mmTCP_CHAN_STEER_HI, 0xffffffff, 0x0000543b,
	mmTCP_CHAN_STEER_LO, 0xffffffff, 0xa9210876,
	mmVGT_RESET_DEBUG, 0x00000004, 0x00000004,
};

static const u32 tonga_golden_common_all[] =
{
	mmGRBM_GFX_INDEX, 0xffffffff, 0xe0000000,
	mmPA_SC_RASTER_CONFIG, 0xffffffff, 0x16000012,
	mmPA_SC_RASTER_CONFIG_1, 0xffffffff, 0x0000002A,
	mmGB_ADDR_CONFIG, 0xffffffff, 0x22011003,
	mmSPI_RESOURCE_RESERVE_CU_0, 0xffffffff, 0x00000800,
	mmSPI_RESOURCE_RESERVE_CU_1, 0xffffffff, 0x00000800,
	mmSPI_RESOURCE_RESERVE_EN_CU_0, 0xffffffff, 0x00007FBF,
	mmSPI_RESOURCE_RESERVE_EN_CU_1, 0xffffffff, 0x00007FAF
};

static const u32 tonga_mgcg_cgcg_init[] =
{
	mmRLC_CGTT_MGCG_OVERRIDE, 0xffffffff, 0xffffffff,
	mmGRBM_GFX_INDEX, 0xffffffff, 0xe0000000,
	mmCB_CGTT_SCLK_CTRL, 0xffffffff, 0x00000100,
	mmCGTT_BCI_CLK_CTRL, 0xffffffff, 0x00000100,
	mmCGTT_CP_CLK_CTRL, 0xffffffff, 0x00000100,
	mmCGTT_CPC_CLK_CTRL, 0xffffffff, 0x00000100,
	mmCGTT_CPF_CLK_CTRL, 0xffffffff, 0x40000100,
	mmCGTT_GDS_CLK_CTRL, 0xffffffff, 0x00000100,
	mmCGTT_IA_CLK_CTRL, 0xffffffff, 0x06000100,
	mmCGTT_PA_CLK_CTRL, 0xffffffff, 0x00000100,
	mmCGTT_WD_CLK_CTRL, 0xffffffff, 0x06000100,
	mmCGTT_PC_CLK_CTRL, 0xffffffff, 0x00000100,
	mmCGTT_RLC_CLK_CTRL, 0xffffffff, 0x00000100,
	mmCGTT_SC_CLK_CTRL, 0xffffffff, 0x00000100,
	mmCGTT_SPI_CLK_CTRL, 0xffffffff, 0x00000100,
	mmCGTT_SQ_CLK_CTRL, 0xffffffff, 0x00000100,
	mmCGTT_SQG_CLK_CTRL, 0xffffffff, 0x00000100,
	mmCGTT_SX_CLK_CTRL0, 0xffffffff, 0x00000100,
	mmCGTT_SX_CLK_CTRL1, 0xffffffff, 0x00000100,
	mmCGTT_SX_CLK_CTRL2, 0xffffffff, 0x00000100,
	mmCGTT_SX_CLK_CTRL3, 0xffffffff, 0x00000100,
	mmCGTT_SX_CLK_CTRL4, 0xffffffff, 0x00000100,
	mmCGTT_TCI_CLK_CTRL, 0xffffffff, 0x00000100,
	mmCGTT_TCP_CLK_CTRL, 0xffffffff, 0x00000100,
	mmCGTT_VGT_CLK_CTRL, 0xffffffff, 0x06000100,
	mmDB_CGTT_CLK_CTRL_0, 0xffffffff, 0x00000100,
	mmTA_CGTT_CTRL, 0xffffffff, 0x00000100,
	mmTCA_CGTT_SCLK_CTRL, 0xffffffff, 0x00000100,
	mmTCC_CGTT_SCLK_CTRL, 0xffffffff, 0x00000100,
	mmTD_CGTT_CTRL, 0xffffffff, 0x00000100,
	mmGRBM_GFX_INDEX, 0xffffffff, 0xe0000000,
	mmCGTS_CU0_SP0_CTRL_REG, 0xffffffff, 0x00010000,
	mmCGTS_CU0_LDS_SQ_CTRL_REG, 0xffffffff, 0x00030002,
	mmCGTS_CU0_TA_SQC_CTRL_REG, 0xffffffff, 0x00040007,
	mmCGTS_CU0_SP1_CTRL_REG, 0xffffffff, 0x00060005,
	mmCGTS_CU0_TD_TCP_CTRL_REG, 0xffffffff, 0x00090008,
	mmCGTS_CU1_SP0_CTRL_REG, 0xffffffff, 0x00010000,
	mmCGTS_CU1_LDS_SQ_CTRL_REG, 0xffffffff, 0x00030002,
	mmCGTS_CU1_TA_CTRL_REG, 0xffffffff, 0x00040007,
	mmCGTS_CU1_SP1_CTRL_REG, 0xffffffff, 0x00060005,
	mmCGTS_CU1_TD_TCP_CTRL_REG, 0xffffffff, 0x00090008,
	mmCGTS_CU2_SP0_CTRL_REG, 0xffffffff, 0x00010000,
	mmCGTS_CU2_LDS_SQ_CTRL_REG, 0xffffffff, 0x00030002,
	mmCGTS_CU2_TA_CTRL_REG, 0xffffffff, 0x00040007,
	mmCGTS_CU2_SP1_CTRL_REG, 0xffffffff, 0x00060005,
	mmCGTS_CU2_TD_TCP_CTRL_REG, 0xffffffff, 0x00090008,
	mmCGTS_CU3_SP0_CTRL_REG, 0xffffffff, 0x00010000,
	mmCGTS_CU3_LDS_SQ_CTRL_REG, 0xffffffff, 0x00030002,
	mmCGTS_CU3_TA_CTRL_REG, 0xffffffff, 0x00040007,
	mmCGTS_CU3_SP1_CTRL_REG, 0xffffffff, 0x00060005,
	mmCGTS_CU3_TD_TCP_CTRL_REG, 0xffffffff, 0x00090008,
	mmCGTS_CU4_SP0_CTRL_REG, 0xffffffff, 0x00010000,
	mmCGTS_CU4_LDS_SQ_CTRL_REG, 0xffffffff, 0x00030002,
	mmCGTS_CU4_TA_SQC_CTRL_REG, 0xffffffff, 0x00040007,
	mmCGTS_CU4_SP1_CTRL_REG, 0xffffffff, 0x00060005,
	mmCGTS_CU4_TD_TCP_CTRL_REG, 0xffffffff, 0x00090008,
	mmCGTS_CU5_SP0_CTRL_REG, 0xffffffff, 0x00010000,
	mmCGTS_CU5_LDS_SQ_CTRL_REG, 0xffffffff, 0x00030002,
	mmCGTS_CU5_TA_CTRL_REG, 0xffffffff, 0x00040007,
	mmCGTS_CU5_SP1_CTRL_REG, 0xffffffff, 0x00060005,
	mmCGTS_CU5_TD_TCP_CTRL_REG, 0xffffffff, 0x00090008,
	mmCGTS_CU6_SP0_CTRL_REG, 0xffffffff, 0x00010000,
	mmCGTS_CU6_LDS_SQ_CTRL_REG, 0xffffffff, 0x00030002,
	mmCGTS_CU6_TA_CTRL_REG, 0xffffffff, 0x00040007,
	mmCGTS_CU6_SP1_CTRL_REG, 0xffffffff, 0x00060005,
	mmCGTS_CU6_TD_TCP_CTRL_REG, 0xffffffff, 0x00090008,
	mmCGTS_CU7_SP0_CTRL_REG, 0xffffffff, 0x00010000,
	mmCGTS_CU7_LDS_SQ_CTRL_REG, 0xffffffff, 0x00030002,
	mmCGTS_CU7_TA_CTRL_REG, 0xffffffff, 0x00040007,
	mmCGTS_CU7_SP1_CTRL_REG, 0xffffffff, 0x00060005,
	mmCGTS_CU7_TD_TCP_CTRL_REG, 0xffffffff, 0x00090008,
	mmCGTS_SM_CTRL_REG, 0xffffffff, 0x96e00200,
	mmCP_RB_WPTR_POLL_CNTL, 0xffffffff, 0x00900100,
	mmRLC_CGCG_CGLS_CTRL, 0xffffffff, 0x0020003c,
	mmCP_MEM_SLP_CNTL, 0x00000001, 0x00000001,
};

static const u32 golden_settings_polaris11_a11[] =
{
	mmCB_HW_CONTROL, 0x0000f3cf, 0x00007208,
	mmCB_HW_CONTROL_2, 0x0f000000, 0x0f000000,
	mmCB_HW_CONTROL_3, 0x000001ff, 0x00000040,
	mmDB_DEBUG2, 0xf00fffff, 0x00000400,
	mmPA_SC_ENHANCE, 0xffffffff, 0x20000001,
	mmPA_SC_LINE_STIPPLE_STATE, 0x0000ff0f, 0x00000000,
	mmPA_SC_RASTER_CONFIG, 0x3f3fffff, 0x16000012,
	mmPA_SC_RASTER_CONFIG_1, 0x0000003f, 0x00000000,
	mmRLC_CGCG_CGLS_CTRL, 0x00000003, 0x0001003c,
	mmRLC_CGCG_CGLS_CTRL_3D, 0xffffffff, 0x0001003c,
	mmSQ_CONFIG, 0x07f80000, 0x01180000,
	mmTA_CNTL_AUX, 0x000f000f, 0x000b0000,
	mmTCC_CTRL, 0x00100000, 0xf31fff7f,
	mmTCP_ADDR_CONFIG, 0x000003ff, 0x000000f3,
	mmTCP_CHAN_STEER_HI, 0xffffffff, 0x00000000,
	mmTCP_CHAN_STEER_LO, 0xffffffff, 0x00003210,
	mmVGT_RESET_DEBUG, 0x00000004, 0x00000004,
};

static const u32 polaris11_golden_common_all[] =
{
	mmGRBM_GFX_INDEX, 0xffffffff, 0xe0000000,
	mmGB_ADDR_CONFIG, 0xffffffff, 0x22011002,
	mmSPI_RESOURCE_RESERVE_CU_0, 0xffffffff, 0x00000800,
	mmSPI_RESOURCE_RESERVE_CU_1, 0xffffffff, 0x00000800,
	mmSPI_RESOURCE_RESERVE_EN_CU_0, 0xffffffff, 0x00007FBF,
	mmSPI_RESOURCE_RESERVE_EN_CU_1, 0xffffffff, 0x00007FAF,
};

static const u32 golden_settings_polaris10_a11[] =
{
	mmATC_MISC_CG, 0x000c0fc0, 0x000c0200,
	mmCB_HW_CONTROL, 0x0001f3cf, 0x00007208,
	mmCB_HW_CONTROL_2, 0x0f000000, 0x0f000000,
	mmCB_HW_CONTROL_3, 0x000001ff, 0x00000040,
	mmDB_DEBUG2, 0xf00fffff, 0x00000400,
	mmPA_SC_ENHANCE, 0xffffffff, 0x20000001,
	mmPA_SC_LINE_STIPPLE_STATE, 0x0000ff0f, 0x00000000,
	mmPA_SC_RASTER_CONFIG, 0x3f3fffff, 0x16000012,
	mmPA_SC_RASTER_CONFIG_1, 0x0000003f, 0x0000002a,
	mmRLC_CGCG_CGLS_CTRL, 0x00000003, 0x0001003c,
	mmRLC_CGCG_CGLS_CTRL_3D, 0xffffffff, 0x0001003c,
	mmSQ_CONFIG, 0x07f80000, 0x07180000,
	mmTA_CNTL_AUX, 0x000f000f, 0x000b0000,
	mmTCC_CTRL, 0x00100000, 0xf31fff7f,
	mmTCP_ADDR_CONFIG, 0x000003ff, 0x000000f7,
	mmTCP_CHAN_STEER_HI, 0xffffffff, 0x00000000,
	mmVGT_RESET_DEBUG, 0x00000004, 0x00000004,
};

static const u32 polaris10_golden_common_all[] =
{
	mmGRBM_GFX_INDEX, 0xffffffff, 0xe0000000,
	mmPA_SC_RASTER_CONFIG, 0xffffffff, 0x16000012,
	mmPA_SC_RASTER_CONFIG_1, 0xffffffff, 0x0000002A,
	mmGB_ADDR_CONFIG, 0xffffffff, 0x22011003,
	mmSPI_RESOURCE_RESERVE_CU_0, 0xffffffff, 0x00000800,
	mmSPI_RESOURCE_RESERVE_CU_1, 0xffffffff, 0x00000800,
	mmSPI_RESOURCE_RESERVE_EN_CU_0, 0xffffffff, 0x00007FBF,
	mmSPI_RESOURCE_RESERVE_EN_CU_1, 0xffffffff, 0x00007FAF,
};

static const u32 fiji_golden_common_all[] =
{
	mmGRBM_GFX_INDEX, 0xffffffff, 0xe0000000,
	mmPA_SC_RASTER_CONFIG, 0xffffffff, 0x3a00161a,
	mmPA_SC_RASTER_CONFIG_1, 0xffffffff, 0x0000002e,
	mmGB_ADDR_CONFIG, 0xffffffff, 0x22011003,
	mmSPI_RESOURCE_RESERVE_CU_0, 0xffffffff, 0x00000800,
	mmSPI_RESOURCE_RESERVE_CU_1, 0xffffffff, 0x00000800,
	mmSPI_RESOURCE_RESERVE_EN_CU_0, 0xffffffff, 0x00007FBF,
	mmSPI_RESOURCE_RESERVE_EN_CU_1, 0xffffffff, 0x00007FAF,
	mmGRBM_GFX_INDEX, 0xffffffff, 0xe0000000,
	mmSPI_CONFIG_CNTL_1, 0x0000000f, 0x00000009,
};

static const u32 golden_settings_fiji_a10[] =
{
	mmCB_HW_CONTROL_3, 0x000001ff, 0x00000040,
	mmDB_DEBUG2, 0xf00fffff, 0x00000400,
	mmPA_SC_ENHANCE, 0xffffffff, 0x20000001,
	mmPA_SC_LINE_STIPPLE_STATE, 0x0000ff0f, 0x00000000,
	mmRLC_CGCG_CGLS_CTRL, 0x00000003, 0x0001003c,
	mmSQ_RANDOM_WAVE_PRI, 0x001fffff, 0x000006fd,
	mmTA_CNTL_AUX, 0x000f000f, 0x000b0000,
	mmTCC_CTRL, 0x00100000, 0xf31fff7f,
	mmTCC_EXE_DISABLE, 0x00000002, 0x00000002,
	mmTCP_ADDR_CONFIG, 0x000003ff, 0x000000ff,
	mmVGT_RESET_DEBUG, 0x00000004, 0x00000004,
};

static const u32 fiji_mgcg_cgcg_init[] =
{
	mmRLC_CGTT_MGCG_OVERRIDE, 0xffffffff, 0xffffffff,
	mmGRBM_GFX_INDEX, 0xffffffff, 0xe0000000,
	mmCB_CGTT_SCLK_CTRL, 0xffffffff, 0x00000100,
	mmCGTT_BCI_CLK_CTRL, 0xffffffff, 0x00000100,
	mmCGTT_CP_CLK_CTRL, 0xffffffff, 0x00000100,
	mmCGTT_CPC_CLK_CTRL, 0xffffffff, 0x00000100,
	mmCGTT_CPF_CLK_CTRL, 0xffffffff, 0x40000100,
	mmCGTT_GDS_CLK_CTRL, 0xffffffff, 0x00000100,
	mmCGTT_IA_CLK_CTRL, 0xffffffff, 0x06000100,
	mmCGTT_PA_CLK_CTRL, 0xffffffff, 0x00000100,
	mmCGTT_WD_CLK_CTRL, 0xffffffff, 0x06000100,
	mmCGTT_PC_CLK_CTRL, 0xffffffff, 0x00000100,
	mmCGTT_RLC_CLK_CTRL, 0xffffffff, 0x00000100,
	mmCGTT_SC_CLK_CTRL, 0xffffffff, 0x00000100,
	mmCGTT_SPI_CLK_CTRL, 0xffffffff, 0x00000100,
	mmCGTT_SQ_CLK_CTRL, 0xffffffff, 0x00000100,
	mmCGTT_SQG_CLK_CTRL, 0xffffffff, 0x00000100,
	mmCGTT_SX_CLK_CTRL0, 0xffffffff, 0x00000100,
	mmCGTT_SX_CLK_CTRL1, 0xffffffff, 0x00000100,
	mmCGTT_SX_CLK_CTRL2, 0xffffffff, 0x00000100,
	mmCGTT_SX_CLK_CTRL3, 0xffffffff, 0x00000100,
	mmCGTT_SX_CLK_CTRL4, 0xffffffff, 0x00000100,
	mmCGTT_TCI_CLK_CTRL, 0xffffffff, 0x00000100,
	mmCGTT_TCP_CLK_CTRL, 0xffffffff, 0x00000100,
	mmCGTT_VGT_CLK_CTRL, 0xffffffff, 0x06000100,
	mmDB_CGTT_CLK_CTRL_0, 0xffffffff, 0x00000100,
	mmTA_CGTT_CTRL, 0xffffffff, 0x00000100,
	mmTCA_CGTT_SCLK_CTRL, 0xffffffff, 0x00000100,
	mmTCC_CGTT_SCLK_CTRL, 0xffffffff, 0x00000100,
	mmTD_CGTT_CTRL, 0xffffffff, 0x00000100,
	mmGRBM_GFX_INDEX, 0xffffffff, 0xe0000000,
	mmCGTS_SM_CTRL_REG, 0xffffffff, 0x96e00200,
	mmCP_RB_WPTR_POLL_CNTL, 0xffffffff, 0x00900100,
	mmRLC_CGCG_CGLS_CTRL, 0xffffffff, 0x0020003c,
	mmCP_MEM_SLP_CNTL, 0x00000001, 0x00000001,
};

static const u32 golden_settings_iceland_a11[] =
{
	mmCB_HW_CONTROL_3, 0x00000040, 0x00000040,
	mmDB_DEBUG2, 0xf00fffff, 0x00000400,
	mmDB_DEBUG3, 0xc0000000, 0xc0000000,
	mmGB_GPU_ID, 0x0000000f, 0x00000000,
	mmPA_SC_ENHANCE, 0xffffffff, 0x20000001,
	mmPA_SC_LINE_STIPPLE_STATE, 0x0000ff0f, 0x00000000,
	mmPA_SC_RASTER_CONFIG, 0x3f3fffff, 0x00000002,
	mmPA_SC_RASTER_CONFIG_1, 0x0000003f, 0x00000000,
	mmRLC_CGCG_CGLS_CTRL, 0x00000003, 0x0000003c,
	mmSQ_RANDOM_WAVE_PRI, 0x001fffff, 0x000006fd,
	mmTA_CNTL_AUX, 0x000f000f, 0x000b0000,
	mmTCC_CTRL, 0x00100000, 0xf31fff7f,
	mmTCC_EXE_DISABLE, 0x00000002, 0x00000002,
	mmTCP_ADDR_CONFIG, 0x000003ff, 0x000000f1,
	mmTCP_CHAN_STEER_HI, 0xffffffff, 0x00000000,
	mmTCP_CHAN_STEER_LO, 0xffffffff, 0x00000010,
};

static const u32 iceland_golden_common_all[] =
{
	mmGRBM_GFX_INDEX, 0xffffffff, 0xe0000000,
	mmPA_SC_RASTER_CONFIG, 0xffffffff, 0x00000002,
	mmPA_SC_RASTER_CONFIG_1, 0xffffffff, 0x00000000,
	mmGB_ADDR_CONFIG, 0xffffffff, 0x22010001,
	mmSPI_RESOURCE_RESERVE_CU_0, 0xffffffff, 0x00000800,
	mmSPI_RESOURCE_RESERVE_CU_1, 0xffffffff, 0x00000800,
	mmSPI_RESOURCE_RESERVE_EN_CU_0, 0xffffffff, 0x00007FBF,
	mmSPI_RESOURCE_RESERVE_EN_CU_1, 0xffffffff, 0x00007FAF
};

static const u32 iceland_mgcg_cgcg_init[] =
{
	mmRLC_CGTT_MGCG_OVERRIDE, 0xffffffff, 0xffffffff,
	mmGRBM_GFX_INDEX, 0xffffffff, 0xe0000000,
	mmCB_CGTT_SCLK_CTRL, 0xffffffff, 0x00000100,
	mmCGTT_BCI_CLK_CTRL, 0xffffffff, 0x00000100,
	mmCGTT_CP_CLK_CTRL, 0xffffffff, 0xc0000100,
	mmCGTT_CPC_CLK_CTRL, 0xffffffff, 0xc0000100,
	mmCGTT_CPF_CLK_CTRL, 0xffffffff, 0xc0000100,
	mmCGTT_GDS_CLK_CTRL, 0xffffffff, 0x00000100,
	mmCGTT_IA_CLK_CTRL, 0xffffffff, 0x06000100,
	mmCGTT_PA_CLK_CTRL, 0xffffffff, 0x00000100,
	mmCGTT_WD_CLK_CTRL, 0xffffffff, 0x06000100,
	mmCGTT_PC_CLK_CTRL, 0xffffffff, 0x00000100,
	mmCGTT_RLC_CLK_CTRL, 0xffffffff, 0x00000100,
	mmCGTT_SC_CLK_CTRL, 0xffffffff, 0x00000100,
	mmCGTT_SPI_CLK_CTRL, 0xffffffff, 0x00000100,
	mmCGTT_SQ_CLK_CTRL, 0xffffffff, 0x00000100,
	mmCGTT_SQG_CLK_CTRL, 0xffffffff, 0x00000100,
	mmCGTT_SX_CLK_CTRL0, 0xffffffff, 0x00000100,
	mmCGTT_SX_CLK_CTRL1, 0xffffffff, 0x00000100,
	mmCGTT_SX_CLK_CTRL2, 0xffffffff, 0x00000100,
	mmCGTT_SX_CLK_CTRL3, 0xffffffff, 0x00000100,
	mmCGTT_SX_CLK_CTRL4, 0xffffffff, 0x00000100,
	mmCGTT_TCI_CLK_CTRL, 0xffffffff, 0xff000100,
	mmCGTT_TCP_CLK_CTRL, 0xffffffff, 0x00000100,
	mmCGTT_VGT_CLK_CTRL, 0xffffffff, 0x06000100,
	mmDB_CGTT_CLK_CTRL_0, 0xffffffff, 0x00000100,
	mmTA_CGTT_CTRL, 0xffffffff, 0x00000100,
	mmTCA_CGTT_SCLK_CTRL, 0xffffffff, 0x00000100,
	mmTCC_CGTT_SCLK_CTRL, 0xffffffff, 0x00000100,
	mmTD_CGTT_CTRL, 0xffffffff, 0x00000100,
	mmGRBM_GFX_INDEX, 0xffffffff, 0xe0000000,
	mmCGTS_CU0_SP0_CTRL_REG, 0xffffffff, 0x00010000,
	mmCGTS_CU0_LDS_SQ_CTRL_REG, 0xffffffff, 0x00030002,
	mmCGTS_CU0_TA_SQC_CTRL_REG, 0xffffffff, 0x0f840f87,
	mmCGTS_CU0_SP1_CTRL_REG, 0xffffffff, 0x00060005,
	mmCGTS_CU0_TD_TCP_CTRL_REG, 0xffffffff, 0x00090008,
	mmCGTS_CU1_SP0_CTRL_REG, 0xffffffff, 0x00010000,
	mmCGTS_CU1_LDS_SQ_CTRL_REG, 0xffffffff, 0x00030002,
	mmCGTS_CU1_TA_CTRL_REG, 0xffffffff, 0x00040007,
	mmCGTS_CU1_SP1_CTRL_REG, 0xffffffff, 0x00060005,
	mmCGTS_CU1_TD_TCP_CTRL_REG, 0xffffffff, 0x00090008,
	mmCGTS_CU2_SP0_CTRL_REG, 0xffffffff, 0x00010000,
	mmCGTS_CU2_LDS_SQ_CTRL_REG, 0xffffffff, 0x00030002,
	mmCGTS_CU2_TA_CTRL_REG, 0xffffffff, 0x00040007,
	mmCGTS_CU2_SP1_CTRL_REG, 0xffffffff, 0x00060005,
	mmCGTS_CU2_TD_TCP_CTRL_REG, 0xffffffff, 0x00090008,
	mmCGTS_CU3_SP0_CTRL_REG, 0xffffffff, 0x00010000,
	mmCGTS_CU3_LDS_SQ_CTRL_REG, 0xffffffff, 0x00030002,
	mmCGTS_CU3_TA_CTRL_REG, 0xffffffff, 0x00040007,
	mmCGTS_CU3_SP1_CTRL_REG, 0xffffffff, 0x00060005,
	mmCGTS_CU3_TD_TCP_CTRL_REG, 0xffffffff, 0x00090008,
	mmCGTS_CU4_SP0_CTRL_REG, 0xffffffff, 0x00010000,
	mmCGTS_CU4_LDS_SQ_CTRL_REG, 0xffffffff, 0x00030002,
	mmCGTS_CU4_TA_SQC_CTRL_REG, 0xffffffff, 0x0f840f87,
	mmCGTS_CU4_SP1_CTRL_REG, 0xffffffff, 0x00060005,
	mmCGTS_CU4_TD_TCP_CTRL_REG, 0xffffffff, 0x00090008,
	mmCGTS_CU5_SP0_CTRL_REG, 0xffffffff, 0x00010000,
	mmCGTS_CU5_LDS_SQ_CTRL_REG, 0xffffffff, 0x00030002,
	mmCGTS_CU5_TA_CTRL_REG, 0xffffffff, 0x00040007,
	mmCGTS_CU5_SP1_CTRL_REG, 0xffffffff, 0x00060005,
	mmCGTS_CU5_TD_TCP_CTRL_REG, 0xffffffff, 0x00090008,
	mmCGTS_SM_CTRL_REG, 0xffffffff, 0x96e00200,
	mmCP_RB_WPTR_POLL_CNTL, 0xffffffff, 0x00900100,
	mmRLC_CGCG_CGLS_CTRL, 0xffffffff, 0x0020003c,
};

static const u32 cz_golden_settings_a11[] =
{
	mmCB_HW_CONTROL_3, 0x00000040, 0x00000040,
	mmDB_DEBUG2, 0xf00fffff, 0x00000400,
	mmGB_GPU_ID, 0x0000000f, 0x00000000,
	mmPA_SC_ENHANCE, 0xffffffff, 0x00000001,
	mmPA_SC_LINE_STIPPLE_STATE, 0x0000ff0f, 0x00000000,
	mmRLC_CGCG_CGLS_CTRL, 0x00000003, 0x0000003c,
	mmSQ_RANDOM_WAVE_PRI, 0x001fffff, 0x000006fd,
	mmTA_CNTL_AUX, 0x000f000f, 0x00010000,
	mmTCC_CTRL, 0x00100000, 0xf31fff7f,
	mmTCC_EXE_DISABLE, 0x00000002, 0x00000002,
	mmTCP_ADDR_CONFIG, 0x0000000f, 0x000000f3,
	mmTCP_CHAN_STEER_LO, 0xffffffff, 0x00001302
};

static const u32 cz_golden_common_all[] =
{
	mmGRBM_GFX_INDEX, 0xffffffff, 0xe0000000,
	mmPA_SC_RASTER_CONFIG, 0xffffffff, 0x00000002,
	mmPA_SC_RASTER_CONFIG_1, 0xffffffff, 0x00000000,
	mmGB_ADDR_CONFIG, 0xffffffff, 0x22010001,
	mmSPI_RESOURCE_RESERVE_CU_0, 0xffffffff, 0x00000800,
	mmSPI_RESOURCE_RESERVE_CU_1, 0xffffffff, 0x00000800,
	mmSPI_RESOURCE_RESERVE_EN_CU_0, 0xffffffff, 0x00007FBF,
	mmSPI_RESOURCE_RESERVE_EN_CU_1, 0xffffffff, 0x00007FAF
};

static const u32 cz_mgcg_cgcg_init[] =
{
	mmRLC_CGTT_MGCG_OVERRIDE, 0xffffffff, 0xffffffff,
	mmGRBM_GFX_INDEX, 0xffffffff, 0xe0000000,
	mmCB_CGTT_SCLK_CTRL, 0xffffffff, 0x00000100,
	mmCGTT_BCI_CLK_CTRL, 0xffffffff, 0x00000100,
	mmCGTT_CP_CLK_CTRL, 0xffffffff, 0x00000100,
	mmCGTT_CPC_CLK_CTRL, 0xffffffff, 0x00000100,
	mmCGTT_CPF_CLK_CTRL, 0xffffffff, 0x00000100,
	mmCGTT_GDS_CLK_CTRL, 0xffffffff, 0x00000100,
	mmCGTT_IA_CLK_CTRL, 0xffffffff, 0x06000100,
	mmCGTT_PA_CLK_CTRL, 0xffffffff, 0x00000100,
	mmCGTT_WD_CLK_CTRL, 0xffffffff, 0x06000100,
	mmCGTT_PC_CLK_CTRL, 0xffffffff, 0x00000100,
	mmCGTT_RLC_CLK_CTRL, 0xffffffff, 0x00000100,
	mmCGTT_SC_CLK_CTRL, 0xffffffff, 0x00000100,
	mmCGTT_SPI_CLK_CTRL, 0xffffffff, 0x00000100,
	mmCGTT_SQ_CLK_CTRL, 0xffffffff, 0x00000100,
	mmCGTT_SQG_CLK_CTRL, 0xffffffff, 0x00000100,
	mmCGTT_SX_CLK_CTRL0, 0xffffffff, 0x00000100,
	mmCGTT_SX_CLK_CTRL1, 0xffffffff, 0x00000100,
	mmCGTT_SX_CLK_CTRL2, 0xffffffff, 0x00000100,
	mmCGTT_SX_CLK_CTRL3, 0xffffffff, 0x00000100,
	mmCGTT_SX_CLK_CTRL4, 0xffffffff, 0x00000100,
	mmCGTT_TCI_CLK_CTRL, 0xffffffff, 0x00000100,
	mmCGTT_TCP_CLK_CTRL, 0xffffffff, 0x00000100,
	mmCGTT_VGT_CLK_CTRL, 0xffffffff, 0x06000100,
	mmDB_CGTT_CLK_CTRL_0, 0xffffffff, 0x00000100,
	mmTA_CGTT_CTRL, 0xffffffff, 0x00000100,
	mmTCA_CGTT_SCLK_CTRL, 0xffffffff, 0x00000100,
	mmTCC_CGTT_SCLK_CTRL, 0xffffffff, 0x00000100,
	mmTD_CGTT_CTRL, 0xffffffff, 0x00000100,
	mmGRBM_GFX_INDEX, 0xffffffff, 0xe0000000,
	mmCGTS_CU0_SP0_CTRL_REG, 0xffffffff, 0x00010000,
	mmCGTS_CU0_LDS_SQ_CTRL_REG, 0xffffffff, 0x00030002,
	mmCGTS_CU0_TA_SQC_CTRL_REG, 0xffffffff, 0x00040007,
	mmCGTS_CU0_SP1_CTRL_REG, 0xffffffff, 0x00060005,
	mmCGTS_CU0_TD_TCP_CTRL_REG, 0xffffffff, 0x00090008,
	mmCGTS_CU1_SP0_CTRL_REG, 0xffffffff, 0x00010000,
	mmCGTS_CU1_LDS_SQ_CTRL_REG, 0xffffffff, 0x00030002,
	mmCGTS_CU1_TA_CTRL_REG, 0xffffffff, 0x00040007,
	mmCGTS_CU1_SP1_CTRL_REG, 0xffffffff, 0x00060005,
	mmCGTS_CU1_TD_TCP_CTRL_REG, 0xffffffff, 0x00090008,
	mmCGTS_CU2_SP0_CTRL_REG, 0xffffffff, 0x00010000,
	mmCGTS_CU2_LDS_SQ_CTRL_REG, 0xffffffff, 0x00030002,
	mmCGTS_CU2_TA_CTRL_REG, 0xffffffff, 0x00040007,
	mmCGTS_CU2_SP1_CTRL_REG, 0xffffffff, 0x00060005,
	mmCGTS_CU2_TD_TCP_CTRL_REG, 0xffffffff, 0x00090008,
	mmCGTS_CU3_SP0_CTRL_REG, 0xffffffff, 0x00010000,
	mmCGTS_CU3_LDS_SQ_CTRL_REG, 0xffffffff, 0x00030002,
	mmCGTS_CU3_TA_CTRL_REG, 0xffffffff, 0x00040007,
	mmCGTS_CU3_SP1_CTRL_REG, 0xffffffff, 0x00060005,
	mmCGTS_CU3_TD_TCP_CTRL_REG, 0xffffffff, 0x00090008,
	mmCGTS_CU4_SP0_CTRL_REG, 0xffffffff, 0x00010000,
	mmCGTS_CU4_LDS_SQ_CTRL_REG, 0xffffffff, 0x00030002,
	mmCGTS_CU4_TA_SQC_CTRL_REG, 0xffffffff, 0x00040007,
	mmCGTS_CU4_SP1_CTRL_REG, 0xffffffff, 0x00060005,
	mmCGTS_CU4_TD_TCP_CTRL_REG, 0xffffffff, 0x00090008,
	mmCGTS_CU5_SP0_CTRL_REG, 0xffffffff, 0x00010000,
	mmCGTS_CU5_LDS_SQ_CTRL_REG, 0xffffffff, 0x00030002,
	mmCGTS_CU5_TA_CTRL_REG, 0xffffffff, 0x00040007,
	mmCGTS_CU5_SP1_CTRL_REG, 0xffffffff, 0x00060005,
	mmCGTS_CU5_TD_TCP_CTRL_REG, 0xffffffff, 0x00090008,
	mmCGTS_CU6_SP0_CTRL_REG, 0xffffffff, 0x00010000,
	mmCGTS_CU6_LDS_SQ_CTRL_REG, 0xffffffff, 0x00030002,
	mmCGTS_CU6_TA_CTRL_REG, 0xffffffff, 0x00040007,
	mmCGTS_CU6_SP1_CTRL_REG, 0xffffffff, 0x00060005,
	mmCGTS_CU6_TD_TCP_CTRL_REG, 0xffffffff, 0x00090008,
	mmCGTS_CU7_SP0_CTRL_REG, 0xffffffff, 0x00010000,
	mmCGTS_CU7_LDS_SQ_CTRL_REG, 0xffffffff, 0x00030002,
	mmCGTS_CU7_TA_CTRL_REG, 0xffffffff, 0x00040007,
	mmCGTS_CU7_SP1_CTRL_REG, 0xffffffff, 0x00060005,
	mmCGTS_CU7_TD_TCP_CTRL_REG, 0xffffffff, 0x00090008,
	mmCGTS_SM_CTRL_REG, 0xffffffff, 0x96e00200,
	mmCP_RB_WPTR_POLL_CNTL, 0xffffffff, 0x00900100,
	mmRLC_CGCG_CGLS_CTRL, 0xffffffff, 0x0020003f,
	mmCP_MEM_SLP_CNTL, 0x00000001, 0x00000001,
};

static const u32 stoney_golden_settings_a11[] =
{
	mmDB_DEBUG2, 0xf00fffff, 0x00000400,
	mmGB_GPU_ID, 0x0000000f, 0x00000000,
	mmPA_SC_ENHANCE, 0xffffffff, 0x20000001,
	mmPA_SC_LINE_STIPPLE_STATE, 0x0000ff0f, 0x00000000,
	mmRLC_CGCG_CGLS_CTRL, 0x00000003, 0x0001003c,
	mmTA_CNTL_AUX, 0x000f000f, 0x000b0000,
	mmTCC_CTRL, 0x00100000, 0xf31fff7f,
	mmTCC_EXE_DISABLE, 0x00000002, 0x00000002,
	mmTCP_ADDR_CONFIG, 0x0000000f, 0x000000f1,
	mmTCP_CHAN_STEER_LO, 0xffffffff, 0x10101010,
};

static const u32 stoney_golden_common_all[] =
{
	mmGRBM_GFX_INDEX, 0xffffffff, 0xe0000000,
	mmPA_SC_RASTER_CONFIG, 0xffffffff, 0x00000000,
	mmPA_SC_RASTER_CONFIG_1, 0xffffffff, 0x00000000,
	mmGB_ADDR_CONFIG, 0xffffffff, 0x12010001,
	mmSPI_RESOURCE_RESERVE_CU_0, 0xffffffff, 0x00000800,
	mmSPI_RESOURCE_RESERVE_CU_1, 0xffffffff, 0x00000800,
	mmSPI_RESOURCE_RESERVE_EN_CU_0, 0xffffffff, 0x00007FBF,
	mmSPI_RESOURCE_RESERVE_EN_CU_1, 0xffffffff, 0x00007FAF,
};

static const u32 stoney_mgcg_cgcg_init[] =
{
	mmGRBM_GFX_INDEX, 0xffffffff, 0xe0000000,
	mmRLC_CGCG_CGLS_CTRL, 0xffffffff, 0x0020003f,
	mmCP_MEM_SLP_CNTL, 0xffffffff, 0x00020201,
	mmRLC_MEM_SLP_CNTL, 0xffffffff, 0x00020201,
	mmCGTS_SM_CTRL_REG, 0xffffffff, 0x96940200,
};

static void gfx_v8_0_set_ring_funcs(struct amdgpu_device *adev);
static void gfx_v8_0_set_irq_funcs(struct amdgpu_device *adev);
static void gfx_v8_0_set_gds_init(struct amdgpu_device *adev);
static void gfx_v8_0_set_rlc_funcs(struct amdgpu_device *adev);
static u32 gfx_v8_0_get_csb_size(struct amdgpu_device *adev);
static void gfx_v8_0_get_cu_info(struct amdgpu_device *adev);

static void gfx_v8_0_init_golden_registers(struct amdgpu_device *adev)
{
	switch (adev->asic_type) {
	case CHIP_TOPAZ:
		amdgpu_program_register_sequence(adev,
						 iceland_mgcg_cgcg_init,
						 (const u32)ARRAY_SIZE(iceland_mgcg_cgcg_init));
		amdgpu_program_register_sequence(adev,
						 golden_settings_iceland_a11,
						 (const u32)ARRAY_SIZE(golden_settings_iceland_a11));
		amdgpu_program_register_sequence(adev,
						 iceland_golden_common_all,
						 (const u32)ARRAY_SIZE(iceland_golden_common_all));
		break;
	case CHIP_FIJI:
		amdgpu_program_register_sequence(adev,
						 fiji_mgcg_cgcg_init,
						 (const u32)ARRAY_SIZE(fiji_mgcg_cgcg_init));
		amdgpu_program_register_sequence(adev,
						 golden_settings_fiji_a10,
						 (const u32)ARRAY_SIZE(golden_settings_fiji_a10));
		amdgpu_program_register_sequence(adev,
						 fiji_golden_common_all,
						 (const u32)ARRAY_SIZE(fiji_golden_common_all));
		break;

	case CHIP_TONGA:
		amdgpu_program_register_sequence(adev,
						 tonga_mgcg_cgcg_init,
						 (const u32)ARRAY_SIZE(tonga_mgcg_cgcg_init));
		amdgpu_program_register_sequence(adev,
						 golden_settings_tonga_a11,
						 (const u32)ARRAY_SIZE(golden_settings_tonga_a11));
		amdgpu_program_register_sequence(adev,
						 tonga_golden_common_all,
						 (const u32)ARRAY_SIZE(tonga_golden_common_all));
		break;
	case CHIP_POLARIS11:
		amdgpu_program_register_sequence(adev,
						 golden_settings_polaris11_a11,
						 (const u32)ARRAY_SIZE(golden_settings_polaris11_a11));
		amdgpu_program_register_sequence(adev,
						 polaris11_golden_common_all,
						 (const u32)ARRAY_SIZE(polaris11_golden_common_all));
		break;
	case CHIP_POLARIS10:
		amdgpu_program_register_sequence(adev,
						 golden_settings_polaris10_a11,
						 (const u32)ARRAY_SIZE(golden_settings_polaris10_a11));
		amdgpu_program_register_sequence(adev,
						 polaris10_golden_common_all,
						 (const u32)ARRAY_SIZE(polaris10_golden_common_all));
		WREG32_SMC(ixCG_ACLK_CNTL, 0x0000001C);
		if (adev->pdev->revision == 0xc7 &&
		    ((adev->pdev->subsystem_device == 0xb37 && adev->pdev->subsystem_vendor == 0x1002) ||
		     (adev->pdev->subsystem_device == 0x4a8 && adev->pdev->subsystem_vendor == 0x1043) ||
		     (adev->pdev->subsystem_device == 0x9480 && adev->pdev->subsystem_vendor == 0x1682))) {
			amdgpu_atombios_i2c_channel_trans(adev, 0x10, 0x96, 0x1E, 0xDD);
			amdgpu_atombios_i2c_channel_trans(adev, 0x10, 0x96, 0x1F, 0xD0);
		}
		break;
	case CHIP_CARRIZO:
		amdgpu_program_register_sequence(adev,
						 cz_mgcg_cgcg_init,
						 (const u32)ARRAY_SIZE(cz_mgcg_cgcg_init));
		amdgpu_program_register_sequence(adev,
						 cz_golden_settings_a11,
						 (const u32)ARRAY_SIZE(cz_golden_settings_a11));
		amdgpu_program_register_sequence(adev,
						 cz_golden_common_all,
						 (const u32)ARRAY_SIZE(cz_golden_common_all));
		break;
	case CHIP_STONEY:
		amdgpu_program_register_sequence(adev,
						 stoney_mgcg_cgcg_init,
						 (const u32)ARRAY_SIZE(stoney_mgcg_cgcg_init));
		amdgpu_program_register_sequence(adev,
						 stoney_golden_settings_a11,
						 (const u32)ARRAY_SIZE(stoney_golden_settings_a11));
		amdgpu_program_register_sequence(adev,
						 stoney_golden_common_all,
						 (const u32)ARRAY_SIZE(stoney_golden_common_all));
		break;
	default:
		break;
	}
}

static void gfx_v8_0_scratch_init(struct amdgpu_device *adev)
{
	int i;

	adev->gfx.scratch.num_reg = 7;
	adev->gfx.scratch.reg_base = mmSCRATCH_REG0;
	for (i = 0; i < adev->gfx.scratch.num_reg; i++) {
		adev->gfx.scratch.free[i] = true;
		adev->gfx.scratch.reg[i] = adev->gfx.scratch.reg_base + i;
	}
}

static int gfx_v8_0_ring_test_ring(struct amdgpu_ring *ring)
{
	struct amdgpu_device *adev = ring->adev;
	uint32_t scratch;
	uint32_t tmp = 0;
	unsigned i;
	int r;

	r = amdgpu_gfx_scratch_get(adev, &scratch);
	if (r) {
		DRM_ERROR("amdgpu: cp failed to get scratch reg (%d).\n", r);
		return r;
	}
	WREG32(scratch, 0xCAFEDEAD);
	r = amdgpu_ring_alloc(ring, 3);
	if (r) {
		DRM_ERROR("amdgpu: cp failed to lock ring %d (%d).\n",
			  ring->idx, r);
		amdgpu_gfx_scratch_free(adev, scratch);
		return r;
	}
	amdgpu_ring_write(ring, PACKET3(PACKET3_SET_UCONFIG_REG, 1));
	amdgpu_ring_write(ring, (scratch - PACKET3_SET_UCONFIG_REG_START));
	amdgpu_ring_write(ring, 0xDEADBEEF);
	amdgpu_ring_commit(ring);

	for (i = 0; i < adev->usec_timeout; i++) {
		tmp = RREG32(scratch);
		if (tmp == 0xDEADBEEF)
			break;
		DRM_UDELAY(1);
	}
	if (i < adev->usec_timeout) {
		DRM_INFO("ring test on %d succeeded in %d usecs\n",
			 ring->idx, i);
	} else {
		DRM_ERROR("amdgpu: ring %d test failed (scratch(0x%04X)=0x%08X)\n",
			  ring->idx, scratch, tmp);
		r = -EINVAL;
	}
	amdgpu_gfx_scratch_free(adev, scratch);
	return r;
}

static int gfx_v8_0_ring_test_ib(struct amdgpu_ring *ring, long timeout)
{
	struct amdgpu_device *adev = ring->adev;
	struct amdgpu_ib ib;
	struct dma_fence *f = NULL;
	uint32_t scratch;
	uint32_t tmp = 0;
	long r;

	r = amdgpu_gfx_scratch_get(adev, &scratch);
	if (r) {
		DRM_ERROR("amdgpu: failed to get scratch reg (%ld).\n", r);
		return r;
	}
	WREG32(scratch, 0xCAFEDEAD);
	memset(&ib, 0, sizeof(ib));
	r = amdgpu_ib_get(adev, NULL, 256, &ib);
	if (r) {
		DRM_ERROR("amdgpu: failed to get ib (%ld).\n", r);
		goto err1;
	}
	ib.ptr[0] = PACKET3(PACKET3_SET_UCONFIG_REG, 1);
	ib.ptr[1] = ((scratch - PACKET3_SET_UCONFIG_REG_START));
	ib.ptr[2] = 0xDEADBEEF;
	ib.length_dw = 3;

	r = amdgpu_ib_schedule(ring, 1, &ib, NULL, NULL, &f);
	if (r)
		goto err2;

	r = dma_fence_wait_timeout(f, false, timeout);
	if (r == 0) {
		DRM_ERROR("amdgpu: IB test timed out.\n");
		r = -ETIMEDOUT;
		goto err2;
	} else if (r < 0) {
		DRM_ERROR("amdgpu: fence wait failed (%ld).\n", r);
		goto err2;
	}
	tmp = RREG32(scratch);
	if (tmp == 0xDEADBEEF) {
		DRM_INFO("ib test on ring %d succeeded\n", ring->idx);
		r = 0;
	} else {
		DRM_ERROR("amdgpu: ib test failed (scratch(0x%04X)=0x%08X)\n",
			  scratch, tmp);
		r = -EINVAL;
	}
err2:
	amdgpu_ib_free(adev, &ib, NULL);
	dma_fence_put(f);
err1:
	amdgpu_gfx_scratch_free(adev, scratch);
	return r;
}


static void gfx_v8_0_free_microcode(struct amdgpu_device *adev) {
	release_firmware(adev->gfx.pfp_fw);
	adev->gfx.pfp_fw = NULL;
	release_firmware(adev->gfx.me_fw);
	adev->gfx.me_fw = NULL;
	release_firmware(adev->gfx.ce_fw);
	adev->gfx.ce_fw = NULL;
	release_firmware(adev->gfx.rlc_fw);
	adev->gfx.rlc_fw = NULL;
	release_firmware(adev->gfx.mec_fw);
	adev->gfx.mec_fw = NULL;
	if ((adev->asic_type != CHIP_STONEY) &&
	    (adev->asic_type != CHIP_TOPAZ))
		release_firmware(adev->gfx.mec2_fw);
	adev->gfx.mec2_fw = NULL;

	kfree(adev->gfx.rlc.register_list_format);
}

static int gfx_v8_0_init_microcode(struct amdgpu_device *adev)
{
	const char *chip_name;
	char fw_name[30];
	int err;
	struct amdgpu_firmware_info *info = NULL;
	const struct common_firmware_header *header = NULL;
	const struct gfx_firmware_header_v1_0 *cp_hdr;
	const struct rlc_firmware_header_v2_0 *rlc_hdr;
	unsigned int *tmp = NULL, i;

	DRM_DEBUG("\n");

	switch (adev->asic_type) {
	case CHIP_TOPAZ:
		chip_name = "topaz";
		break;
	case CHIP_TONGA:
		chip_name = "tonga";
		break;
	case CHIP_CARRIZO:
		chip_name = "carrizo";
		break;
	case CHIP_FIJI:
		chip_name = "fiji";
		break;
	case CHIP_POLARIS11:
		chip_name = "polaris11";
		break;
	case CHIP_POLARIS10:
		chip_name = "polaris10";
		break;
	case CHIP_STONEY:
		chip_name = "stoney";
		break;
	default:
		BUG();
	}

	snprintf(fw_name, sizeof(fw_name), "amdgpu/%s_pfp.bin", chip_name);
	err = request_firmware(&adev->gfx.pfp_fw, fw_name, adev->dev);
	if (err)
		goto out;
	err = amdgpu_ucode_validate(adev->gfx.pfp_fw);
	if (err)
		goto out;
	cp_hdr = (const struct gfx_firmware_header_v1_0 *)adev->gfx.pfp_fw->data;
	adev->gfx.pfp_fw_version = le32_to_cpu(cp_hdr->header.ucode_version);
	adev->gfx.pfp_feature_version = le32_to_cpu(cp_hdr->ucode_feature_version);

	snprintf(fw_name, sizeof(fw_name), "amdgpu/%s_me.bin", chip_name);
	err = request_firmware(&adev->gfx.me_fw, fw_name, adev->dev);
	if (err)
		goto out;
	err = amdgpu_ucode_validate(adev->gfx.me_fw);
	if (err)
		goto out;
	cp_hdr = (const struct gfx_firmware_header_v1_0 *)adev->gfx.me_fw->data;
	adev->gfx.me_fw_version = le32_to_cpu(cp_hdr->header.ucode_version);
	adev->gfx.me_feature_version = le32_to_cpu(cp_hdr->ucode_feature_version);

	snprintf(fw_name, sizeof(fw_name), "amdgpu/%s_ce.bin", chip_name);
	err = request_firmware(&adev->gfx.ce_fw, fw_name, adev->dev);
	if (err)
		goto out;
	err = amdgpu_ucode_validate(adev->gfx.ce_fw);
	if (err)
		goto out;
	cp_hdr = (const struct gfx_firmware_header_v1_0 *)adev->gfx.ce_fw->data;
	adev->gfx.ce_fw_version = le32_to_cpu(cp_hdr->header.ucode_version);
	adev->gfx.ce_feature_version = le32_to_cpu(cp_hdr->ucode_feature_version);

	snprintf(fw_name, sizeof(fw_name), "amdgpu/%s_rlc.bin", chip_name);
	err = request_firmware(&adev->gfx.rlc_fw, fw_name, adev->dev);
	if (err)
		goto out;
	err = amdgpu_ucode_validate(adev->gfx.rlc_fw);
	rlc_hdr = (const struct rlc_firmware_header_v2_0 *)adev->gfx.rlc_fw->data;
	adev->gfx.rlc_fw_version = le32_to_cpu(rlc_hdr->header.ucode_version);
	adev->gfx.rlc_feature_version = le32_to_cpu(rlc_hdr->ucode_feature_version);

	adev->gfx.rlc.save_and_restore_offset =
			le32_to_cpu(rlc_hdr->save_and_restore_offset);
	adev->gfx.rlc.clear_state_descriptor_offset =
			le32_to_cpu(rlc_hdr->clear_state_descriptor_offset);
	adev->gfx.rlc.avail_scratch_ram_locations =
			le32_to_cpu(rlc_hdr->avail_scratch_ram_locations);
	adev->gfx.rlc.reg_restore_list_size =
			le32_to_cpu(rlc_hdr->reg_restore_list_size);
	adev->gfx.rlc.reg_list_format_start =
			le32_to_cpu(rlc_hdr->reg_list_format_start);
	adev->gfx.rlc.reg_list_format_separate_start =
			le32_to_cpu(rlc_hdr->reg_list_format_separate_start);
	adev->gfx.rlc.starting_offsets_start =
			le32_to_cpu(rlc_hdr->starting_offsets_start);
	adev->gfx.rlc.reg_list_format_size_bytes =
			le32_to_cpu(rlc_hdr->reg_list_format_size_bytes);
	adev->gfx.rlc.reg_list_size_bytes =
			le32_to_cpu(rlc_hdr->reg_list_size_bytes);

	adev->gfx.rlc.register_list_format =
			kmalloc(adev->gfx.rlc.reg_list_format_size_bytes +
					adev->gfx.rlc.reg_list_size_bytes, GFP_KERNEL);

	if (!adev->gfx.rlc.register_list_format) {
		err = -ENOMEM;
		goto out;
	}

	tmp = (unsigned int *)((uintptr_t)rlc_hdr +
			le32_to_cpu(rlc_hdr->reg_list_format_array_offset_bytes));
	for (i = 0 ; i < (rlc_hdr->reg_list_format_size_bytes >> 2); i++)
		adev->gfx.rlc.register_list_format[i] =	le32_to_cpu(tmp[i]);

	adev->gfx.rlc.register_restore = adev->gfx.rlc.register_list_format + i;

	tmp = (unsigned int *)((uintptr_t)rlc_hdr +
			le32_to_cpu(rlc_hdr->reg_list_array_offset_bytes));
	for (i = 0 ; i < (rlc_hdr->reg_list_size_bytes >> 2); i++)
		adev->gfx.rlc.register_restore[i] = le32_to_cpu(tmp[i]);

	snprintf(fw_name, sizeof(fw_name), "amdgpu/%s_mec.bin", chip_name);
	err = request_firmware(&adev->gfx.mec_fw, fw_name, adev->dev);
	if (err)
		goto out;
	err = amdgpu_ucode_validate(adev->gfx.mec_fw);
	if (err)
		goto out;
	cp_hdr = (const struct gfx_firmware_header_v1_0 *)adev->gfx.mec_fw->data;
	adev->gfx.mec_fw_version = le32_to_cpu(cp_hdr->header.ucode_version);
	adev->gfx.mec_feature_version = le32_to_cpu(cp_hdr->ucode_feature_version);

	if ((adev->asic_type != CHIP_STONEY) &&
	    (adev->asic_type != CHIP_TOPAZ)) {
		snprintf(fw_name, sizeof(fw_name), "amdgpu/%s_mec2.bin", chip_name);
		err = request_firmware(&adev->gfx.mec2_fw, fw_name, adev->dev);
		if (!err) {
			err = amdgpu_ucode_validate(adev->gfx.mec2_fw);
			if (err)
				goto out;
			cp_hdr = (const struct gfx_firmware_header_v1_0 *)
				adev->gfx.mec2_fw->data;
			adev->gfx.mec2_fw_version =
				le32_to_cpu(cp_hdr->header.ucode_version);
			adev->gfx.mec2_feature_version =
				le32_to_cpu(cp_hdr->ucode_feature_version);
		} else {
			err = 0;
			adev->gfx.mec2_fw = NULL;
		}
	}

	if (adev->firmware.smu_load) {
		info = &adev->firmware.ucode[AMDGPU_UCODE_ID_CP_PFP];
		info->ucode_id = AMDGPU_UCODE_ID_CP_PFP;
		info->fw = adev->gfx.pfp_fw;
		header = (const struct common_firmware_header *)info->fw->data;
		adev->firmware.fw_size +=
			ALIGN(le32_to_cpu(header->ucode_size_bytes), PAGE_SIZE);

		info = &adev->firmware.ucode[AMDGPU_UCODE_ID_CP_ME];
		info->ucode_id = AMDGPU_UCODE_ID_CP_ME;
		info->fw = adev->gfx.me_fw;
		header = (const struct common_firmware_header *)info->fw->data;
		adev->firmware.fw_size +=
			ALIGN(le32_to_cpu(header->ucode_size_bytes), PAGE_SIZE);

		info = &adev->firmware.ucode[AMDGPU_UCODE_ID_CP_CE];
		info->ucode_id = AMDGPU_UCODE_ID_CP_CE;
		info->fw = adev->gfx.ce_fw;
		header = (const struct common_firmware_header *)info->fw->data;
		adev->firmware.fw_size +=
			ALIGN(le32_to_cpu(header->ucode_size_bytes), PAGE_SIZE);

		info = &adev->firmware.ucode[AMDGPU_UCODE_ID_RLC_G];
		info->ucode_id = AMDGPU_UCODE_ID_RLC_G;
		info->fw = adev->gfx.rlc_fw;
		header = (const struct common_firmware_header *)info->fw->data;
		adev->firmware.fw_size +=
			ALIGN(le32_to_cpu(header->ucode_size_bytes), PAGE_SIZE);

		info = &adev->firmware.ucode[AMDGPU_UCODE_ID_CP_MEC1];
		info->ucode_id = AMDGPU_UCODE_ID_CP_MEC1;
		info->fw = adev->gfx.mec_fw;
		header = (const struct common_firmware_header *)info->fw->data;
		adev->firmware.fw_size +=
			ALIGN(le32_to_cpu(header->ucode_size_bytes), PAGE_SIZE);

		/* we need account JT in */
		cp_hdr = (const struct gfx_firmware_header_v1_0 *)adev->gfx.mec_fw->data;
		adev->firmware.fw_size +=
			ALIGN(le32_to_cpu(cp_hdr->jt_size) << 2, PAGE_SIZE);

		if (amdgpu_sriov_vf(adev)) {
			info = &adev->firmware.ucode[AMDGPU_UCODE_ID_STORAGE];
			info->ucode_id = AMDGPU_UCODE_ID_STORAGE;
			info->fw = adev->gfx.mec_fw;
			adev->firmware.fw_size +=
				ALIGN(le32_to_cpu(64 * PAGE_SIZE), PAGE_SIZE);
		}

		if (adev->gfx.mec2_fw) {
			info = &adev->firmware.ucode[AMDGPU_UCODE_ID_CP_MEC2];
			info->ucode_id = AMDGPU_UCODE_ID_CP_MEC2;
			info->fw = adev->gfx.mec2_fw;
			header = (const struct common_firmware_header *)info->fw->data;
			adev->firmware.fw_size +=
				ALIGN(le32_to_cpu(header->ucode_size_bytes), PAGE_SIZE);
		}

	}

out:
	if (err) {
		dev_err(adev->dev,
			"gfx8: Failed to load firmware \"%s\"\n",
			fw_name);
		release_firmware(adev->gfx.pfp_fw);
		adev->gfx.pfp_fw = NULL;
		release_firmware(adev->gfx.me_fw);
		adev->gfx.me_fw = NULL;
		release_firmware(adev->gfx.ce_fw);
		adev->gfx.ce_fw = NULL;
		release_firmware(adev->gfx.rlc_fw);
		adev->gfx.rlc_fw = NULL;
		release_firmware(adev->gfx.mec_fw);
		adev->gfx.mec_fw = NULL;
		release_firmware(adev->gfx.mec2_fw);
		adev->gfx.mec2_fw = NULL;
	}
	return err;
}

static void gfx_v8_0_get_csb_buffer(struct amdgpu_device *adev,
				    volatile u32 *buffer)
{
	u32 count = 0, i;
	const struct cs_section_def *sect = NULL;
	const struct cs_extent_def *ext = NULL;

	if (adev->gfx.rlc.cs_data == NULL)
		return;
	if (buffer == NULL)
		return;

	buffer[count++] = cpu_to_le32(PACKET3(PACKET3_PREAMBLE_CNTL, 0));
	buffer[count++] = cpu_to_le32(PACKET3_PREAMBLE_BEGIN_CLEAR_STATE);

	buffer[count++] = cpu_to_le32(PACKET3(PACKET3_CONTEXT_CONTROL, 1));
	buffer[count++] = cpu_to_le32(0x80000000);
	buffer[count++] = cpu_to_le32(0x80000000);

	for (sect = adev->gfx.rlc.cs_data; sect->section != NULL; ++sect) {
		for (ext = sect->section; ext->extent != NULL; ++ext) {
			if (sect->id == SECT_CONTEXT) {
				buffer[count++] =
					cpu_to_le32(PACKET3(PACKET3_SET_CONTEXT_REG, ext->reg_count));
				buffer[count++] = cpu_to_le32(ext->reg_index -
						PACKET3_SET_CONTEXT_REG_START);
				for (i = 0; i < ext->reg_count; i++)
					buffer[count++] = cpu_to_le32(ext->extent[i]);
			} else {
				return;
			}
		}
	}

	buffer[count++] = cpu_to_le32(PACKET3(PACKET3_SET_CONTEXT_REG, 2));
	buffer[count++] = cpu_to_le32(mmPA_SC_RASTER_CONFIG -
			PACKET3_SET_CONTEXT_REG_START);
	buffer[count++] = cpu_to_le32(adev->gfx.config.rb_config[0][0].raster_config);
	buffer[count++] = cpu_to_le32(adev->gfx.config.rb_config[0][0].raster_config_1);

	buffer[count++] = cpu_to_le32(PACKET3(PACKET3_PREAMBLE_CNTL, 0));
	buffer[count++] = cpu_to_le32(PACKET3_PREAMBLE_END_CLEAR_STATE);

	buffer[count++] = cpu_to_le32(PACKET3(PACKET3_CLEAR_STATE, 0));
	buffer[count++] = cpu_to_le32(0);
}

static void cz_init_cp_jump_table(struct amdgpu_device *adev)
{
	const __le32 *fw_data;
	volatile u32 *dst_ptr;
	int me, i, max_me = 4;
	u32 bo_offset = 0;
	u32 table_offset, table_size;

	if (adev->asic_type == CHIP_CARRIZO)
		max_me = 5;

	/* write the cp table buffer */
	dst_ptr = adev->gfx.rlc.cp_table_ptr;
	for (me = 0; me < max_me; me++) {
		if (me == 0) {
			const struct gfx_firmware_header_v1_0 *hdr =
				(const struct gfx_firmware_header_v1_0 *)adev->gfx.ce_fw->data;
			fw_data = (const __le32 *)
				(adev->gfx.ce_fw->data +
				 le32_to_cpu(hdr->header.ucode_array_offset_bytes));
			table_offset = le32_to_cpu(hdr->jt_offset);
			table_size = le32_to_cpu(hdr->jt_size);
		} else if (me == 1) {
			const struct gfx_firmware_header_v1_0 *hdr =
				(const struct gfx_firmware_header_v1_0 *)adev->gfx.pfp_fw->data;
			fw_data = (const __le32 *)
				(adev->gfx.pfp_fw->data +
				 le32_to_cpu(hdr->header.ucode_array_offset_bytes));
			table_offset = le32_to_cpu(hdr->jt_offset);
			table_size = le32_to_cpu(hdr->jt_size);
		} else if (me == 2) {
			const struct gfx_firmware_header_v1_0 *hdr =
				(const struct gfx_firmware_header_v1_0 *)adev->gfx.me_fw->data;
			fw_data = (const __le32 *)
				(adev->gfx.me_fw->data +
				 le32_to_cpu(hdr->header.ucode_array_offset_bytes));
			table_offset = le32_to_cpu(hdr->jt_offset);
			table_size = le32_to_cpu(hdr->jt_size);
		} else if (me == 3) {
			const struct gfx_firmware_header_v1_0 *hdr =
				(const struct gfx_firmware_header_v1_0 *)adev->gfx.mec_fw->data;
			fw_data = (const __le32 *)
				(adev->gfx.mec_fw->data +
				 le32_to_cpu(hdr->header.ucode_array_offset_bytes));
			table_offset = le32_to_cpu(hdr->jt_offset);
			table_size = le32_to_cpu(hdr->jt_size);
		} else  if (me == 4) {
			const struct gfx_firmware_header_v1_0 *hdr =
				(const struct gfx_firmware_header_v1_0 *)adev->gfx.mec2_fw->data;
			fw_data = (const __le32 *)
				(adev->gfx.mec2_fw->data +
				 le32_to_cpu(hdr->header.ucode_array_offset_bytes));
			table_offset = le32_to_cpu(hdr->jt_offset);
			table_size = le32_to_cpu(hdr->jt_size);
		}

		for (i = 0; i < table_size; i ++) {
			dst_ptr[bo_offset + i] =
				cpu_to_le32(le32_to_cpu(fw_data[table_offset + i]));
		}

		bo_offset += table_size;
	}
}

static void gfx_v8_0_rlc_fini(struct amdgpu_device *adev)
{
	int r;

	/* clear state block */
	if (adev->gfx.rlc.clear_state_obj) {
		r = amdgpu_bo_reserve(adev->gfx.rlc.clear_state_obj, false);
		if (unlikely(r != 0))
			dev_warn(adev->dev, "(%d) reserve RLC cbs bo failed\n", r);
		amdgpu_bo_unpin(adev->gfx.rlc.clear_state_obj);
		amdgpu_bo_unreserve(adev->gfx.rlc.clear_state_obj);
		amdgpu_bo_unref(&adev->gfx.rlc.clear_state_obj);
		adev->gfx.rlc.clear_state_obj = NULL;
	}

	/* jump table block */
	if (adev->gfx.rlc.cp_table_obj) {
		r = amdgpu_bo_reserve(adev->gfx.rlc.cp_table_obj, false);
		if (unlikely(r != 0))
			dev_warn(adev->dev, "(%d) reserve RLC cp table bo failed\n", r);
		amdgpu_bo_unpin(adev->gfx.rlc.cp_table_obj);
		amdgpu_bo_unreserve(adev->gfx.rlc.cp_table_obj);
		amdgpu_bo_unref(&adev->gfx.rlc.cp_table_obj);
		adev->gfx.rlc.cp_table_obj = NULL;
	}
}

static int gfx_v8_0_rlc_init(struct amdgpu_device *adev)
{
	volatile u32 *dst_ptr;
	u32 dws;
	const struct cs_section_def *cs_data;
	int r;

	adev->gfx.rlc.cs_data = vi_cs_data;

	cs_data = adev->gfx.rlc.cs_data;

	if (cs_data) {
		/* clear state block */
		adev->gfx.rlc.clear_state_size = dws = gfx_v8_0_get_csb_size(adev);

		if (adev->gfx.rlc.clear_state_obj == NULL) {
			r = amdgpu_bo_create(adev, dws * 4, PAGE_SIZE, true,
					     AMDGPU_GEM_DOMAIN_VRAM,
					     AMDGPU_GEM_CREATE_CPU_ACCESS_REQUIRED |
					     AMDGPU_GEM_CREATE_VRAM_CONTIGUOUS,
					     NULL, NULL,
					     &adev->gfx.rlc.clear_state_obj);
			if (r) {
				dev_warn(adev->dev, "(%d) create RLC c bo failed\n", r);
				gfx_v8_0_rlc_fini(adev);
				return r;
			}
		}
		r = amdgpu_bo_reserve(adev->gfx.rlc.clear_state_obj, false);
		if (unlikely(r != 0)) {
			gfx_v8_0_rlc_fini(adev);
			return r;
		}
		r = amdgpu_bo_pin(adev->gfx.rlc.clear_state_obj, AMDGPU_GEM_DOMAIN_VRAM,
				  &adev->gfx.rlc.clear_state_gpu_addr);
		if (r) {
			amdgpu_bo_unreserve(adev->gfx.rlc.clear_state_obj);
			dev_warn(adev->dev, "(%d) pin RLC cbs bo failed\n", r);
			gfx_v8_0_rlc_fini(adev);
			return r;
		}

		r = amdgpu_bo_kmap(adev->gfx.rlc.clear_state_obj, (void **)&adev->gfx.rlc.cs_ptr);
		if (r) {
			dev_warn(adev->dev, "(%d) map RLC cbs bo failed\n", r);
			gfx_v8_0_rlc_fini(adev);
			return r;
		}
		/* set up the cs buffer */
		dst_ptr = adev->gfx.rlc.cs_ptr;
		gfx_v8_0_get_csb_buffer(adev, dst_ptr);
		amdgpu_bo_kunmap(adev->gfx.rlc.clear_state_obj);
		amdgpu_bo_unreserve(adev->gfx.rlc.clear_state_obj);
	}

	if ((adev->asic_type == CHIP_CARRIZO) ||
	    (adev->asic_type == CHIP_STONEY)) {
		adev->gfx.rlc.cp_table_size = ALIGN(96 * 5 * 4, 2048) + (64 * 1024); /* JT + GDS */
		if (adev->gfx.rlc.cp_table_obj == NULL) {
			r = amdgpu_bo_create(adev, adev->gfx.rlc.cp_table_size, PAGE_SIZE, true,
					     AMDGPU_GEM_DOMAIN_VRAM,
					     AMDGPU_GEM_CREATE_CPU_ACCESS_REQUIRED |
					     AMDGPU_GEM_CREATE_VRAM_CONTIGUOUS,
					     NULL, NULL,
					     &adev->gfx.rlc.cp_table_obj);
			if (r) {
				dev_warn(adev->dev, "(%d) create RLC cp table bo failed\n", r);
				return r;
			}
		}

		r = amdgpu_bo_reserve(adev->gfx.rlc.cp_table_obj, false);
		if (unlikely(r != 0)) {
			dev_warn(adev->dev, "(%d) reserve RLC cp table bo failed\n", r);
			return r;
		}
		r = amdgpu_bo_pin(adev->gfx.rlc.cp_table_obj, AMDGPU_GEM_DOMAIN_VRAM,
				  &adev->gfx.rlc.cp_table_gpu_addr);
		if (r) {
			amdgpu_bo_unreserve(adev->gfx.rlc.cp_table_obj);
			dev_warn(adev->dev, "(%d) pin RLC cp table bo failed\n", r);
			return r;
		}
		r = amdgpu_bo_kmap(adev->gfx.rlc.cp_table_obj, (void **)&adev->gfx.rlc.cp_table_ptr);
		if (r) {
			dev_warn(adev->dev, "(%d) map RLC cp table bo failed\n", r);
			return r;
		}

		cz_init_cp_jump_table(adev);

		amdgpu_bo_kunmap(adev->gfx.rlc.cp_table_obj);
		amdgpu_bo_unreserve(adev->gfx.rlc.cp_table_obj);
	}

	return 0;
}

static void gfx_v8_0_mec_fini(struct amdgpu_device *adev)
{
	int r;

	if (adev->gfx.mec.hpd_eop_obj) {
		r = amdgpu_bo_reserve(adev->gfx.mec.hpd_eop_obj, false);
		if (unlikely(r != 0))
			dev_warn(adev->dev, "(%d) reserve HPD EOP bo failed\n", r);
		amdgpu_bo_unpin(adev->gfx.mec.hpd_eop_obj);
		amdgpu_bo_unreserve(adev->gfx.mec.hpd_eop_obj);
		amdgpu_bo_unref(&adev->gfx.mec.hpd_eop_obj);
		adev->gfx.mec.hpd_eop_obj = NULL;
	}
}

#define MEC_HPD_SIZE 2048

static int gfx_v8_0_mec_init(struct amdgpu_device *adev)
{
	int r;
	u32 *hpd;

	/*
	 * we assign only 1 pipe because all other pipes will
	 * be handled by KFD
	 */
	adev->gfx.mec.num_mec = 1;
	adev->gfx.mec.num_pipe = 1;
	adev->gfx.mec.num_queue = adev->gfx.mec.num_mec * adev->gfx.mec.num_pipe * 8;

	if (adev->gfx.mec.hpd_eop_obj == NULL) {
		r = amdgpu_bo_create(adev,
				     adev->gfx.mec.num_queue * MEC_HPD_SIZE,
				     PAGE_SIZE, true,
				     AMDGPU_GEM_DOMAIN_GTT, 0, NULL, NULL,
				     &adev->gfx.mec.hpd_eop_obj);
		if (r) {
			dev_warn(adev->dev, "(%d) create HDP EOP bo failed\n", r);
			return r;
		}
	}

	r = amdgpu_bo_reserve(adev->gfx.mec.hpd_eop_obj, false);
	if (unlikely(r != 0)) {
		gfx_v8_0_mec_fini(adev);
		return r;
	}
	r = amdgpu_bo_pin(adev->gfx.mec.hpd_eop_obj, AMDGPU_GEM_DOMAIN_GTT,
			  &adev->gfx.mec.hpd_eop_gpu_addr);
	if (r) {
		dev_warn(adev->dev, "(%d) pin HDP EOP bo failed\n", r);
		gfx_v8_0_mec_fini(adev);
		return r;
	}
	r = amdgpu_bo_kmap(adev->gfx.mec.hpd_eop_obj, (void **)&hpd);
	if (r) {
		dev_warn(adev->dev, "(%d) map HDP EOP bo failed\n", r);
		gfx_v8_0_mec_fini(adev);
		return r;
	}

	memset(hpd, 0, adev->gfx.mec.num_queue * MEC_HPD_SIZE);

	amdgpu_bo_kunmap(adev->gfx.mec.hpd_eop_obj);
	amdgpu_bo_unreserve(adev->gfx.mec.hpd_eop_obj);

	return 0;
}

static const u32 vgpr_init_compute_shader[] =
{
	0x7e000209, 0x7e020208,
	0x7e040207, 0x7e060206,
	0x7e080205, 0x7e0a0204,
	0x7e0c0203, 0x7e0e0202,
	0x7e100201, 0x7e120200,
	0x7e140209, 0x7e160208,
	0x7e180207, 0x7e1a0206,
	0x7e1c0205, 0x7e1e0204,
	0x7e200203, 0x7e220202,
	0x7e240201, 0x7e260200,
	0x7e280209, 0x7e2a0208,
	0x7e2c0207, 0x7e2e0206,
	0x7e300205, 0x7e320204,
	0x7e340203, 0x7e360202,
	0x7e380201, 0x7e3a0200,
	0x7e3c0209, 0x7e3e0208,
	0x7e400207, 0x7e420206,
	0x7e440205, 0x7e460204,
	0x7e480203, 0x7e4a0202,
	0x7e4c0201, 0x7e4e0200,
	0x7e500209, 0x7e520208,
	0x7e540207, 0x7e560206,
	0x7e580205, 0x7e5a0204,
	0x7e5c0203, 0x7e5e0202,
	0x7e600201, 0x7e620200,
	0x7e640209, 0x7e660208,
	0x7e680207, 0x7e6a0206,
	0x7e6c0205, 0x7e6e0204,
	0x7e700203, 0x7e720202,
	0x7e740201, 0x7e760200,
	0x7e780209, 0x7e7a0208,
	0x7e7c0207, 0x7e7e0206,
	0xbf8a0000, 0xbf810000,
};

static const u32 sgpr_init_compute_shader[] =
{
	0xbe8a0100, 0xbe8c0102,
	0xbe8e0104, 0xbe900106,
	0xbe920108, 0xbe940100,
	0xbe960102, 0xbe980104,
	0xbe9a0106, 0xbe9c0108,
	0xbe9e0100, 0xbea00102,
	0xbea20104, 0xbea40106,
	0xbea60108, 0xbea80100,
	0xbeaa0102, 0xbeac0104,
	0xbeae0106, 0xbeb00108,
	0xbeb20100, 0xbeb40102,
	0xbeb60104, 0xbeb80106,
	0xbeba0108, 0xbebc0100,
	0xbebe0102, 0xbec00104,
	0xbec20106, 0xbec40108,
	0xbec60100, 0xbec80102,
	0xbee60004, 0xbee70005,
	0xbeea0006, 0xbeeb0007,
	0xbee80008, 0xbee90009,
	0xbefc0000, 0xbf8a0000,
	0xbf810000, 0x00000000,
};

static const u32 vgpr_init_regs[] =
{
	mmCOMPUTE_STATIC_THREAD_MGMT_SE0, 0xffffffff,
	mmCOMPUTE_RESOURCE_LIMITS, 0,
	mmCOMPUTE_NUM_THREAD_X, 256*4,
	mmCOMPUTE_NUM_THREAD_Y, 1,
	mmCOMPUTE_NUM_THREAD_Z, 1,
	mmCOMPUTE_PGM_RSRC2, 20,
	mmCOMPUTE_USER_DATA_0, 0xedcedc00,
	mmCOMPUTE_USER_DATA_1, 0xedcedc01,
	mmCOMPUTE_USER_DATA_2, 0xedcedc02,
	mmCOMPUTE_USER_DATA_3, 0xedcedc03,
	mmCOMPUTE_USER_DATA_4, 0xedcedc04,
	mmCOMPUTE_USER_DATA_5, 0xedcedc05,
	mmCOMPUTE_USER_DATA_6, 0xedcedc06,
	mmCOMPUTE_USER_DATA_7, 0xedcedc07,
	mmCOMPUTE_USER_DATA_8, 0xedcedc08,
	mmCOMPUTE_USER_DATA_9, 0xedcedc09,
};

static const u32 sgpr1_init_regs[] =
{
	mmCOMPUTE_STATIC_THREAD_MGMT_SE0, 0x0f,
	mmCOMPUTE_RESOURCE_LIMITS, 0x1000000,
	mmCOMPUTE_NUM_THREAD_X, 256*5,
	mmCOMPUTE_NUM_THREAD_Y, 1,
	mmCOMPUTE_NUM_THREAD_Z, 1,
	mmCOMPUTE_PGM_RSRC2, 20,
	mmCOMPUTE_USER_DATA_0, 0xedcedc00,
	mmCOMPUTE_USER_DATA_1, 0xedcedc01,
	mmCOMPUTE_USER_DATA_2, 0xedcedc02,
	mmCOMPUTE_USER_DATA_3, 0xedcedc03,
	mmCOMPUTE_USER_DATA_4, 0xedcedc04,
	mmCOMPUTE_USER_DATA_5, 0xedcedc05,
	mmCOMPUTE_USER_DATA_6, 0xedcedc06,
	mmCOMPUTE_USER_DATA_7, 0xedcedc07,
	mmCOMPUTE_USER_DATA_8, 0xedcedc08,
	mmCOMPUTE_USER_DATA_9, 0xedcedc09,
};

static const u32 sgpr2_init_regs[] =
{
	mmCOMPUTE_STATIC_THREAD_MGMT_SE0, 0xf0,
	mmCOMPUTE_RESOURCE_LIMITS, 0x1000000,
	mmCOMPUTE_NUM_THREAD_X, 256*5,
	mmCOMPUTE_NUM_THREAD_Y, 1,
	mmCOMPUTE_NUM_THREAD_Z, 1,
	mmCOMPUTE_PGM_RSRC2, 20,
	mmCOMPUTE_USER_DATA_0, 0xedcedc00,
	mmCOMPUTE_USER_DATA_1, 0xedcedc01,
	mmCOMPUTE_USER_DATA_2, 0xedcedc02,
	mmCOMPUTE_USER_DATA_3, 0xedcedc03,
	mmCOMPUTE_USER_DATA_4, 0xedcedc04,
	mmCOMPUTE_USER_DATA_5, 0xedcedc05,
	mmCOMPUTE_USER_DATA_6, 0xedcedc06,
	mmCOMPUTE_USER_DATA_7, 0xedcedc07,
	mmCOMPUTE_USER_DATA_8, 0xedcedc08,
	mmCOMPUTE_USER_DATA_9, 0xedcedc09,
};

static const u32 sec_ded_counter_registers[] =
{
	mmCPC_EDC_ATC_CNT,
	mmCPC_EDC_SCRATCH_CNT,
	mmCPC_EDC_UCODE_CNT,
	mmCPF_EDC_ATC_CNT,
	mmCPF_EDC_ROQ_CNT,
	mmCPF_EDC_TAG_CNT,
	mmCPG_EDC_ATC_CNT,
	mmCPG_EDC_DMA_CNT,
	mmCPG_EDC_TAG_CNT,
	mmDC_EDC_CSINVOC_CNT,
	mmDC_EDC_RESTORE_CNT,
	mmDC_EDC_STATE_CNT,
	mmGDS_EDC_CNT,
	mmGDS_EDC_GRBM_CNT,
	mmGDS_EDC_OA_DED,
	mmSPI_EDC_CNT,
	mmSQC_ATC_EDC_GATCL1_CNT,
	mmSQC_EDC_CNT,
	mmSQ_EDC_DED_CNT,
	mmSQ_EDC_INFO,
	mmSQ_EDC_SEC_CNT,
	mmTCC_EDC_CNT,
	mmTCP_ATC_EDC_GATCL1_CNT,
	mmTCP_EDC_CNT,
	mmTD_EDC_CNT
};

static int gfx_v8_0_do_edc_gpr_workarounds(struct amdgpu_device *adev)
{
	struct amdgpu_ring *ring = &adev->gfx.compute_ring[0];
	struct amdgpu_ib ib;
	struct dma_fence *f = NULL;
	int r, i;
	u32 tmp;
	unsigned total_size, vgpr_offset, sgpr_offset;
	u64 gpu_addr;

	/* only supported on CZ */
	if (adev->asic_type != CHIP_CARRIZO)
		return 0;

	/* bail if the compute ring is not ready */
	if (!ring->ready)
		return 0;

	tmp = RREG32(mmGB_EDC_MODE);
	WREG32(mmGB_EDC_MODE, 0);

	total_size =
		(((ARRAY_SIZE(vgpr_init_regs) / 2) * 3) + 4 + 5 + 2) * 4;
	total_size +=
		(((ARRAY_SIZE(sgpr1_init_regs) / 2) * 3) + 4 + 5 + 2) * 4;
	total_size +=
		(((ARRAY_SIZE(sgpr2_init_regs) / 2) * 3) + 4 + 5 + 2) * 4;
	total_size = ALIGN(total_size, 256);
	vgpr_offset = total_size;
	total_size += ALIGN(sizeof(vgpr_init_compute_shader), 256);
	sgpr_offset = total_size;
	total_size += sizeof(sgpr_init_compute_shader);

	/* allocate an indirect buffer to put the commands in */
	memset(&ib, 0, sizeof(ib));
	r = amdgpu_ib_get(adev, NULL, total_size, &ib);
	if (r) {
		DRM_ERROR("amdgpu: failed to get ib (%d).\n", r);
		return r;
	}

	/* load the compute shaders */
	for (i = 0; i < ARRAY_SIZE(vgpr_init_compute_shader); i++)
		ib.ptr[i + (vgpr_offset / 4)] = vgpr_init_compute_shader[i];

	for (i = 0; i < ARRAY_SIZE(sgpr_init_compute_shader); i++)
		ib.ptr[i + (sgpr_offset / 4)] = sgpr_init_compute_shader[i];

	/* init the ib length to 0 */
	ib.length_dw = 0;

	/* VGPR */
	/* write the register state for the compute dispatch */
	for (i = 0; i < ARRAY_SIZE(vgpr_init_regs); i += 2) {
		ib.ptr[ib.length_dw++] = PACKET3(PACKET3_SET_SH_REG, 1);
		ib.ptr[ib.length_dw++] = vgpr_init_regs[i] - PACKET3_SET_SH_REG_START;
		ib.ptr[ib.length_dw++] = vgpr_init_regs[i + 1];
	}
	/* write the shader start address: mmCOMPUTE_PGM_LO, mmCOMPUTE_PGM_HI */
	gpu_addr = (ib.gpu_addr + (u64)vgpr_offset) >> 8;
	ib.ptr[ib.length_dw++] = PACKET3(PACKET3_SET_SH_REG, 2);
	ib.ptr[ib.length_dw++] = mmCOMPUTE_PGM_LO - PACKET3_SET_SH_REG_START;
	ib.ptr[ib.length_dw++] = lower_32_bits(gpu_addr);
	ib.ptr[ib.length_dw++] = upper_32_bits(gpu_addr);

	/* write dispatch packet */
	ib.ptr[ib.length_dw++] = PACKET3(PACKET3_DISPATCH_DIRECT, 3);
	ib.ptr[ib.length_dw++] = 8; /* x */
	ib.ptr[ib.length_dw++] = 1; /* y */
	ib.ptr[ib.length_dw++] = 1; /* z */
	ib.ptr[ib.length_dw++] =
		REG_SET_FIELD(0, COMPUTE_DISPATCH_INITIATOR, COMPUTE_SHADER_EN, 1);

	/* write CS partial flush packet */
	ib.ptr[ib.length_dw++] = PACKET3(PACKET3_EVENT_WRITE, 0);
	ib.ptr[ib.length_dw++] = EVENT_TYPE(7) | EVENT_INDEX(4);

	/* SGPR1 */
	/* write the register state for the compute dispatch */
	for (i = 0; i < ARRAY_SIZE(sgpr1_init_regs); i += 2) {
		ib.ptr[ib.length_dw++] = PACKET3(PACKET3_SET_SH_REG, 1);
		ib.ptr[ib.length_dw++] = sgpr1_init_regs[i] - PACKET3_SET_SH_REG_START;
		ib.ptr[ib.length_dw++] = sgpr1_init_regs[i + 1];
	}
	/* write the shader start address: mmCOMPUTE_PGM_LO, mmCOMPUTE_PGM_HI */
	gpu_addr = (ib.gpu_addr + (u64)sgpr_offset) >> 8;
	ib.ptr[ib.length_dw++] = PACKET3(PACKET3_SET_SH_REG, 2);
	ib.ptr[ib.length_dw++] = mmCOMPUTE_PGM_LO - PACKET3_SET_SH_REG_START;
	ib.ptr[ib.length_dw++] = lower_32_bits(gpu_addr);
	ib.ptr[ib.length_dw++] = upper_32_bits(gpu_addr);

	/* write dispatch packet */
	ib.ptr[ib.length_dw++] = PACKET3(PACKET3_DISPATCH_DIRECT, 3);
	ib.ptr[ib.length_dw++] = 8; /* x */
	ib.ptr[ib.length_dw++] = 1; /* y */
	ib.ptr[ib.length_dw++] = 1; /* z */
	ib.ptr[ib.length_dw++] =
		REG_SET_FIELD(0, COMPUTE_DISPATCH_INITIATOR, COMPUTE_SHADER_EN, 1);

	/* write CS partial flush packet */
	ib.ptr[ib.length_dw++] = PACKET3(PACKET3_EVENT_WRITE, 0);
	ib.ptr[ib.length_dw++] = EVENT_TYPE(7) | EVENT_INDEX(4);

	/* SGPR2 */
	/* write the register state for the compute dispatch */
	for (i = 0; i < ARRAY_SIZE(sgpr2_init_regs); i += 2) {
		ib.ptr[ib.length_dw++] = PACKET3(PACKET3_SET_SH_REG, 1);
		ib.ptr[ib.length_dw++] = sgpr2_init_regs[i] - PACKET3_SET_SH_REG_START;
		ib.ptr[ib.length_dw++] = sgpr2_init_regs[i + 1];
	}
	/* write the shader start address: mmCOMPUTE_PGM_LO, mmCOMPUTE_PGM_HI */
	gpu_addr = (ib.gpu_addr + (u64)sgpr_offset) >> 8;
	ib.ptr[ib.length_dw++] = PACKET3(PACKET3_SET_SH_REG, 2);
	ib.ptr[ib.length_dw++] = mmCOMPUTE_PGM_LO - PACKET3_SET_SH_REG_START;
	ib.ptr[ib.length_dw++] = lower_32_bits(gpu_addr);
	ib.ptr[ib.length_dw++] = upper_32_bits(gpu_addr);

	/* write dispatch packet */
	ib.ptr[ib.length_dw++] = PACKET3(PACKET3_DISPATCH_DIRECT, 3);
	ib.ptr[ib.length_dw++] = 8; /* x */
	ib.ptr[ib.length_dw++] = 1; /* y */
	ib.ptr[ib.length_dw++] = 1; /* z */
	ib.ptr[ib.length_dw++] =
		REG_SET_FIELD(0, COMPUTE_DISPATCH_INITIATOR, COMPUTE_SHADER_EN, 1);

	/* write CS partial flush packet */
	ib.ptr[ib.length_dw++] = PACKET3(PACKET3_EVENT_WRITE, 0);
	ib.ptr[ib.length_dw++] = EVENT_TYPE(7) | EVENT_INDEX(4);

	/* shedule the ib on the ring */
	r = amdgpu_ib_schedule(ring, 1, &ib, NULL, NULL, &f);
	if (r) {
		DRM_ERROR("amdgpu: ib submit failed (%d).\n", r);
		goto fail;
	}

	/* wait for the GPU to finish processing the IB */
	r = dma_fence_wait(f, false);
	if (r) {
		DRM_ERROR("amdgpu: fence wait failed (%d).\n", r);
		goto fail;
	}

	tmp = REG_SET_FIELD(tmp, GB_EDC_MODE, DED_MODE, 2);
	tmp = REG_SET_FIELD(tmp, GB_EDC_MODE, PROP_FED, 1);
	WREG32(mmGB_EDC_MODE, tmp);

	tmp = RREG32(mmCC_GC_EDC_CONFIG);
	tmp = REG_SET_FIELD(tmp, CC_GC_EDC_CONFIG, DIS_EDC, 0) | 1;
	WREG32(mmCC_GC_EDC_CONFIG, tmp);


	/* read back registers to clear the counters */
	for (i = 0; i < ARRAY_SIZE(sec_ded_counter_registers); i++)
		RREG32(sec_ded_counter_registers[i]);

fail:
	amdgpu_ib_free(adev, &ib, NULL);
	dma_fence_put(f);

	return r;
}

static int gfx_v8_0_gpu_early_init(struct amdgpu_device *adev)
{
	u32 gb_addr_config;
	u32 mc_shared_chmap, mc_arb_ramcfg;
	u32 dimm00_addr_map, dimm01_addr_map, dimm10_addr_map, dimm11_addr_map;
	u32 tmp;
	int ret;

	switch (adev->asic_type) {
	case CHIP_TOPAZ:
		adev->gfx.config.max_shader_engines = 1;
		adev->gfx.config.max_tile_pipes = 2;
		adev->gfx.config.max_cu_per_sh = 6;
		adev->gfx.config.max_sh_per_se = 1;
		adev->gfx.config.max_backends_per_se = 2;
		adev->gfx.config.max_texture_channel_caches = 2;
		adev->gfx.config.max_gprs = 256;
		adev->gfx.config.max_gs_threads = 32;
		adev->gfx.config.max_hw_contexts = 8;

		adev->gfx.config.sc_prim_fifo_size_frontend = 0x20;
		adev->gfx.config.sc_prim_fifo_size_backend = 0x100;
		adev->gfx.config.sc_hiz_tile_fifo_size = 0x30;
		adev->gfx.config.sc_earlyz_tile_fifo_size = 0x130;
		gb_addr_config = TOPAZ_GB_ADDR_CONFIG_GOLDEN;
		break;
	case CHIP_FIJI:
		adev->gfx.config.max_shader_engines = 4;
		adev->gfx.config.max_tile_pipes = 16;
		adev->gfx.config.max_cu_per_sh = 16;
		adev->gfx.config.max_sh_per_se = 1;
		adev->gfx.config.max_backends_per_se = 4;
		adev->gfx.config.max_texture_channel_caches = 16;
		adev->gfx.config.max_gprs = 256;
		adev->gfx.config.max_gs_threads = 32;
		adev->gfx.config.max_hw_contexts = 8;

		adev->gfx.config.sc_prim_fifo_size_frontend = 0x20;
		adev->gfx.config.sc_prim_fifo_size_backend = 0x100;
		adev->gfx.config.sc_hiz_tile_fifo_size = 0x30;
		adev->gfx.config.sc_earlyz_tile_fifo_size = 0x130;
		gb_addr_config = TONGA_GB_ADDR_CONFIG_GOLDEN;
		break;
	case CHIP_POLARIS11:
		ret = amdgpu_atombios_get_gfx_info(adev);
		if (ret)
			return ret;
		adev->gfx.config.max_gprs = 256;
		adev->gfx.config.max_gs_threads = 32;
		adev->gfx.config.max_hw_contexts = 8;

		adev->gfx.config.sc_prim_fifo_size_frontend = 0x20;
		adev->gfx.config.sc_prim_fifo_size_backend = 0x100;
		adev->gfx.config.sc_hiz_tile_fifo_size = 0x30;
		adev->gfx.config.sc_earlyz_tile_fifo_size = 0x130;
		gb_addr_config = POLARIS11_GB_ADDR_CONFIG_GOLDEN;
		break;
	case CHIP_POLARIS10:
		ret = amdgpu_atombios_get_gfx_info(adev);
		if (ret)
			return ret;
		adev->gfx.config.max_gprs = 256;
		adev->gfx.config.max_gs_threads = 32;
		adev->gfx.config.max_hw_contexts = 8;

		adev->gfx.config.sc_prim_fifo_size_frontend = 0x20;
		adev->gfx.config.sc_prim_fifo_size_backend = 0x100;
		adev->gfx.config.sc_hiz_tile_fifo_size = 0x30;
		adev->gfx.config.sc_earlyz_tile_fifo_size = 0x130;
		gb_addr_config = TONGA_GB_ADDR_CONFIG_GOLDEN;
		break;
	case CHIP_TONGA:
		adev->gfx.config.max_shader_engines = 4;
		adev->gfx.config.max_tile_pipes = 8;
		adev->gfx.config.max_cu_per_sh = 8;
		adev->gfx.config.max_sh_per_se = 1;
		adev->gfx.config.max_backends_per_se = 2;
		adev->gfx.config.max_texture_channel_caches = 8;
		adev->gfx.config.max_gprs = 256;
		adev->gfx.config.max_gs_threads = 32;
		adev->gfx.config.max_hw_contexts = 8;

		adev->gfx.config.sc_prim_fifo_size_frontend = 0x20;
		adev->gfx.config.sc_prim_fifo_size_backend = 0x100;
		adev->gfx.config.sc_hiz_tile_fifo_size = 0x30;
		adev->gfx.config.sc_earlyz_tile_fifo_size = 0x130;
		gb_addr_config = TONGA_GB_ADDR_CONFIG_GOLDEN;
		break;
	case CHIP_CARRIZO:
		adev->gfx.config.max_shader_engines = 1;
		adev->gfx.config.max_tile_pipes = 2;
		adev->gfx.config.max_sh_per_se = 1;
		adev->gfx.config.max_backends_per_se = 2;

		switch (adev->pdev->revision) {
		case 0xc4:
		case 0x84:
		case 0xc8:
		case 0xcc:
		case 0xe1:
		case 0xe3:
			/* B10 */
			adev->gfx.config.max_cu_per_sh = 8;
			break;
		case 0xc5:
		case 0x81:
		case 0x85:
		case 0xc9:
		case 0xcd:
		case 0xe2:
		case 0xe4:
			/* B8 */
			adev->gfx.config.max_cu_per_sh = 6;
			break;
		case 0xc6:
		case 0xca:
		case 0xce:
		case 0x88:
			/* B6 */
			adev->gfx.config.max_cu_per_sh = 6;
			break;
		case 0xc7:
		case 0x87:
		case 0xcb:
		case 0xe5:
		case 0x89:
		default:
			/* B4 */
			adev->gfx.config.max_cu_per_sh = 4;
			break;
		}

		adev->gfx.config.max_texture_channel_caches = 2;
		adev->gfx.config.max_gprs = 256;
		adev->gfx.config.max_gs_threads = 32;
		adev->gfx.config.max_hw_contexts = 8;

		adev->gfx.config.sc_prim_fifo_size_frontend = 0x20;
		adev->gfx.config.sc_prim_fifo_size_backend = 0x100;
		adev->gfx.config.sc_hiz_tile_fifo_size = 0x30;
		adev->gfx.config.sc_earlyz_tile_fifo_size = 0x130;
		gb_addr_config = CARRIZO_GB_ADDR_CONFIG_GOLDEN;
		break;
	case CHIP_STONEY:
		adev->gfx.config.max_shader_engines = 1;
		adev->gfx.config.max_tile_pipes = 2;
		adev->gfx.config.max_sh_per_se = 1;
		adev->gfx.config.max_backends_per_se = 1;

		switch (adev->pdev->revision) {
		case 0xc0:
		case 0xc1:
		case 0xc2:
		case 0xc4:
		case 0xc8:
		case 0xc9:
			adev->gfx.config.max_cu_per_sh = 3;
			break;
		case 0xd0:
		case 0xd1:
		case 0xd2:
		default:
			adev->gfx.config.max_cu_per_sh = 2;
			break;
		}

		adev->gfx.config.max_texture_channel_caches = 2;
		adev->gfx.config.max_gprs = 256;
		adev->gfx.config.max_gs_threads = 16;
		adev->gfx.config.max_hw_contexts = 8;

		adev->gfx.config.sc_prim_fifo_size_frontend = 0x20;
		adev->gfx.config.sc_prim_fifo_size_backend = 0x100;
		adev->gfx.config.sc_hiz_tile_fifo_size = 0x30;
		adev->gfx.config.sc_earlyz_tile_fifo_size = 0x130;
		gb_addr_config = CARRIZO_GB_ADDR_CONFIG_GOLDEN;
		break;
	default:
		adev->gfx.config.max_shader_engines = 2;
		adev->gfx.config.max_tile_pipes = 4;
		adev->gfx.config.max_cu_per_sh = 2;
		adev->gfx.config.max_sh_per_se = 1;
		adev->gfx.config.max_backends_per_se = 2;
		adev->gfx.config.max_texture_channel_caches = 4;
		adev->gfx.config.max_gprs = 256;
		adev->gfx.config.max_gs_threads = 32;
		adev->gfx.config.max_hw_contexts = 8;

		adev->gfx.config.sc_prim_fifo_size_frontend = 0x20;
		adev->gfx.config.sc_prim_fifo_size_backend = 0x100;
		adev->gfx.config.sc_hiz_tile_fifo_size = 0x30;
		adev->gfx.config.sc_earlyz_tile_fifo_size = 0x130;
		gb_addr_config = TONGA_GB_ADDR_CONFIG_GOLDEN;
		break;
	}

	mc_shared_chmap = RREG32(mmMC_SHARED_CHMAP);
	adev->gfx.config.mc_arb_ramcfg = RREG32(mmMC_ARB_RAMCFG);
	mc_arb_ramcfg = adev->gfx.config.mc_arb_ramcfg;

	adev->gfx.config.num_tile_pipes = adev->gfx.config.max_tile_pipes;
	adev->gfx.config.mem_max_burst_length_bytes = 256;
	if (adev->flags & AMD_IS_APU) {
		/* Get memory bank mapping mode. */
		tmp = RREG32(mmMC_FUS_DRAM0_BANK_ADDR_MAPPING);
		dimm00_addr_map = REG_GET_FIELD(tmp, MC_FUS_DRAM0_BANK_ADDR_MAPPING, DIMM0ADDRMAP);
		dimm01_addr_map = REG_GET_FIELD(tmp, MC_FUS_DRAM0_BANK_ADDR_MAPPING, DIMM1ADDRMAP);

		tmp = RREG32(mmMC_FUS_DRAM1_BANK_ADDR_MAPPING);
		dimm10_addr_map = REG_GET_FIELD(tmp, MC_FUS_DRAM1_BANK_ADDR_MAPPING, DIMM0ADDRMAP);
		dimm11_addr_map = REG_GET_FIELD(tmp, MC_FUS_DRAM1_BANK_ADDR_MAPPING, DIMM1ADDRMAP);

		/* Validate settings in case only one DIMM installed. */
		if ((dimm00_addr_map == 0) || (dimm00_addr_map == 3) || (dimm00_addr_map == 4) || (dimm00_addr_map > 12))
			dimm00_addr_map = 0;
		if ((dimm01_addr_map == 0) || (dimm01_addr_map == 3) || (dimm01_addr_map == 4) || (dimm01_addr_map > 12))
			dimm01_addr_map = 0;
		if ((dimm10_addr_map == 0) || (dimm10_addr_map == 3) || (dimm10_addr_map == 4) || (dimm10_addr_map > 12))
			dimm10_addr_map = 0;
		if ((dimm11_addr_map == 0) || (dimm11_addr_map == 3) || (dimm11_addr_map == 4) || (dimm11_addr_map > 12))
			dimm11_addr_map = 0;

		/* If DIMM Addr map is 8GB, ROW size should be 2KB. Otherwise 1KB. */
		/* If ROW size(DIMM1) != ROW size(DMIMM0), ROW size should be larger one. */
		if ((dimm00_addr_map == 11) || (dimm01_addr_map == 11) || (dimm10_addr_map == 11) || (dimm11_addr_map == 11))
			adev->gfx.config.mem_row_size_in_kb = 2;
		else
			adev->gfx.config.mem_row_size_in_kb = 1;
	} else {
		tmp = REG_GET_FIELD(mc_arb_ramcfg, MC_ARB_RAMCFG, NOOFCOLS);
		adev->gfx.config.mem_row_size_in_kb = (4 * (1 << (8 + tmp))) / 1024;
		if (adev->gfx.config.mem_row_size_in_kb > 4)
			adev->gfx.config.mem_row_size_in_kb = 4;
	}

	adev->gfx.config.shader_engine_tile_size = 32;
	adev->gfx.config.num_gpus = 1;
	adev->gfx.config.multi_gpu_tile_size = 64;

	/* fix up row size */
	switch (adev->gfx.config.mem_row_size_in_kb) {
	case 1:
	default:
		gb_addr_config = REG_SET_FIELD(gb_addr_config, GB_ADDR_CONFIG, ROW_SIZE, 0);
		break;
	case 2:
		gb_addr_config = REG_SET_FIELD(gb_addr_config, GB_ADDR_CONFIG, ROW_SIZE, 1);
		break;
	case 4:
		gb_addr_config = REG_SET_FIELD(gb_addr_config, GB_ADDR_CONFIG, ROW_SIZE, 2);
		break;
	}
	adev->gfx.config.gb_addr_config = gb_addr_config;

	return 0;
}

static int gfx_v8_0_sw_init(void *handle)
{
	int i, r;
	struct amdgpu_ring *ring;
	struct amdgpu_device *adev = (struct amdgpu_device *)handle;

	/* EOP Event */
	r = amdgpu_irq_add_id(adev, 181, &adev->gfx.eop_irq);
	if (r)
		return r;

	/* Privileged reg */
	r = amdgpu_irq_add_id(adev, 184, &adev->gfx.priv_reg_irq);
	if (r)
		return r;

	/* Privileged inst */
	r = amdgpu_irq_add_id(adev, 185, &adev->gfx.priv_inst_irq);
	if (r)
		return r;

	adev->gfx.gfx_current_status = AMDGPU_GFX_NORMAL_MODE;

	gfx_v8_0_scratch_init(adev);

	r = gfx_v8_0_init_microcode(adev);
	if (r) {
		DRM_ERROR("Failed to load gfx firmware!\n");
		return r;
	}

	r = gfx_v8_0_rlc_init(adev);
	if (r) {
		DRM_ERROR("Failed to init rlc BOs!\n");
		return r;
	}

	r = gfx_v8_0_mec_init(adev);
	if (r) {
		DRM_ERROR("Failed to init MEC BOs!\n");
		return r;
	}

	/* set up the gfx ring */
	for (i = 0; i < adev->gfx.num_gfx_rings; i++) {
		ring = &adev->gfx.gfx_ring[i];
		ring->ring_obj = NULL;
		sprintf(ring->name, "gfx");
		/* no gfx doorbells on iceland */
		if (adev->asic_type != CHIP_TOPAZ) {
			ring->use_doorbell = true;
			ring->doorbell_index = AMDGPU_DOORBELL_GFX_RING0;
		}

		r = amdgpu_ring_init(adev, ring, 1024, &adev->gfx.eop_irq,
				     AMDGPU_CP_IRQ_GFX_EOP);
		if (r)
			return r;
	}

	/* set up the compute queues */
	for (i = 0; i < adev->gfx.num_compute_rings; i++) {
		unsigned irq_type;

		/* max 32 queues per MEC */
		if ((i >= 32) || (i >= AMDGPU_MAX_COMPUTE_RINGS)) {
			DRM_ERROR("Too many (%d) compute rings!\n", i);
			break;
		}
		ring = &adev->gfx.compute_ring[i];
		ring->ring_obj = NULL;
		ring->use_doorbell = true;
		ring->doorbell_index = AMDGPU_DOORBELL_MEC_RING0 + i;
		ring->me = 1; /* first MEC */
		ring->pipe = i / 8;
		ring->queue = i % 8;
		sprintf(ring->name, "comp_%d.%d.%d", ring->me, ring->pipe, ring->queue);
		irq_type = AMDGPU_CP_IRQ_COMPUTE_MEC1_PIPE0_EOP + ring->pipe;
		/* type-2 packets are deprecated on MEC, use type-3 instead */
		r = amdgpu_ring_init(adev, ring, 1024, &adev->gfx.eop_irq,
				     irq_type);
		if (r)
			return r;
	}

	/* reserve GDS, GWS and OA resource for gfx */
	r = amdgpu_bo_create_kernel(adev, adev->gds.mem.gfx_partition_size,
				    PAGE_SIZE, AMDGPU_GEM_DOMAIN_GDS,
				    &adev->gds.gds_gfx_bo, NULL, NULL);
	if (r)
		return r;

	r = amdgpu_bo_create_kernel(adev, adev->gds.gws.gfx_partition_size,
				    PAGE_SIZE, AMDGPU_GEM_DOMAIN_GWS,
				    &adev->gds.gws_gfx_bo, NULL, NULL);
	if (r)
		return r;

	r = amdgpu_bo_create_kernel(adev, adev->gds.oa.gfx_partition_size,
				    PAGE_SIZE, AMDGPU_GEM_DOMAIN_OA,
				    &adev->gds.oa_gfx_bo, NULL, NULL);
	if (r)
		return r;

	adev->gfx.ce_ram_size = 0x8000;

	r = gfx_v8_0_gpu_early_init(adev);
	if (r)
		return r;

	return 0;
}

static int gfx_v8_0_sw_fini(void *handle)
{
	int i;
	struct amdgpu_device *adev = (struct amdgpu_device *)handle;

	amdgpu_bo_free_kernel(&adev->gds.oa_gfx_bo, NULL, NULL);
	amdgpu_bo_free_kernel(&adev->gds.gws_gfx_bo, NULL, NULL);
	amdgpu_bo_free_kernel(&adev->gds.gds_gfx_bo, NULL, NULL);

	for (i = 0; i < adev->gfx.num_gfx_rings; i++)
		amdgpu_ring_fini(&adev->gfx.gfx_ring[i]);
	for (i = 0; i < adev->gfx.num_compute_rings; i++)
		amdgpu_ring_fini(&adev->gfx.compute_ring[i]);

	gfx_v8_0_mec_fini(adev);
	gfx_v8_0_rlc_fini(adev);
	gfx_v8_0_free_microcode(adev);

	return 0;
}

static void gfx_v8_0_tiling_mode_table_init(struct amdgpu_device *adev)
{
	uint32_t *modearray, *mod2array;
	const u32 num_tile_mode_states = ARRAY_SIZE(adev->gfx.config.tile_mode_array);
	const u32 num_secondary_tile_mode_states = ARRAY_SIZE(adev->gfx.config.macrotile_mode_array);
	u32 reg_offset;

	modearray = adev->gfx.config.tile_mode_array;
	mod2array = adev->gfx.config.macrotile_mode_array;

	for (reg_offset = 0; reg_offset < num_tile_mode_states; reg_offset++)
		modearray[reg_offset] = 0;

	for (reg_offset = 0; reg_offset <  num_secondary_tile_mode_states; reg_offset++)
		mod2array[reg_offset] = 0;

	switch (adev->asic_type) {
	case CHIP_TOPAZ:
		modearray[0] = (ARRAY_MODE(ARRAY_2D_TILED_THIN1) |
				PIPE_CONFIG(ADDR_SURF_P2) |
				TILE_SPLIT(ADDR_SURF_TILE_SPLIT_64B) |
				MICRO_TILE_MODE_NEW(ADDR_SURF_DEPTH_MICRO_TILING));
		modearray[1] = (ARRAY_MODE(ARRAY_2D_TILED_THIN1) |
				PIPE_CONFIG(ADDR_SURF_P2) |
				TILE_SPLIT(ADDR_SURF_TILE_SPLIT_128B) |
				MICRO_TILE_MODE_NEW(ADDR_SURF_DEPTH_MICRO_TILING));
		modearray[2] = (ARRAY_MODE(ARRAY_2D_TILED_THIN1) |
				PIPE_CONFIG(ADDR_SURF_P2) |
				TILE_SPLIT(ADDR_SURF_TILE_SPLIT_256B) |
				MICRO_TILE_MODE_NEW(ADDR_SURF_DEPTH_MICRO_TILING));
		modearray[3] = (ARRAY_MODE(ARRAY_2D_TILED_THIN1) |
				PIPE_CONFIG(ADDR_SURF_P2) |
				TILE_SPLIT(ADDR_SURF_TILE_SPLIT_512B) |
				MICRO_TILE_MODE_NEW(ADDR_SURF_DEPTH_MICRO_TILING));
		modearray[4] = (ARRAY_MODE(ARRAY_2D_TILED_THIN1) |
				PIPE_CONFIG(ADDR_SURF_P2) |
				TILE_SPLIT(ADDR_SURF_TILE_SPLIT_2KB) |
				MICRO_TILE_MODE_NEW(ADDR_SURF_DEPTH_MICRO_TILING));
		modearray[5] = (ARRAY_MODE(ARRAY_1D_TILED_THIN1) |
				PIPE_CONFIG(ADDR_SURF_P2) |
				TILE_SPLIT(ADDR_SURF_TILE_SPLIT_2KB) |
				MICRO_TILE_MODE_NEW(ADDR_SURF_DEPTH_MICRO_TILING));
		modearray[6] = (ARRAY_MODE(ARRAY_PRT_TILED_THIN1) |
				PIPE_CONFIG(ADDR_SURF_P2) |
				TILE_SPLIT(ADDR_SURF_TILE_SPLIT_2KB) |
				MICRO_TILE_MODE_NEW(ADDR_SURF_DEPTH_MICRO_TILING));
		modearray[8] = (ARRAY_MODE(ARRAY_LINEAR_ALIGNED) |
				PIPE_CONFIG(ADDR_SURF_P2));
		modearray[9] = (ARRAY_MODE(ARRAY_1D_TILED_THIN1) |
				PIPE_CONFIG(ADDR_SURF_P2) |
				MICRO_TILE_MODE_NEW(ADDR_SURF_DISPLAY_MICRO_TILING) |
				SAMPLE_SPLIT(ADDR_SURF_SAMPLE_SPLIT_2));
		modearray[10] = (ARRAY_MODE(ARRAY_2D_TILED_THIN1) |
				 PIPE_CONFIG(ADDR_SURF_P2) |
				 MICRO_TILE_MODE_NEW(ADDR_SURF_DISPLAY_MICRO_TILING) |
				 SAMPLE_SPLIT(ADDR_SURF_SAMPLE_SPLIT_2));
		modearray[11] = (ARRAY_MODE(ARRAY_PRT_TILED_THIN1) |
				 PIPE_CONFIG(ADDR_SURF_P2) |
				 MICRO_TILE_MODE_NEW(ADDR_SURF_DISPLAY_MICRO_TILING) |
				 SAMPLE_SPLIT(ADDR_SURF_SAMPLE_SPLIT_8));
		modearray[13] = (ARRAY_MODE(ARRAY_1D_TILED_THIN1) |
				 PIPE_CONFIG(ADDR_SURF_P2) |
				 MICRO_TILE_MODE_NEW(ADDR_SURF_THIN_MICRO_TILING) |
				 SAMPLE_SPLIT(ADDR_SURF_SAMPLE_SPLIT_2));
		modearray[14] = (ARRAY_MODE(ARRAY_2D_TILED_THIN1) |
				 PIPE_CONFIG(ADDR_SURF_P2) |
				 MICRO_TILE_MODE_NEW(ADDR_SURF_THIN_MICRO_TILING) |
				 SAMPLE_SPLIT(ADDR_SURF_SAMPLE_SPLIT_2));
		modearray[15] = (ARRAY_MODE(ARRAY_3D_TILED_THIN1) |
				 PIPE_CONFIG(ADDR_SURF_P2) |
				 MICRO_TILE_MODE_NEW(ADDR_SURF_THIN_MICRO_TILING) |
				 SAMPLE_SPLIT(ADDR_SURF_SAMPLE_SPLIT_2));
		modearray[16] = (ARRAY_MODE(ARRAY_PRT_TILED_THIN1) |
				 PIPE_CONFIG(ADDR_SURF_P2) |
				 MICRO_TILE_MODE_NEW(ADDR_SURF_THIN_MICRO_TILING) |
				 SAMPLE_SPLIT(ADDR_SURF_SAMPLE_SPLIT_8));
		modearray[18] = (ARRAY_MODE(ARRAY_1D_TILED_THICK) |
				 PIPE_CONFIG(ADDR_SURF_P2) |
				 MICRO_TILE_MODE_NEW(ADDR_SURF_THIN_MICRO_TILING) |
				 SAMPLE_SPLIT(ADDR_SURF_SAMPLE_SPLIT_1));
		modearray[19] = (ARRAY_MODE(ARRAY_1D_TILED_THICK) |
				 PIPE_CONFIG(ADDR_SURF_P2) |
				 MICRO_TILE_MODE_NEW(ADDR_SURF_THICK_MICRO_TILING) |
				 SAMPLE_SPLIT(ADDR_SURF_SAMPLE_SPLIT_1));
		modearray[20] = (ARRAY_MODE(ARRAY_2D_TILED_THICK) |
				 PIPE_CONFIG(ADDR_SURF_P2) |
				 MICRO_TILE_MODE_NEW(ADDR_SURF_THICK_MICRO_TILING) |
				 SAMPLE_SPLIT(ADDR_SURF_SAMPLE_SPLIT_1));
		modearray[21] = (ARRAY_MODE(ARRAY_3D_TILED_THICK) |
				 PIPE_CONFIG(ADDR_SURF_P2) |
				 MICRO_TILE_MODE_NEW(ADDR_SURF_THICK_MICRO_TILING) |
				 SAMPLE_SPLIT(ADDR_SURF_SAMPLE_SPLIT_1));
		modearray[22] = (ARRAY_MODE(ARRAY_PRT_TILED_THICK) |
				 PIPE_CONFIG(ADDR_SURF_P2) |
				 MICRO_TILE_MODE_NEW(ADDR_SURF_THICK_MICRO_TILING) |
				 SAMPLE_SPLIT(ADDR_SURF_SAMPLE_SPLIT_1));
		modearray[24] = (ARRAY_MODE(ARRAY_2D_TILED_THICK) |
				 PIPE_CONFIG(ADDR_SURF_P2) |
				 MICRO_TILE_MODE_NEW(ADDR_SURF_THIN_MICRO_TILING) |
				 SAMPLE_SPLIT(ADDR_SURF_SAMPLE_SPLIT_1));
		modearray[25] = (ARRAY_MODE(ARRAY_2D_TILED_XTHICK) |
				 PIPE_CONFIG(ADDR_SURF_P2) |
				 MICRO_TILE_MODE_NEW(ADDR_SURF_THICK_MICRO_TILING) |
				 SAMPLE_SPLIT(ADDR_SURF_SAMPLE_SPLIT_1));
		modearray[26] = (ARRAY_MODE(ARRAY_3D_TILED_XTHICK) |
				 PIPE_CONFIG(ADDR_SURF_P2) |
				 MICRO_TILE_MODE_NEW(ADDR_SURF_THICK_MICRO_TILING) |
				 SAMPLE_SPLIT(ADDR_SURF_SAMPLE_SPLIT_1));
		modearray[27] = (ARRAY_MODE(ARRAY_1D_TILED_THIN1) |
				 PIPE_CONFIG(ADDR_SURF_P2) |
				 MICRO_TILE_MODE_NEW(ADDR_SURF_ROTATED_MICRO_TILING) |
				 SAMPLE_SPLIT(ADDR_SURF_SAMPLE_SPLIT_2));
		modearray[28] = (ARRAY_MODE(ARRAY_2D_TILED_THIN1) |
				 PIPE_CONFIG(ADDR_SURF_P2) |
				 MICRO_TILE_MODE_NEW(ADDR_SURF_ROTATED_MICRO_TILING) |
				 SAMPLE_SPLIT(ADDR_SURF_SAMPLE_SPLIT_2));
		modearray[29] = (ARRAY_MODE(ARRAY_PRT_TILED_THIN1) |
				 PIPE_CONFIG(ADDR_SURF_P2) |
				 MICRO_TILE_MODE_NEW(ADDR_SURF_ROTATED_MICRO_TILING) |
				 SAMPLE_SPLIT(ADDR_SURF_SAMPLE_SPLIT_8));

		mod2array[0] = (BANK_WIDTH(ADDR_SURF_BANK_WIDTH_4) |
				BANK_HEIGHT(ADDR_SURF_BANK_HEIGHT_4) |
				MACRO_TILE_ASPECT(ADDR_SURF_MACRO_ASPECT_2) |
				NUM_BANKS(ADDR_SURF_8_BANK));
		mod2array[1] = (BANK_WIDTH(ADDR_SURF_BANK_WIDTH_4) |
				BANK_HEIGHT(ADDR_SURF_BANK_HEIGHT_4) |
				MACRO_TILE_ASPECT(ADDR_SURF_MACRO_ASPECT_2) |
				NUM_BANKS(ADDR_SURF_8_BANK));
		mod2array[2] = (BANK_WIDTH(ADDR_SURF_BANK_WIDTH_2) |
				BANK_HEIGHT(ADDR_SURF_BANK_HEIGHT_4) |
				MACRO_TILE_ASPECT(ADDR_SURF_MACRO_ASPECT_2) |
				NUM_BANKS(ADDR_SURF_8_BANK));
		mod2array[3] = (BANK_WIDTH(ADDR_SURF_BANK_WIDTH_1) |
				BANK_HEIGHT(ADDR_SURF_BANK_HEIGHT_4) |
				MACRO_TILE_ASPECT(ADDR_SURF_MACRO_ASPECT_4) |
				NUM_BANKS(ADDR_SURF_8_BANK));
		mod2array[4] = (BANK_WIDTH(ADDR_SURF_BANK_WIDTH_1) |
				BANK_HEIGHT(ADDR_SURF_BANK_HEIGHT_2) |
				MACRO_TILE_ASPECT(ADDR_SURF_MACRO_ASPECT_2) |
				NUM_BANKS(ADDR_SURF_8_BANK));
		mod2array[5] = (BANK_WIDTH(ADDR_SURF_BANK_WIDTH_1) |
				BANK_HEIGHT(ADDR_SURF_BANK_HEIGHT_1) |
				MACRO_TILE_ASPECT(ADDR_SURF_MACRO_ASPECT_2) |
				NUM_BANKS(ADDR_SURF_8_BANK));
		mod2array[6] = (BANK_WIDTH(ADDR_SURF_BANK_WIDTH_1) |
				BANK_HEIGHT(ADDR_SURF_BANK_HEIGHT_1) |
				MACRO_TILE_ASPECT(ADDR_SURF_MACRO_ASPECT_2) |
				NUM_BANKS(ADDR_SURF_8_BANK));
		mod2array[8] = (BANK_WIDTH(ADDR_SURF_BANK_WIDTH_4) |
				BANK_HEIGHT(ADDR_SURF_BANK_HEIGHT_8) |
				MACRO_TILE_ASPECT(ADDR_SURF_MACRO_ASPECT_4) |
				NUM_BANKS(ADDR_SURF_16_BANK));
		mod2array[9] = (BANK_WIDTH(ADDR_SURF_BANK_WIDTH_4) |
				BANK_HEIGHT(ADDR_SURF_BANK_HEIGHT_4) |
				MACRO_TILE_ASPECT(ADDR_SURF_MACRO_ASPECT_4) |
				NUM_BANKS(ADDR_SURF_16_BANK));
		mod2array[10] = (BANK_WIDTH(ADDR_SURF_BANK_WIDTH_2) |
				 BANK_HEIGHT(ADDR_SURF_BANK_HEIGHT_4) |
				 MACRO_TILE_ASPECT(ADDR_SURF_MACRO_ASPECT_4) |
				 NUM_BANKS(ADDR_SURF_16_BANK));
		mod2array[11] = (BANK_WIDTH(ADDR_SURF_BANK_WIDTH_2) |
				 BANK_HEIGHT(ADDR_SURF_BANK_HEIGHT_2) |
				 MACRO_TILE_ASPECT(ADDR_SURF_MACRO_ASPECT_4) |
				 NUM_BANKS(ADDR_SURF_16_BANK));
		mod2array[12] = (BANK_WIDTH(ADDR_SURF_BANK_WIDTH_1) |
				 BANK_HEIGHT(ADDR_SURF_BANK_HEIGHT_2) |
				 MACRO_TILE_ASPECT(ADDR_SURF_MACRO_ASPECT_4) |
				 NUM_BANKS(ADDR_SURF_16_BANK));
		mod2array[13] = (BANK_WIDTH(ADDR_SURF_BANK_WIDTH_1) |
				 BANK_HEIGHT(ADDR_SURF_BANK_HEIGHT_1) |
				 MACRO_TILE_ASPECT(ADDR_SURF_MACRO_ASPECT_4) |
				 NUM_BANKS(ADDR_SURF_16_BANK));
		mod2array[14] = (BANK_WIDTH(ADDR_SURF_BANK_WIDTH_1) |
				 BANK_HEIGHT(ADDR_SURF_BANK_HEIGHT_1) |
				 MACRO_TILE_ASPECT(ADDR_SURF_MACRO_ASPECT_2) |
				 NUM_BANKS(ADDR_SURF_8_BANK));

		for (reg_offset = 0; reg_offset < num_tile_mode_states; reg_offset++)
			if (reg_offset != 7 && reg_offset != 12 && reg_offset != 17 &&
			    reg_offset != 23)
				WREG32(mmGB_TILE_MODE0 + reg_offset, modearray[reg_offset]);

		for (reg_offset = 0; reg_offset < num_secondary_tile_mode_states; reg_offset++)
			if (reg_offset != 7)
				WREG32(mmGB_MACROTILE_MODE0 + reg_offset, mod2array[reg_offset]);

		break;
	case CHIP_FIJI:
		modearray[0] = (ARRAY_MODE(ARRAY_2D_TILED_THIN1) |
				PIPE_CONFIG(ADDR_SURF_P16_32x32_16x16) |
				TILE_SPLIT(ADDR_SURF_TILE_SPLIT_64B) |
				MICRO_TILE_MODE_NEW(ADDR_SURF_DEPTH_MICRO_TILING));
		modearray[1] = (ARRAY_MODE(ARRAY_2D_TILED_THIN1) |
				PIPE_CONFIG(ADDR_SURF_P16_32x32_16x16) |
				TILE_SPLIT(ADDR_SURF_TILE_SPLIT_128B) |
				MICRO_TILE_MODE_NEW(ADDR_SURF_DEPTH_MICRO_TILING));
		modearray[2] = (ARRAY_MODE(ARRAY_2D_TILED_THIN1) |
				PIPE_CONFIG(ADDR_SURF_P16_32x32_16x16) |
				TILE_SPLIT(ADDR_SURF_TILE_SPLIT_256B) |
				MICRO_TILE_MODE_NEW(ADDR_SURF_DEPTH_MICRO_TILING));
		modearray[3] = (ARRAY_MODE(ARRAY_2D_TILED_THIN1) |
				PIPE_CONFIG(ADDR_SURF_P16_32x32_16x16) |
				TILE_SPLIT(ADDR_SURF_TILE_SPLIT_512B) |
				MICRO_TILE_MODE_NEW(ADDR_SURF_DEPTH_MICRO_TILING));
		modearray[4] = (ARRAY_MODE(ARRAY_2D_TILED_THIN1) |
				PIPE_CONFIG(ADDR_SURF_P16_32x32_16x16) |
				TILE_SPLIT(ADDR_SURF_TILE_SPLIT_2KB) |
				MICRO_TILE_MODE_NEW(ADDR_SURF_DEPTH_MICRO_TILING));
		modearray[5] = (ARRAY_MODE(ARRAY_1D_TILED_THIN1) |
				PIPE_CONFIG(ADDR_SURF_P16_32x32_16x16) |
				TILE_SPLIT(ADDR_SURF_TILE_SPLIT_2KB) |
				MICRO_TILE_MODE_NEW(ADDR_SURF_DEPTH_MICRO_TILING));
		modearray[6] = (ARRAY_MODE(ARRAY_PRT_TILED_THIN1) |
				PIPE_CONFIG(ADDR_SURF_P16_32x32_16x16) |
				TILE_SPLIT(ADDR_SURF_TILE_SPLIT_2KB) |
				MICRO_TILE_MODE_NEW(ADDR_SURF_DEPTH_MICRO_TILING));
		modearray[7] = (ARRAY_MODE(ARRAY_PRT_TILED_THIN1) |
				PIPE_CONFIG(ADDR_SURF_P4_16x16) |
				TILE_SPLIT(ADDR_SURF_TILE_SPLIT_2KB) |
				MICRO_TILE_MODE_NEW(ADDR_SURF_DEPTH_MICRO_TILING));
		modearray[8] = (ARRAY_MODE(ARRAY_LINEAR_ALIGNED) |
				PIPE_CONFIG(ADDR_SURF_P16_32x32_16x16));
		modearray[9] = (ARRAY_MODE(ARRAY_1D_TILED_THIN1) |
				PIPE_CONFIG(ADDR_SURF_P16_32x32_16x16) |
				MICRO_TILE_MODE_NEW(ADDR_SURF_DISPLAY_MICRO_TILING) |
				SAMPLE_SPLIT(ADDR_SURF_SAMPLE_SPLIT_2));
		modearray[10] = (ARRAY_MODE(ARRAY_2D_TILED_THIN1) |
				 PIPE_CONFIG(ADDR_SURF_P16_32x32_16x16) |
				 MICRO_TILE_MODE_NEW(ADDR_SURF_DISPLAY_MICRO_TILING) |
				 SAMPLE_SPLIT(ADDR_SURF_SAMPLE_SPLIT_2));
		modearray[11] = (ARRAY_MODE(ARRAY_PRT_TILED_THIN1) |
				 PIPE_CONFIG(ADDR_SURF_P16_32x32_16x16) |
				 MICRO_TILE_MODE_NEW(ADDR_SURF_DISPLAY_MICRO_TILING) |
				 SAMPLE_SPLIT(ADDR_SURF_SAMPLE_SPLIT_8));
		modearray[12] = (ARRAY_MODE(ARRAY_PRT_TILED_THIN1) |
				 PIPE_CONFIG(ADDR_SURF_P4_16x16) |
				 MICRO_TILE_MODE_NEW(ADDR_SURF_DISPLAY_MICRO_TILING) |
				 SAMPLE_SPLIT(ADDR_SURF_SAMPLE_SPLIT_8));
		modearray[13] = (ARRAY_MODE(ARRAY_1D_TILED_THIN1) |
				 PIPE_CONFIG(ADDR_SURF_P16_32x32_16x16) |
				 MICRO_TILE_MODE_NEW(ADDR_SURF_THIN_MICRO_TILING) |
				 SAMPLE_SPLIT(ADDR_SURF_SAMPLE_SPLIT_2));
		modearray[14] = (ARRAY_MODE(ARRAY_2D_TILED_THIN1) |
				 PIPE_CONFIG(ADDR_SURF_P16_32x32_16x16) |
				 MICRO_TILE_MODE_NEW(ADDR_SURF_THIN_MICRO_TILING) |
				 SAMPLE_SPLIT(ADDR_SURF_SAMPLE_SPLIT_2));
		modearray[15] = (ARRAY_MODE(ARRAY_3D_TILED_THIN1) |
				 PIPE_CONFIG(ADDR_SURF_P16_32x32_16x16) |
				 MICRO_TILE_MODE_NEW(ADDR_SURF_THIN_MICRO_TILING) |
				 SAMPLE_SPLIT(ADDR_SURF_SAMPLE_SPLIT_2));
		modearray[16] = (ARRAY_MODE(ARRAY_PRT_TILED_THIN1) |
				 PIPE_CONFIG(ADDR_SURF_P16_32x32_16x16) |
				 MICRO_TILE_MODE_NEW(ADDR_SURF_THIN_MICRO_TILING) |
				 SAMPLE_SPLIT(ADDR_SURF_SAMPLE_SPLIT_8));
		modearray[17] = (ARRAY_MODE(ARRAY_PRT_TILED_THIN1) |
				 PIPE_CONFIG(ADDR_SURF_P4_16x16) |
				 MICRO_TILE_MODE_NEW(ADDR_SURF_THIN_MICRO_TILING) |
				 SAMPLE_SPLIT(ADDR_SURF_SAMPLE_SPLIT_8));
		modearray[18] = (ARRAY_MODE(ARRAY_1D_TILED_THICK) |
				 PIPE_CONFIG(ADDR_SURF_P16_32x32_16x16) |
				 MICRO_TILE_MODE_NEW(ADDR_SURF_THIN_MICRO_TILING) |
				 SAMPLE_SPLIT(ADDR_SURF_SAMPLE_SPLIT_1));
		modearray[19] = (ARRAY_MODE(ARRAY_1D_TILED_THICK) |
				 PIPE_CONFIG(ADDR_SURF_P16_32x32_16x16) |
				 MICRO_TILE_MODE_NEW(ADDR_SURF_THICK_MICRO_TILING) |
				 SAMPLE_SPLIT(ADDR_SURF_SAMPLE_SPLIT_1));
		modearray[20] = (ARRAY_MODE(ARRAY_2D_TILED_THICK) |
				 PIPE_CONFIG(ADDR_SURF_P16_32x32_16x16) |
				 MICRO_TILE_MODE_NEW(ADDR_SURF_THICK_MICRO_TILING) |
				 SAMPLE_SPLIT(ADDR_SURF_SAMPLE_SPLIT_1));
		modearray[21] = (ARRAY_MODE(ARRAY_3D_TILED_THICK) |
				 PIPE_CONFIG(ADDR_SURF_P16_32x32_16x16) |
				 MICRO_TILE_MODE_NEW(ADDR_SURF_THICK_MICRO_TILING) |
				 SAMPLE_SPLIT(ADDR_SURF_SAMPLE_SPLIT_1));
		modearray[22] = (ARRAY_MODE(ARRAY_PRT_TILED_THICK) |
				 PIPE_CONFIG(ADDR_SURF_P16_32x32_16x16) |
				 MICRO_TILE_MODE_NEW(ADDR_SURF_THICK_MICRO_TILING) |
				 SAMPLE_SPLIT(ADDR_SURF_SAMPLE_SPLIT_1));
		modearray[23] = (ARRAY_MODE(ARRAY_PRT_TILED_THICK) |
				 PIPE_CONFIG(ADDR_SURF_P4_16x16) |
				 MICRO_TILE_MODE_NEW(ADDR_SURF_THICK_MICRO_TILING) |
				 SAMPLE_SPLIT(ADDR_SURF_SAMPLE_SPLIT_1));
		modearray[24] = (ARRAY_MODE(ARRAY_2D_TILED_THICK) |
				 PIPE_CONFIG(ADDR_SURF_P16_32x32_16x16) |
				 MICRO_TILE_MODE_NEW(ADDR_SURF_THIN_MICRO_TILING) |
				 SAMPLE_SPLIT(ADDR_SURF_SAMPLE_SPLIT_1));
		modearray[25] = (ARRAY_MODE(ARRAY_2D_TILED_XTHICK) |
				 PIPE_CONFIG(ADDR_SURF_P16_32x32_16x16) |
				 MICRO_TILE_MODE_NEW(ADDR_SURF_THICK_MICRO_TILING) |
				 SAMPLE_SPLIT(ADDR_SURF_SAMPLE_SPLIT_1));
		modearray[26] = (ARRAY_MODE(ARRAY_3D_TILED_XTHICK) |
				 PIPE_CONFIG(ADDR_SURF_P16_32x32_16x16) |
				 MICRO_TILE_MODE_NEW(ADDR_SURF_THICK_MICRO_TILING) |
				 SAMPLE_SPLIT(ADDR_SURF_SAMPLE_SPLIT_1));
		modearray[27] = (ARRAY_MODE(ARRAY_1D_TILED_THIN1) |
				 PIPE_CONFIG(ADDR_SURF_P16_32x32_16x16) |
				 MICRO_TILE_MODE_NEW(ADDR_SURF_ROTATED_MICRO_TILING) |
				 SAMPLE_SPLIT(ADDR_SURF_SAMPLE_SPLIT_2));
		modearray[28] = (ARRAY_MODE(ARRAY_2D_TILED_THIN1) |
				 PIPE_CONFIG(ADDR_SURF_P16_32x32_16x16) |
				 MICRO_TILE_MODE_NEW(ADDR_SURF_ROTATED_MICRO_TILING) |
				 SAMPLE_SPLIT(ADDR_SURF_SAMPLE_SPLIT_2));
		modearray[29] = (ARRAY_MODE(ARRAY_PRT_TILED_THIN1) |
				 PIPE_CONFIG(ADDR_SURF_P16_32x32_16x16) |
				 MICRO_TILE_MODE_NEW(ADDR_SURF_ROTATED_MICRO_TILING) |
				 SAMPLE_SPLIT(ADDR_SURF_SAMPLE_SPLIT_8));
		modearray[30] = (ARRAY_MODE(ARRAY_PRT_TILED_THIN1) |
				 PIPE_CONFIG(ADDR_SURF_P4_16x16) |
				 MICRO_TILE_MODE_NEW(ADDR_SURF_ROTATED_MICRO_TILING) |
				 SAMPLE_SPLIT(ADDR_SURF_SAMPLE_SPLIT_8));

		mod2array[0] = (BANK_WIDTH(ADDR_SURF_BANK_WIDTH_1) |
				BANK_HEIGHT(ADDR_SURF_BANK_HEIGHT_4) |
				MACRO_TILE_ASPECT(ADDR_SURF_MACRO_ASPECT_2) |
				NUM_BANKS(ADDR_SURF_8_BANK));
		mod2array[1] = (BANK_WIDTH(ADDR_SURF_BANK_WIDTH_1) |
				BANK_HEIGHT(ADDR_SURF_BANK_HEIGHT_4) |
				MACRO_TILE_ASPECT(ADDR_SURF_MACRO_ASPECT_2) |
				NUM_BANKS(ADDR_SURF_8_BANK));
		mod2array[2] = (BANK_WIDTH(ADDR_SURF_BANK_WIDTH_1) |
				BANK_HEIGHT(ADDR_SURF_BANK_HEIGHT_4) |
				MACRO_TILE_ASPECT(ADDR_SURF_MACRO_ASPECT_2) |
				NUM_BANKS(ADDR_SURF_8_BANK));
		mod2array[3] = (BANK_WIDTH(ADDR_SURF_BANK_WIDTH_1) |
				BANK_HEIGHT(ADDR_SURF_BANK_HEIGHT_4) |
				MACRO_TILE_ASPECT(ADDR_SURF_MACRO_ASPECT_2) |
				NUM_BANKS(ADDR_SURF_8_BANK));
		mod2array[4] = (BANK_WIDTH(ADDR_SURF_BANK_WIDTH_1) |
				BANK_HEIGHT(ADDR_SURF_BANK_HEIGHT_2) |
				MACRO_TILE_ASPECT(ADDR_SURF_MACRO_ASPECT_1) |
				NUM_BANKS(ADDR_SURF_8_BANK));
		mod2array[5] = (BANK_WIDTH(ADDR_SURF_BANK_WIDTH_1) |
				BANK_HEIGHT(ADDR_SURF_BANK_HEIGHT_1) |
				MACRO_TILE_ASPECT(ADDR_SURF_MACRO_ASPECT_1) |
				NUM_BANKS(ADDR_SURF_8_BANK));
		mod2array[6] = (BANK_WIDTH(ADDR_SURF_BANK_WIDTH_1) |
				BANK_HEIGHT(ADDR_SURF_BANK_HEIGHT_1) |
				MACRO_TILE_ASPECT(ADDR_SURF_MACRO_ASPECT_1) |
				NUM_BANKS(ADDR_SURF_8_BANK));
		mod2array[8] = (BANK_WIDTH(ADDR_SURF_BANK_WIDTH_1) |
				BANK_HEIGHT(ADDR_SURF_BANK_HEIGHT_8) |
				MACRO_TILE_ASPECT(ADDR_SURF_MACRO_ASPECT_2) |
				NUM_BANKS(ADDR_SURF_8_BANK));
		mod2array[9] = (BANK_WIDTH(ADDR_SURF_BANK_WIDTH_1) |
				BANK_HEIGHT(ADDR_SURF_BANK_HEIGHT_4) |
				MACRO_TILE_ASPECT(ADDR_SURF_MACRO_ASPECT_2) |
				NUM_BANKS(ADDR_SURF_8_BANK));
		mod2array[10] = (BANK_WIDTH(ADDR_SURF_BANK_WIDTH_1) |
				 BANK_HEIGHT(ADDR_SURF_BANK_HEIGHT_2) |
				 MACRO_TILE_ASPECT(ADDR_SURF_MACRO_ASPECT_1) |
				 NUM_BANKS(ADDR_SURF_8_BANK));
		mod2array[11] = (BANK_WIDTH(ADDR_SURF_BANK_WIDTH_1) |
				 BANK_HEIGHT(ADDR_SURF_BANK_HEIGHT_1) |
				 MACRO_TILE_ASPECT(ADDR_SURF_MACRO_ASPECT_1) |
				 NUM_BANKS(ADDR_SURF_8_BANK));
		mod2array[12] = (BANK_WIDTH(ADDR_SURF_BANK_WIDTH_1) |
				 BANK_HEIGHT(ADDR_SURF_BANK_HEIGHT_2) |
				 MACRO_TILE_ASPECT(ADDR_SURF_MACRO_ASPECT_2) |
				 NUM_BANKS(ADDR_SURF_8_BANK));
		mod2array[13] = (BANK_WIDTH(ADDR_SURF_BANK_WIDTH_1) |
				 BANK_HEIGHT(ADDR_SURF_BANK_HEIGHT_1) |
				 MACRO_TILE_ASPECT(ADDR_SURF_MACRO_ASPECT_2) |
				 NUM_BANKS(ADDR_SURF_8_BANK));
		mod2array[14] = (BANK_WIDTH(ADDR_SURF_BANK_WIDTH_1) |
				 BANK_HEIGHT(ADDR_SURF_BANK_HEIGHT_1) |
				 MACRO_TILE_ASPECT(ADDR_SURF_MACRO_ASPECT_1) |
				 NUM_BANKS(ADDR_SURF_4_BANK));

		for (reg_offset = 0; reg_offset < num_tile_mode_states; reg_offset++)
			WREG32(mmGB_TILE_MODE0 + reg_offset, modearray[reg_offset]);

		for (reg_offset = 0; reg_offset < num_secondary_tile_mode_states; reg_offset++)
			if (reg_offset != 7)
				WREG32(mmGB_MACROTILE_MODE0 + reg_offset, mod2array[reg_offset]);

		break;
	case CHIP_TONGA:
		modearray[0] = (ARRAY_MODE(ARRAY_2D_TILED_THIN1) |
				PIPE_CONFIG(ADDR_SURF_P8_32x32_16x16) |
				TILE_SPLIT(ADDR_SURF_TILE_SPLIT_64B) |
				MICRO_TILE_MODE_NEW(ADDR_SURF_DEPTH_MICRO_TILING));
		modearray[1] = (ARRAY_MODE(ARRAY_2D_TILED_THIN1) |
				PIPE_CONFIG(ADDR_SURF_P8_32x32_16x16) |
				TILE_SPLIT(ADDR_SURF_TILE_SPLIT_128B) |
				MICRO_TILE_MODE_NEW(ADDR_SURF_DEPTH_MICRO_TILING));
		modearray[2] = (ARRAY_MODE(ARRAY_2D_TILED_THIN1) |
				PIPE_CONFIG(ADDR_SURF_P8_32x32_16x16) |
				TILE_SPLIT(ADDR_SURF_TILE_SPLIT_256B) |
				MICRO_TILE_MODE_NEW(ADDR_SURF_DEPTH_MICRO_TILING));
		modearray[3] = (ARRAY_MODE(ARRAY_2D_TILED_THIN1) |
				PIPE_CONFIG(ADDR_SURF_P8_32x32_16x16) |
				TILE_SPLIT(ADDR_SURF_TILE_SPLIT_512B) |
				MICRO_TILE_MODE_NEW(ADDR_SURF_DEPTH_MICRO_TILING));
		modearray[4] = (ARRAY_MODE(ARRAY_2D_TILED_THIN1) |
				PIPE_CONFIG(ADDR_SURF_P8_32x32_16x16) |
				TILE_SPLIT(ADDR_SURF_TILE_SPLIT_2KB) |
				MICRO_TILE_MODE_NEW(ADDR_SURF_DEPTH_MICRO_TILING));
		modearray[5] = (ARRAY_MODE(ARRAY_1D_TILED_THIN1) |
				PIPE_CONFIG(ADDR_SURF_P8_32x32_16x16) |
				TILE_SPLIT(ADDR_SURF_TILE_SPLIT_2KB) |
				MICRO_TILE_MODE_NEW(ADDR_SURF_DEPTH_MICRO_TILING));
		modearray[6] = (ARRAY_MODE(ARRAY_PRT_TILED_THIN1) |
				PIPE_CONFIG(ADDR_SURF_P8_32x32_16x16) |
				TILE_SPLIT(ADDR_SURF_TILE_SPLIT_2KB) |
				MICRO_TILE_MODE_NEW(ADDR_SURF_DEPTH_MICRO_TILING));
		modearray[7] = (ARRAY_MODE(ARRAY_PRT_TILED_THIN1) |
				PIPE_CONFIG(ADDR_SURF_P4_16x16) |
				TILE_SPLIT(ADDR_SURF_TILE_SPLIT_2KB) |
				MICRO_TILE_MODE_NEW(ADDR_SURF_DEPTH_MICRO_TILING));
		modearray[8] = (ARRAY_MODE(ARRAY_LINEAR_ALIGNED) |
				PIPE_CONFIG(ADDR_SURF_P8_32x32_16x16));
		modearray[9] = (ARRAY_MODE(ARRAY_1D_TILED_THIN1) |
				PIPE_CONFIG(ADDR_SURF_P8_32x32_16x16) |
				MICRO_TILE_MODE_NEW(ADDR_SURF_DISPLAY_MICRO_TILING) |
				SAMPLE_SPLIT(ADDR_SURF_SAMPLE_SPLIT_2));
		modearray[10] = (ARRAY_MODE(ARRAY_2D_TILED_THIN1) |
				 PIPE_CONFIG(ADDR_SURF_P8_32x32_16x16) |
				 MICRO_TILE_MODE_NEW(ADDR_SURF_DISPLAY_MICRO_TILING) |
				 SAMPLE_SPLIT(ADDR_SURF_SAMPLE_SPLIT_2));
		modearray[11] = (ARRAY_MODE(ARRAY_PRT_TILED_THIN1) |
				 PIPE_CONFIG(ADDR_SURF_P8_32x32_16x16) |
				 MICRO_TILE_MODE_NEW(ADDR_SURF_DISPLAY_MICRO_TILING) |
				 SAMPLE_SPLIT(ADDR_SURF_SAMPLE_SPLIT_8));
		modearray[12] = (ARRAY_MODE(ARRAY_PRT_TILED_THIN1) |
				 PIPE_CONFIG(ADDR_SURF_P4_16x16) |
				 MICRO_TILE_MODE_NEW(ADDR_SURF_DISPLAY_MICRO_TILING) |
				 SAMPLE_SPLIT(ADDR_SURF_SAMPLE_SPLIT_8));
		modearray[13] = (ARRAY_MODE(ARRAY_1D_TILED_THIN1) |
				 PIPE_CONFIG(ADDR_SURF_P8_32x32_16x16) |
				 MICRO_TILE_MODE_NEW(ADDR_SURF_THIN_MICRO_TILING) |
				 SAMPLE_SPLIT(ADDR_SURF_SAMPLE_SPLIT_2));
		modearray[14] = (ARRAY_MODE(ARRAY_2D_TILED_THIN1) |
				 PIPE_CONFIG(ADDR_SURF_P8_32x32_16x16) |
				 MICRO_TILE_MODE_NEW(ADDR_SURF_THIN_MICRO_TILING) |
				 SAMPLE_SPLIT(ADDR_SURF_SAMPLE_SPLIT_2));
		modearray[15] = (ARRAY_MODE(ARRAY_3D_TILED_THIN1) |
				 PIPE_CONFIG(ADDR_SURF_P8_32x32_16x16) |
				 MICRO_TILE_MODE_NEW(ADDR_SURF_THIN_MICRO_TILING) |
				 SAMPLE_SPLIT(ADDR_SURF_SAMPLE_SPLIT_2));
		modearray[16] = (ARRAY_MODE(ARRAY_PRT_TILED_THIN1) |
				 PIPE_CONFIG(ADDR_SURF_P8_32x32_16x16) |
				 MICRO_TILE_MODE_NEW(ADDR_SURF_THIN_MICRO_TILING) |
				 SAMPLE_SPLIT(ADDR_SURF_SAMPLE_SPLIT_8));
		modearray[17] = (ARRAY_MODE(ARRAY_PRT_TILED_THIN1) |
				 PIPE_CONFIG(ADDR_SURF_P4_16x16) |
				 MICRO_TILE_MODE_NEW(ADDR_SURF_THIN_MICRO_TILING) |
				 SAMPLE_SPLIT(ADDR_SURF_SAMPLE_SPLIT_8));
		modearray[18] = (ARRAY_MODE(ARRAY_1D_TILED_THICK) |
				 PIPE_CONFIG(ADDR_SURF_P8_32x32_16x16) |
				 MICRO_TILE_MODE_NEW(ADDR_SURF_THIN_MICRO_TILING) |
				 SAMPLE_SPLIT(ADDR_SURF_SAMPLE_SPLIT_1));
		modearray[19] = (ARRAY_MODE(ARRAY_1D_TILED_THICK) |
				 PIPE_CONFIG(ADDR_SURF_P8_32x32_16x16) |
				 MICRO_TILE_MODE_NEW(ADDR_SURF_THICK_MICRO_TILING) |
				 SAMPLE_SPLIT(ADDR_SURF_SAMPLE_SPLIT_1));
		modearray[20] = (ARRAY_MODE(ARRAY_2D_TILED_THICK) |
				 PIPE_CONFIG(ADDR_SURF_P8_32x32_16x16) |
				 MICRO_TILE_MODE_NEW(ADDR_SURF_THICK_MICRO_TILING) |
				 SAMPLE_SPLIT(ADDR_SURF_SAMPLE_SPLIT_1));
		modearray[21] = (ARRAY_MODE(ARRAY_3D_TILED_THICK) |
				 PIPE_CONFIG(ADDR_SURF_P8_32x32_16x16) |
				 MICRO_TILE_MODE_NEW(ADDR_SURF_THICK_MICRO_TILING) |
				 SAMPLE_SPLIT(ADDR_SURF_SAMPLE_SPLIT_1));
		modearray[22] = (ARRAY_MODE(ARRAY_PRT_TILED_THICK) |
				 PIPE_CONFIG(ADDR_SURF_P8_32x32_16x16) |
				 MICRO_TILE_MODE_NEW(ADDR_SURF_THICK_MICRO_TILING) |
				 SAMPLE_SPLIT(ADDR_SURF_SAMPLE_SPLIT_1));
		modearray[23] = (ARRAY_MODE(ARRAY_PRT_TILED_THICK) |
				 PIPE_CONFIG(ADDR_SURF_P4_16x16) |
				 MICRO_TILE_MODE_NEW(ADDR_SURF_THICK_MICRO_TILING) |
				 SAMPLE_SPLIT(ADDR_SURF_SAMPLE_SPLIT_1));
		modearray[24] = (ARRAY_MODE(ARRAY_2D_TILED_THICK) |
				 PIPE_CONFIG(ADDR_SURF_P8_32x32_16x16) |
				 MICRO_TILE_MODE_NEW(ADDR_SURF_THIN_MICRO_TILING) |
				 SAMPLE_SPLIT(ADDR_SURF_SAMPLE_SPLIT_1));
		modearray[25] = (ARRAY_MODE(ARRAY_2D_TILED_XTHICK) |
				 PIPE_CONFIG(ADDR_SURF_P8_32x32_16x16) |
				 MICRO_TILE_MODE_NEW(ADDR_SURF_THICK_MICRO_TILING) |
				 SAMPLE_SPLIT(ADDR_SURF_SAMPLE_SPLIT_1));
		modearray[26] = (ARRAY_MODE(ARRAY_3D_TILED_XTHICK) |
				 PIPE_CONFIG(ADDR_SURF_P8_32x32_16x16) |
				 MICRO_TILE_MODE_NEW(ADDR_SURF_THICK_MICRO_TILING) |
				 SAMPLE_SPLIT(ADDR_SURF_SAMPLE_SPLIT_1));
		modearray[27] = (ARRAY_MODE(ARRAY_1D_TILED_THIN1) |
				 PIPE_CONFIG(ADDR_SURF_P8_32x32_16x16) |
				 MICRO_TILE_MODE_NEW(ADDR_SURF_ROTATED_MICRO_TILING) |
				 SAMPLE_SPLIT(ADDR_SURF_SAMPLE_SPLIT_2));
		modearray[28] = (ARRAY_MODE(ARRAY_2D_TILED_THIN1) |
				 PIPE_CONFIG(ADDR_SURF_P8_32x32_16x16) |
				 MICRO_TILE_MODE_NEW(ADDR_SURF_ROTATED_MICRO_TILING) |
				 SAMPLE_SPLIT(ADDR_SURF_SAMPLE_SPLIT_2));
		modearray[29] = (ARRAY_MODE(ARRAY_PRT_TILED_THIN1) |
				 PIPE_CONFIG(ADDR_SURF_P8_32x32_16x16) |
				 MICRO_TILE_MODE_NEW(ADDR_SURF_ROTATED_MICRO_TILING) |
				 SAMPLE_SPLIT(ADDR_SURF_SAMPLE_SPLIT_8));
		modearray[30] = (ARRAY_MODE(ARRAY_PRT_TILED_THIN1) |
				 PIPE_CONFIG(ADDR_SURF_P4_16x16) |
				 MICRO_TILE_MODE_NEW(ADDR_SURF_ROTATED_MICRO_TILING) |
				 SAMPLE_SPLIT(ADDR_SURF_SAMPLE_SPLIT_8));

		mod2array[0] = (BANK_WIDTH(ADDR_SURF_BANK_WIDTH_1) |
				BANK_HEIGHT(ADDR_SURF_BANK_HEIGHT_4) |
				MACRO_TILE_ASPECT(ADDR_SURF_MACRO_ASPECT_4) |
				NUM_BANKS(ADDR_SURF_16_BANK));
		mod2array[1] = (BANK_WIDTH(ADDR_SURF_BANK_WIDTH_1) |
				BANK_HEIGHT(ADDR_SURF_BANK_HEIGHT_4) |
				MACRO_TILE_ASPECT(ADDR_SURF_MACRO_ASPECT_4) |
				NUM_BANKS(ADDR_SURF_16_BANK));
		mod2array[2] = (BANK_WIDTH(ADDR_SURF_BANK_WIDTH_1) |
				BANK_HEIGHT(ADDR_SURF_BANK_HEIGHT_4) |
				MACRO_TILE_ASPECT(ADDR_SURF_MACRO_ASPECT_4) |
				NUM_BANKS(ADDR_SURF_16_BANK));
		mod2array[3] = (BANK_WIDTH(ADDR_SURF_BANK_WIDTH_1) |
				BANK_HEIGHT(ADDR_SURF_BANK_HEIGHT_4) |
				MACRO_TILE_ASPECT(ADDR_SURF_MACRO_ASPECT_4) |
				NUM_BANKS(ADDR_SURF_16_BANK));
		mod2array[4] = (BANK_WIDTH(ADDR_SURF_BANK_WIDTH_1) |
				BANK_HEIGHT(ADDR_SURF_BANK_HEIGHT_2) |
				MACRO_TILE_ASPECT(ADDR_SURF_MACRO_ASPECT_2) |
				NUM_BANKS(ADDR_SURF_16_BANK));
		mod2array[5] = (BANK_WIDTH(ADDR_SURF_BANK_WIDTH_1) |
				BANK_HEIGHT(ADDR_SURF_BANK_HEIGHT_1) |
				MACRO_TILE_ASPECT(ADDR_SURF_MACRO_ASPECT_1) |
				NUM_BANKS(ADDR_SURF_16_BANK));
		mod2array[6] = (BANK_WIDTH(ADDR_SURF_BANK_WIDTH_1) |
				BANK_HEIGHT(ADDR_SURF_BANK_HEIGHT_1) |
				MACRO_TILE_ASPECT(ADDR_SURF_MACRO_ASPECT_1) |
				NUM_BANKS(ADDR_SURF_16_BANK));
		mod2array[8] = (BANK_WIDTH(ADDR_SURF_BANK_WIDTH_1) |
				BANK_HEIGHT(ADDR_SURF_BANK_HEIGHT_8) |
				MACRO_TILE_ASPECT(ADDR_SURF_MACRO_ASPECT_4) |
				NUM_BANKS(ADDR_SURF_16_BANK));
		mod2array[9] = (BANK_WIDTH(ADDR_SURF_BANK_WIDTH_1) |
				BANK_HEIGHT(ADDR_SURF_BANK_HEIGHT_4) |
				MACRO_TILE_ASPECT(ADDR_SURF_MACRO_ASPECT_4) |
				NUM_BANKS(ADDR_SURF_16_BANK));
		mod2array[10] = (BANK_WIDTH(ADDR_SURF_BANK_WIDTH_1) |
				 BANK_HEIGHT(ADDR_SURF_BANK_HEIGHT_2) |
				 MACRO_TILE_ASPECT(ADDR_SURF_MACRO_ASPECT_2) |
				 NUM_BANKS(ADDR_SURF_16_BANK));
		mod2array[11] = (BANK_WIDTH(ADDR_SURF_BANK_WIDTH_1) |
				 BANK_HEIGHT(ADDR_SURF_BANK_HEIGHT_1) |
				 MACRO_TILE_ASPECT(ADDR_SURF_MACRO_ASPECT_2) |
				 NUM_BANKS(ADDR_SURF_16_BANK));
		mod2array[12] = (BANK_WIDTH(ADDR_SURF_BANK_WIDTH_1) |
				 BANK_HEIGHT(ADDR_SURF_BANK_HEIGHT_1) |
				 MACRO_TILE_ASPECT(ADDR_SURF_MACRO_ASPECT_1) |
				 NUM_BANKS(ADDR_SURF_8_BANK));
		mod2array[13] = (BANK_WIDTH(ADDR_SURF_BANK_WIDTH_1) |
				 BANK_HEIGHT(ADDR_SURF_BANK_HEIGHT_1) |
				 MACRO_TILE_ASPECT(ADDR_SURF_MACRO_ASPECT_1) |
				 NUM_BANKS(ADDR_SURF_4_BANK));
		mod2array[14] = (BANK_WIDTH(ADDR_SURF_BANK_WIDTH_1) |
				 BANK_HEIGHT(ADDR_SURF_BANK_HEIGHT_1) |
				 MACRO_TILE_ASPECT(ADDR_SURF_MACRO_ASPECT_1) |
				 NUM_BANKS(ADDR_SURF_4_BANK));

		for (reg_offset = 0; reg_offset < num_tile_mode_states; reg_offset++)
			WREG32(mmGB_TILE_MODE0 + reg_offset, modearray[reg_offset]);

		for (reg_offset = 0; reg_offset < num_secondary_tile_mode_states; reg_offset++)
			if (reg_offset != 7)
				WREG32(mmGB_MACROTILE_MODE0 + reg_offset, mod2array[reg_offset]);

		break;
	case CHIP_POLARIS11:
		modearray[0] = (ARRAY_MODE(ARRAY_2D_TILED_THIN1) |
				PIPE_CONFIG(ADDR_SURF_P4_16x16) |
				TILE_SPLIT(ADDR_SURF_TILE_SPLIT_64B) |
				MICRO_TILE_MODE_NEW(ADDR_SURF_DEPTH_MICRO_TILING));
		modearray[1] = (ARRAY_MODE(ARRAY_2D_TILED_THIN1) |
				PIPE_CONFIG(ADDR_SURF_P4_16x16) |
				TILE_SPLIT(ADDR_SURF_TILE_SPLIT_128B) |
				MICRO_TILE_MODE_NEW(ADDR_SURF_DEPTH_MICRO_TILING));
		modearray[2] = (ARRAY_MODE(ARRAY_2D_TILED_THIN1) |
				PIPE_CONFIG(ADDR_SURF_P4_16x16) |
				TILE_SPLIT(ADDR_SURF_TILE_SPLIT_256B) |
				MICRO_TILE_MODE_NEW(ADDR_SURF_DEPTH_MICRO_TILING));
		modearray[3] = (ARRAY_MODE(ARRAY_2D_TILED_THIN1) |
				PIPE_CONFIG(ADDR_SURF_P4_16x16) |
				TILE_SPLIT(ADDR_SURF_TILE_SPLIT_512B) |
				MICRO_TILE_MODE_NEW(ADDR_SURF_DEPTH_MICRO_TILING));
		modearray[4] = (ARRAY_MODE(ARRAY_2D_TILED_THIN1) |
				PIPE_CONFIG(ADDR_SURF_P4_16x16) |
				TILE_SPLIT(ADDR_SURF_TILE_SPLIT_2KB) |
				MICRO_TILE_MODE_NEW(ADDR_SURF_DEPTH_MICRO_TILING));
		modearray[5] = (ARRAY_MODE(ARRAY_1D_TILED_THIN1) |
				PIPE_CONFIG(ADDR_SURF_P4_16x16) |
				TILE_SPLIT(ADDR_SURF_TILE_SPLIT_2KB) |
				MICRO_TILE_MODE_NEW(ADDR_SURF_DEPTH_MICRO_TILING));
		modearray[6] = (ARRAY_MODE(ARRAY_PRT_TILED_THIN1) |
				PIPE_CONFIG(ADDR_SURF_P4_16x16) |
				TILE_SPLIT(ADDR_SURF_TILE_SPLIT_2KB) |
				MICRO_TILE_MODE_NEW(ADDR_SURF_DEPTH_MICRO_TILING));
		modearray[7] = (ARRAY_MODE(ARRAY_PRT_TILED_THIN1) |
				PIPE_CONFIG(ADDR_SURF_P4_16x16) |
				TILE_SPLIT(ADDR_SURF_TILE_SPLIT_2KB) |
				MICRO_TILE_MODE_NEW(ADDR_SURF_DEPTH_MICRO_TILING));
		modearray[8] = (ARRAY_MODE(ARRAY_LINEAR_ALIGNED) |
				PIPE_CONFIG(ADDR_SURF_P4_16x16));
		modearray[9] = (ARRAY_MODE(ARRAY_1D_TILED_THIN1) |
				PIPE_CONFIG(ADDR_SURF_P4_16x16) |
				MICRO_TILE_MODE_NEW(ADDR_SURF_DISPLAY_MICRO_TILING) |
				SAMPLE_SPLIT(ADDR_SURF_SAMPLE_SPLIT_2));
		modearray[10] = (ARRAY_MODE(ARRAY_2D_TILED_THIN1) |
				PIPE_CONFIG(ADDR_SURF_P4_16x16) |
				MICRO_TILE_MODE_NEW(ADDR_SURF_DISPLAY_MICRO_TILING) |
				SAMPLE_SPLIT(ADDR_SURF_SAMPLE_SPLIT_2));
		modearray[11] = (ARRAY_MODE(ARRAY_PRT_TILED_THIN1) |
				PIPE_CONFIG(ADDR_SURF_P4_16x16) |
				MICRO_TILE_MODE_NEW(ADDR_SURF_DISPLAY_MICRO_TILING) |
				SAMPLE_SPLIT(ADDR_SURF_SAMPLE_SPLIT_8));
		modearray[12] = (ARRAY_MODE(ARRAY_PRT_TILED_THIN1) |
				PIPE_CONFIG(ADDR_SURF_P4_16x16) |
				MICRO_TILE_MODE_NEW(ADDR_SURF_DISPLAY_MICRO_TILING) |
				SAMPLE_SPLIT(ADDR_SURF_SAMPLE_SPLIT_8));
		modearray[13] = (ARRAY_MODE(ARRAY_1D_TILED_THIN1) |
				PIPE_CONFIG(ADDR_SURF_P4_16x16) |
				MICRO_TILE_MODE_NEW(ADDR_SURF_THIN_MICRO_TILING) |
				SAMPLE_SPLIT(ADDR_SURF_SAMPLE_SPLIT_2));
		modearray[14] = (ARRAY_MODE(ARRAY_2D_TILED_THIN1) |
				PIPE_CONFIG(ADDR_SURF_P4_16x16) |
				MICRO_TILE_MODE_NEW(ADDR_SURF_THIN_MICRO_TILING) |
				SAMPLE_SPLIT(ADDR_SURF_SAMPLE_SPLIT_2));
		modearray[15] = (ARRAY_MODE(ARRAY_3D_TILED_THIN1) |
				PIPE_CONFIG(ADDR_SURF_P4_16x16) |
				MICRO_TILE_MODE_NEW(ADDR_SURF_THIN_MICRO_TILING) |
				SAMPLE_SPLIT(ADDR_SURF_SAMPLE_SPLIT_2));
		modearray[16] = (ARRAY_MODE(ARRAY_PRT_TILED_THIN1) |
				PIPE_CONFIG(ADDR_SURF_P4_16x16) |
				MICRO_TILE_MODE_NEW(ADDR_SURF_THIN_MICRO_TILING) |
				SAMPLE_SPLIT(ADDR_SURF_SAMPLE_SPLIT_8));
		modearray[17] = (ARRAY_MODE(ARRAY_PRT_TILED_THIN1) |
				PIPE_CONFIG(ADDR_SURF_P4_16x16) |
				MICRO_TILE_MODE_NEW(ADDR_SURF_THIN_MICRO_TILING) |
				SAMPLE_SPLIT(ADDR_SURF_SAMPLE_SPLIT_8));
		modearray[18] = (ARRAY_MODE(ARRAY_1D_TILED_THICK) |
				PIPE_CONFIG(ADDR_SURF_P4_16x16) |
				MICRO_TILE_MODE_NEW(ADDR_SURF_THIN_MICRO_TILING) |
				SAMPLE_SPLIT(ADDR_SURF_SAMPLE_SPLIT_1));
		modearray[19] = (ARRAY_MODE(ARRAY_1D_TILED_THICK) |
				PIPE_CONFIG(ADDR_SURF_P4_16x16) |
				MICRO_TILE_MODE_NEW(ADDR_SURF_THICK_MICRO_TILING) |
				SAMPLE_SPLIT(ADDR_SURF_SAMPLE_SPLIT_1));
		modearray[20] = (ARRAY_MODE(ARRAY_2D_TILED_THICK) |
				PIPE_CONFIG(ADDR_SURF_P4_16x16) |
				MICRO_TILE_MODE_NEW(ADDR_SURF_THICK_MICRO_TILING) |
				SAMPLE_SPLIT(ADDR_SURF_SAMPLE_SPLIT_1));
		modearray[21] = (ARRAY_MODE(ARRAY_3D_TILED_THICK) |
				PIPE_CONFIG(ADDR_SURF_P4_16x16) |
				MICRO_TILE_MODE_NEW(ADDR_SURF_THICK_MICRO_TILING) |
				SAMPLE_SPLIT(ADDR_SURF_SAMPLE_SPLIT_1));
		modearray[22] = (ARRAY_MODE(ARRAY_PRT_TILED_THICK) |
				PIPE_CONFIG(ADDR_SURF_P4_16x16) |
				MICRO_TILE_MODE_NEW(ADDR_SURF_THICK_MICRO_TILING) |
				SAMPLE_SPLIT(ADDR_SURF_SAMPLE_SPLIT_1));
		modearray[23] = (ARRAY_MODE(ARRAY_PRT_TILED_THICK) |
				PIPE_CONFIG(ADDR_SURF_P4_16x16) |
				MICRO_TILE_MODE_NEW(ADDR_SURF_THICK_MICRO_TILING) |
				SAMPLE_SPLIT(ADDR_SURF_SAMPLE_SPLIT_1));
		modearray[24] = (ARRAY_MODE(ARRAY_2D_TILED_THICK) |
				PIPE_CONFIG(ADDR_SURF_P4_16x16) |
				MICRO_TILE_MODE_NEW(ADDR_SURF_THIN_MICRO_TILING) |
				SAMPLE_SPLIT(ADDR_SURF_SAMPLE_SPLIT_1));
		modearray[25] = (ARRAY_MODE(ARRAY_2D_TILED_XTHICK) |
				PIPE_CONFIG(ADDR_SURF_P4_16x16) |
				MICRO_TILE_MODE_NEW(ADDR_SURF_THICK_MICRO_TILING) |
				SAMPLE_SPLIT(ADDR_SURF_SAMPLE_SPLIT_1));
		modearray[26] = (ARRAY_MODE(ARRAY_3D_TILED_XTHICK) |
				PIPE_CONFIG(ADDR_SURF_P4_16x16) |
				MICRO_TILE_MODE_NEW(ADDR_SURF_THICK_MICRO_TILING) |
				SAMPLE_SPLIT(ADDR_SURF_SAMPLE_SPLIT_1));
		modearray[27] = (ARRAY_MODE(ARRAY_1D_TILED_THIN1) |
				PIPE_CONFIG(ADDR_SURF_P4_16x16) |
				MICRO_TILE_MODE_NEW(ADDR_SURF_ROTATED_MICRO_TILING) |
				SAMPLE_SPLIT(ADDR_SURF_SAMPLE_SPLIT_2));
		modearray[28] = (ARRAY_MODE(ARRAY_2D_TILED_THIN1) |
				PIPE_CONFIG(ADDR_SURF_P4_16x16) |
				MICRO_TILE_MODE_NEW(ADDR_SURF_ROTATED_MICRO_TILING) |
				SAMPLE_SPLIT(ADDR_SURF_SAMPLE_SPLIT_2));
		modearray[29] = (ARRAY_MODE(ARRAY_PRT_TILED_THIN1) |
				PIPE_CONFIG(ADDR_SURF_P4_16x16) |
				MICRO_TILE_MODE_NEW(ADDR_SURF_ROTATED_MICRO_TILING) |
				SAMPLE_SPLIT(ADDR_SURF_SAMPLE_SPLIT_8));
		modearray[30] = (ARRAY_MODE(ARRAY_PRT_TILED_THIN1) |
				PIPE_CONFIG(ADDR_SURF_P4_16x16) |
				MICRO_TILE_MODE_NEW(ADDR_SURF_ROTATED_MICRO_TILING) |
				SAMPLE_SPLIT(ADDR_SURF_SAMPLE_SPLIT_8));

		mod2array[0] = (BANK_WIDTH(ADDR_SURF_BANK_WIDTH_1) |
				BANK_HEIGHT(ADDR_SURF_BANK_HEIGHT_4) |
				MACRO_TILE_ASPECT(ADDR_SURF_MACRO_ASPECT_4) |
				NUM_BANKS(ADDR_SURF_16_BANK));

		mod2array[1] = (BANK_WIDTH(ADDR_SURF_BANK_WIDTH_1) |
				BANK_HEIGHT(ADDR_SURF_BANK_HEIGHT_4) |
				MACRO_TILE_ASPECT(ADDR_SURF_MACRO_ASPECT_4) |
				NUM_BANKS(ADDR_SURF_16_BANK));

		mod2array[2] = (BANK_WIDTH(ADDR_SURF_BANK_WIDTH_1) |
				BANK_HEIGHT(ADDR_SURF_BANK_HEIGHT_4) |
				MACRO_TILE_ASPECT(ADDR_SURF_MACRO_ASPECT_4) |
				NUM_BANKS(ADDR_SURF_16_BANK));

		mod2array[3] = (BANK_WIDTH(ADDR_SURF_BANK_WIDTH_1) |
				BANK_HEIGHT(ADDR_SURF_BANK_HEIGHT_2) |
				MACRO_TILE_ASPECT(ADDR_SURF_MACRO_ASPECT_4) |
				NUM_BANKS(ADDR_SURF_16_BANK));

		mod2array[4] = (BANK_WIDTH(ADDR_SURF_BANK_WIDTH_1) |
				BANK_HEIGHT(ADDR_SURF_BANK_HEIGHT_1) |
				MACRO_TILE_ASPECT(ADDR_SURF_MACRO_ASPECT_2) |
				NUM_BANKS(ADDR_SURF_16_BANK));

		mod2array[5] = (BANK_WIDTH(ADDR_SURF_BANK_WIDTH_1) |
				BANK_HEIGHT(ADDR_SURF_BANK_HEIGHT_1) |
				MACRO_TILE_ASPECT(ADDR_SURF_MACRO_ASPECT_2) |
				NUM_BANKS(ADDR_SURF_16_BANK));

		mod2array[6] = (BANK_WIDTH(ADDR_SURF_BANK_WIDTH_1) |
				BANK_HEIGHT(ADDR_SURF_BANK_HEIGHT_1) |
				MACRO_TILE_ASPECT(ADDR_SURF_MACRO_ASPECT_2) |
				NUM_BANKS(ADDR_SURF_16_BANK));

		mod2array[8] = (BANK_WIDTH(ADDR_SURF_BANK_WIDTH_2) |
				BANK_HEIGHT(ADDR_SURF_BANK_HEIGHT_8) |
				MACRO_TILE_ASPECT(ADDR_SURF_MACRO_ASPECT_4) |
				NUM_BANKS(ADDR_SURF_16_BANK));

		mod2array[9] = (BANK_WIDTH(ADDR_SURF_BANK_WIDTH_2) |
				BANK_HEIGHT(ADDR_SURF_BANK_HEIGHT_4) |
				MACRO_TILE_ASPECT(ADDR_SURF_MACRO_ASPECT_4) |
				NUM_BANKS(ADDR_SURF_16_BANK));

		mod2array[10] = (BANK_WIDTH(ADDR_SURF_BANK_WIDTH_1) |
				BANK_HEIGHT(ADDR_SURF_BANK_HEIGHT_4) |
				MACRO_TILE_ASPECT(ADDR_SURF_MACRO_ASPECT_4) |
				NUM_BANKS(ADDR_SURF_16_BANK));

		mod2array[11] = (BANK_WIDTH(ADDR_SURF_BANK_WIDTH_1) |
				BANK_HEIGHT(ADDR_SURF_BANK_HEIGHT_2) |
				MACRO_TILE_ASPECT(ADDR_SURF_MACRO_ASPECT_4) |
				NUM_BANKS(ADDR_SURF_16_BANK));

		mod2array[12] = (BANK_WIDTH(ADDR_SURF_BANK_WIDTH_1) |
				BANK_HEIGHT(ADDR_SURF_BANK_HEIGHT_1) |
				MACRO_TILE_ASPECT(ADDR_SURF_MACRO_ASPECT_2) |
				NUM_BANKS(ADDR_SURF_16_BANK));

		mod2array[13] = (BANK_WIDTH(ADDR_SURF_BANK_WIDTH_1) |
				BANK_HEIGHT(ADDR_SURF_BANK_HEIGHT_1) |
				MACRO_TILE_ASPECT(ADDR_SURF_MACRO_ASPECT_2) |
				NUM_BANKS(ADDR_SURF_8_BANK));

		mod2array[14] = (BANK_WIDTH(ADDR_SURF_BANK_WIDTH_1) |
				BANK_HEIGHT(ADDR_SURF_BANK_HEIGHT_1) |
				MACRO_TILE_ASPECT(ADDR_SURF_MACRO_ASPECT_1) |
				NUM_BANKS(ADDR_SURF_4_BANK));

		for (reg_offset = 0; reg_offset < num_tile_mode_states; reg_offset++)
			WREG32(mmGB_TILE_MODE0 + reg_offset, modearray[reg_offset]);

		for (reg_offset = 0; reg_offset < num_secondary_tile_mode_states; reg_offset++)
			if (reg_offset != 7)
				WREG32(mmGB_MACROTILE_MODE0 + reg_offset, mod2array[reg_offset]);

		break;
	case CHIP_POLARIS10:
		modearray[0] = (ARRAY_MODE(ARRAY_2D_TILED_THIN1) |
				PIPE_CONFIG(ADDR_SURF_P8_32x32_16x16) |
				TILE_SPLIT(ADDR_SURF_TILE_SPLIT_64B) |
				MICRO_TILE_MODE_NEW(ADDR_SURF_DEPTH_MICRO_TILING));
		modearray[1] = (ARRAY_MODE(ARRAY_2D_TILED_THIN1) |
				PIPE_CONFIG(ADDR_SURF_P8_32x32_16x16) |
				TILE_SPLIT(ADDR_SURF_TILE_SPLIT_128B) |
				MICRO_TILE_MODE_NEW(ADDR_SURF_DEPTH_MICRO_TILING));
		modearray[2] = (ARRAY_MODE(ARRAY_2D_TILED_THIN1) |
				PIPE_CONFIG(ADDR_SURF_P8_32x32_16x16) |
				TILE_SPLIT(ADDR_SURF_TILE_SPLIT_256B) |
				MICRO_TILE_MODE_NEW(ADDR_SURF_DEPTH_MICRO_TILING));
		modearray[3] = (ARRAY_MODE(ARRAY_2D_TILED_THIN1) |
				PIPE_CONFIG(ADDR_SURF_P8_32x32_16x16) |
				TILE_SPLIT(ADDR_SURF_TILE_SPLIT_512B) |
				MICRO_TILE_MODE_NEW(ADDR_SURF_DEPTH_MICRO_TILING));
		modearray[4] = (ARRAY_MODE(ARRAY_2D_TILED_THIN1) |
				PIPE_CONFIG(ADDR_SURF_P8_32x32_16x16) |
				TILE_SPLIT(ADDR_SURF_TILE_SPLIT_2KB) |
				MICRO_TILE_MODE_NEW(ADDR_SURF_DEPTH_MICRO_TILING));
		modearray[5] = (ARRAY_MODE(ARRAY_1D_TILED_THIN1) |
				PIPE_CONFIG(ADDR_SURF_P8_32x32_16x16) |
				TILE_SPLIT(ADDR_SURF_TILE_SPLIT_2KB) |
				MICRO_TILE_MODE_NEW(ADDR_SURF_DEPTH_MICRO_TILING));
		modearray[6] = (ARRAY_MODE(ARRAY_PRT_TILED_THIN1) |
				PIPE_CONFIG(ADDR_SURF_P8_32x32_16x16) |
				TILE_SPLIT(ADDR_SURF_TILE_SPLIT_2KB) |
				MICRO_TILE_MODE_NEW(ADDR_SURF_DEPTH_MICRO_TILING));
		modearray[7] = (ARRAY_MODE(ARRAY_PRT_TILED_THIN1) |
				PIPE_CONFIG(ADDR_SURF_P4_16x16) |
				TILE_SPLIT(ADDR_SURF_TILE_SPLIT_2KB) |
				MICRO_TILE_MODE_NEW(ADDR_SURF_DEPTH_MICRO_TILING));
		modearray[8] = (ARRAY_MODE(ARRAY_LINEAR_ALIGNED) |
				PIPE_CONFIG(ADDR_SURF_P8_32x32_16x16));
		modearray[9] = (ARRAY_MODE(ARRAY_1D_TILED_THIN1) |
				PIPE_CONFIG(ADDR_SURF_P8_32x32_16x16) |
				MICRO_TILE_MODE_NEW(ADDR_SURF_DISPLAY_MICRO_TILING) |
				SAMPLE_SPLIT(ADDR_SURF_SAMPLE_SPLIT_2));
		modearray[10] = (ARRAY_MODE(ARRAY_2D_TILED_THIN1) |
				PIPE_CONFIG(ADDR_SURF_P8_32x32_16x16) |
				MICRO_TILE_MODE_NEW(ADDR_SURF_DISPLAY_MICRO_TILING) |
				SAMPLE_SPLIT(ADDR_SURF_SAMPLE_SPLIT_2));
		modearray[11] = (ARRAY_MODE(ARRAY_PRT_TILED_THIN1) |
				PIPE_CONFIG(ADDR_SURF_P8_32x32_16x16) |
				MICRO_TILE_MODE_NEW(ADDR_SURF_DISPLAY_MICRO_TILING) |
				SAMPLE_SPLIT(ADDR_SURF_SAMPLE_SPLIT_8));
		modearray[12] = (ARRAY_MODE(ARRAY_PRT_TILED_THIN1) |
				PIPE_CONFIG(ADDR_SURF_P4_16x16) |
				MICRO_TILE_MODE_NEW(ADDR_SURF_DISPLAY_MICRO_TILING) |
				SAMPLE_SPLIT(ADDR_SURF_SAMPLE_SPLIT_8));
		modearray[13] = (ARRAY_MODE(ARRAY_1D_TILED_THIN1) |
				PIPE_CONFIG(ADDR_SURF_P8_32x32_16x16) |
				MICRO_TILE_MODE_NEW(ADDR_SURF_THIN_MICRO_TILING) |
				SAMPLE_SPLIT(ADDR_SURF_SAMPLE_SPLIT_2));
		modearray[14] = (ARRAY_MODE(ARRAY_2D_TILED_THIN1) |
				PIPE_CONFIG(ADDR_SURF_P8_32x32_16x16) |
				MICRO_TILE_MODE_NEW(ADDR_SURF_THIN_MICRO_TILING) |
				SAMPLE_SPLIT(ADDR_SURF_SAMPLE_SPLIT_2));
		modearray[15] = (ARRAY_MODE(ARRAY_3D_TILED_THIN1) |
				PIPE_CONFIG(ADDR_SURF_P8_32x32_16x16) |
				MICRO_TILE_MODE_NEW(ADDR_SURF_THIN_MICRO_TILING) |
				SAMPLE_SPLIT(ADDR_SURF_SAMPLE_SPLIT_2));
		modearray[16] = (ARRAY_MODE(ARRAY_PRT_TILED_THIN1) |
				PIPE_CONFIG(ADDR_SURF_P8_32x32_16x16) |
				MICRO_TILE_MODE_NEW(ADDR_SURF_THIN_MICRO_TILING) |
				SAMPLE_SPLIT(ADDR_SURF_SAMPLE_SPLIT_8));
		modearray[17] = (ARRAY_MODE(ARRAY_PRT_TILED_THIN1) |
				PIPE_CONFIG(ADDR_SURF_P4_16x16) |
				MICRO_TILE_MODE_NEW(ADDR_SURF_THIN_MICRO_TILING) |
				SAMPLE_SPLIT(ADDR_SURF_SAMPLE_SPLIT_8));
		modearray[18] = (ARRAY_MODE(ARRAY_1D_TILED_THICK) |
				PIPE_CONFIG(ADDR_SURF_P8_32x32_16x16) |
				MICRO_TILE_MODE_NEW(ADDR_SURF_THIN_MICRO_TILING) |
				SAMPLE_SPLIT(ADDR_SURF_SAMPLE_SPLIT_1));
		modearray[19] = (ARRAY_MODE(ARRAY_1D_TILED_THICK) |
				PIPE_CONFIG(ADDR_SURF_P8_32x32_16x16) |
				MICRO_TILE_MODE_NEW(ADDR_SURF_THICK_MICRO_TILING) |
				SAMPLE_SPLIT(ADDR_SURF_SAMPLE_SPLIT_1));
		modearray[20] = (ARRAY_MODE(ARRAY_2D_TILED_THICK) |
				PIPE_CONFIG(ADDR_SURF_P8_32x32_16x16) |
				MICRO_TILE_MODE_NEW(ADDR_SURF_THICK_MICRO_TILING) |
				SAMPLE_SPLIT(ADDR_SURF_SAMPLE_SPLIT_1));
		modearray[21] = (ARRAY_MODE(ARRAY_3D_TILED_THICK) |
				PIPE_CONFIG(ADDR_SURF_P8_32x32_16x16) |
				MICRO_TILE_MODE_NEW(ADDR_SURF_THICK_MICRO_TILING) |
				SAMPLE_SPLIT(ADDR_SURF_SAMPLE_SPLIT_1));
		modearray[22] = (ARRAY_MODE(ARRAY_PRT_TILED_THICK) |
				PIPE_CONFIG(ADDR_SURF_P8_32x32_16x16) |
				MICRO_TILE_MODE_NEW(ADDR_SURF_THICK_MICRO_TILING) |
				SAMPLE_SPLIT(ADDR_SURF_SAMPLE_SPLIT_1));
		modearray[23] = (ARRAY_MODE(ARRAY_PRT_TILED_THICK) |
				PIPE_CONFIG(ADDR_SURF_P4_16x16) |
				MICRO_TILE_MODE_NEW(ADDR_SURF_THICK_MICRO_TILING) |
				SAMPLE_SPLIT(ADDR_SURF_SAMPLE_SPLIT_1));
		modearray[24] = (ARRAY_MODE(ARRAY_2D_TILED_THICK) |
				PIPE_CONFIG(ADDR_SURF_P8_32x32_16x16) |
				MICRO_TILE_MODE_NEW(ADDR_SURF_THIN_MICRO_TILING) |
				SAMPLE_SPLIT(ADDR_SURF_SAMPLE_SPLIT_1));
		modearray[25] = (ARRAY_MODE(ARRAY_2D_TILED_XTHICK) |
				PIPE_CONFIG(ADDR_SURF_P8_32x32_16x16) |
				MICRO_TILE_MODE_NEW(ADDR_SURF_THICK_MICRO_TILING) |
				SAMPLE_SPLIT(ADDR_SURF_SAMPLE_SPLIT_1));
		modearray[26] = (ARRAY_MODE(ARRAY_3D_TILED_XTHICK) |
				PIPE_CONFIG(ADDR_SURF_P8_32x32_16x16) |
				MICRO_TILE_MODE_NEW(ADDR_SURF_THICK_MICRO_TILING) |
				SAMPLE_SPLIT(ADDR_SURF_SAMPLE_SPLIT_1));
		modearray[27] = (ARRAY_MODE(ARRAY_1D_TILED_THIN1) |
				PIPE_CONFIG(ADDR_SURF_P8_32x32_16x16) |
				MICRO_TILE_MODE_NEW(ADDR_SURF_ROTATED_MICRO_TILING) |
				SAMPLE_SPLIT(ADDR_SURF_SAMPLE_SPLIT_2));
		modearray[28] = (ARRAY_MODE(ARRAY_2D_TILED_THIN1) |
				PIPE_CONFIG(ADDR_SURF_P8_32x32_16x16) |
				MICRO_TILE_MODE_NEW(ADDR_SURF_ROTATED_MICRO_TILING) |
				SAMPLE_SPLIT(ADDR_SURF_SAMPLE_SPLIT_2));
		modearray[29] = (ARRAY_MODE(ARRAY_PRT_TILED_THIN1) |
				PIPE_CONFIG(ADDR_SURF_P8_32x32_16x16) |
				MICRO_TILE_MODE_NEW(ADDR_SURF_ROTATED_MICRO_TILING) |
				SAMPLE_SPLIT(ADDR_SURF_SAMPLE_SPLIT_8));
		modearray[30] = (ARRAY_MODE(ARRAY_PRT_TILED_THIN1) |
				PIPE_CONFIG(ADDR_SURF_P4_16x16) |
				MICRO_TILE_MODE_NEW(ADDR_SURF_ROTATED_MICRO_TILING) |
				SAMPLE_SPLIT(ADDR_SURF_SAMPLE_SPLIT_8));

		mod2array[0] = (BANK_WIDTH(ADDR_SURF_BANK_WIDTH_1) |
				BANK_HEIGHT(ADDR_SURF_BANK_HEIGHT_4) |
				MACRO_TILE_ASPECT(ADDR_SURF_MACRO_ASPECT_4) |
				NUM_BANKS(ADDR_SURF_16_BANK));

		mod2array[1] = (BANK_WIDTH(ADDR_SURF_BANK_WIDTH_1) |
				BANK_HEIGHT(ADDR_SURF_BANK_HEIGHT_4) |
				MACRO_TILE_ASPECT(ADDR_SURF_MACRO_ASPECT_4) |
				NUM_BANKS(ADDR_SURF_16_BANK));

		mod2array[2] = (BANK_WIDTH(ADDR_SURF_BANK_WIDTH_1) |
				BANK_HEIGHT(ADDR_SURF_BANK_HEIGHT_4) |
				MACRO_TILE_ASPECT(ADDR_SURF_MACRO_ASPECT_4) |
				NUM_BANKS(ADDR_SURF_16_BANK));

		mod2array[3] = (BANK_WIDTH(ADDR_SURF_BANK_WIDTH_1) |
				BANK_HEIGHT(ADDR_SURF_BANK_HEIGHT_4) |
				MACRO_TILE_ASPECT(ADDR_SURF_MACRO_ASPECT_4) |
				NUM_BANKS(ADDR_SURF_16_BANK));

		mod2array[4] = (BANK_WIDTH(ADDR_SURF_BANK_WIDTH_1) |
				BANK_HEIGHT(ADDR_SURF_BANK_HEIGHT_2) |
				MACRO_TILE_ASPECT(ADDR_SURF_MACRO_ASPECT_2) |
				NUM_BANKS(ADDR_SURF_16_BANK));

		mod2array[5] = (BANK_WIDTH(ADDR_SURF_BANK_WIDTH_1) |
				BANK_HEIGHT(ADDR_SURF_BANK_HEIGHT_1) |
				MACRO_TILE_ASPECT(ADDR_SURF_MACRO_ASPECT_1) |
				NUM_BANKS(ADDR_SURF_16_BANK));

		mod2array[6] = (BANK_WIDTH(ADDR_SURF_BANK_WIDTH_1) |
				BANK_HEIGHT(ADDR_SURF_BANK_HEIGHT_1) |
				MACRO_TILE_ASPECT(ADDR_SURF_MACRO_ASPECT_1) |
				NUM_BANKS(ADDR_SURF_16_BANK));

		mod2array[8] = (BANK_WIDTH(ADDR_SURF_BANK_WIDTH_1) |
				BANK_HEIGHT(ADDR_SURF_BANK_HEIGHT_8) |
				MACRO_TILE_ASPECT(ADDR_SURF_MACRO_ASPECT_4) |
				NUM_BANKS(ADDR_SURF_16_BANK));

		mod2array[9] = (BANK_WIDTH(ADDR_SURF_BANK_WIDTH_1) |
				BANK_HEIGHT(ADDR_SURF_BANK_HEIGHT_4) |
				MACRO_TILE_ASPECT(ADDR_SURF_MACRO_ASPECT_4) |
				NUM_BANKS(ADDR_SURF_16_BANK));

		mod2array[10] = (BANK_WIDTH(ADDR_SURF_BANK_WIDTH_1) |
				BANK_HEIGHT(ADDR_SURF_BANK_HEIGHT_2) |
				MACRO_TILE_ASPECT(ADDR_SURF_MACRO_ASPECT_2) |
				NUM_BANKS(ADDR_SURF_16_BANK));

		mod2array[11] = (BANK_WIDTH(ADDR_SURF_BANK_WIDTH_1) |
				BANK_HEIGHT(ADDR_SURF_BANK_HEIGHT_1) |
				MACRO_TILE_ASPECT(ADDR_SURF_MACRO_ASPECT_2) |
				NUM_BANKS(ADDR_SURF_16_BANK));

		mod2array[12] = (BANK_WIDTH(ADDR_SURF_BANK_WIDTH_1) |
				BANK_HEIGHT(ADDR_SURF_BANK_HEIGHT_1) |
				MACRO_TILE_ASPECT(ADDR_SURF_MACRO_ASPECT_1) |
				NUM_BANKS(ADDR_SURF_8_BANK));

		mod2array[13] = (BANK_WIDTH(ADDR_SURF_BANK_WIDTH_1) |
				BANK_HEIGHT(ADDR_SURF_BANK_HEIGHT_1) |
				MACRO_TILE_ASPECT(ADDR_SURF_MACRO_ASPECT_1) |
				NUM_BANKS(ADDR_SURF_4_BANK));

		mod2array[14] = (BANK_WIDTH(ADDR_SURF_BANK_WIDTH_1) |
				BANK_HEIGHT(ADDR_SURF_BANK_HEIGHT_1) |
				MACRO_TILE_ASPECT(ADDR_SURF_MACRO_ASPECT_1) |
				NUM_BANKS(ADDR_SURF_4_BANK));

		for (reg_offset = 0; reg_offset < num_tile_mode_states; reg_offset++)
			WREG32(mmGB_TILE_MODE0 + reg_offset, modearray[reg_offset]);

		for (reg_offset = 0; reg_offset < num_secondary_tile_mode_states; reg_offset++)
			if (reg_offset != 7)
				WREG32(mmGB_MACROTILE_MODE0 + reg_offset, mod2array[reg_offset]);

		break;
	case CHIP_STONEY:
		modearray[0] = (ARRAY_MODE(ARRAY_2D_TILED_THIN1) |
				PIPE_CONFIG(ADDR_SURF_P2) |
				TILE_SPLIT(ADDR_SURF_TILE_SPLIT_64B) |
				MICRO_TILE_MODE_NEW(ADDR_SURF_DEPTH_MICRO_TILING));
		modearray[1] = (ARRAY_MODE(ARRAY_2D_TILED_THIN1) |
				PIPE_CONFIG(ADDR_SURF_P2) |
				TILE_SPLIT(ADDR_SURF_TILE_SPLIT_128B) |
				MICRO_TILE_MODE_NEW(ADDR_SURF_DEPTH_MICRO_TILING));
		modearray[2] = (ARRAY_MODE(ARRAY_2D_TILED_THIN1) |
				PIPE_CONFIG(ADDR_SURF_P2) |
				TILE_SPLIT(ADDR_SURF_TILE_SPLIT_256B) |
				MICRO_TILE_MODE_NEW(ADDR_SURF_DEPTH_MICRO_TILING));
		modearray[3] = (ARRAY_MODE(ARRAY_2D_TILED_THIN1) |
				PIPE_CONFIG(ADDR_SURF_P2) |
				TILE_SPLIT(ADDR_SURF_TILE_SPLIT_512B) |
				MICRO_TILE_MODE_NEW(ADDR_SURF_DEPTH_MICRO_TILING));
		modearray[4] = (ARRAY_MODE(ARRAY_2D_TILED_THIN1) |
				PIPE_CONFIG(ADDR_SURF_P2) |
				TILE_SPLIT(ADDR_SURF_TILE_SPLIT_2KB) |
				MICRO_TILE_MODE_NEW(ADDR_SURF_DEPTH_MICRO_TILING));
		modearray[5] = (ARRAY_MODE(ARRAY_1D_TILED_THIN1) |
				PIPE_CONFIG(ADDR_SURF_P2) |
				TILE_SPLIT(ADDR_SURF_TILE_SPLIT_2KB) |
				MICRO_TILE_MODE_NEW(ADDR_SURF_DEPTH_MICRO_TILING));
		modearray[6] = (ARRAY_MODE(ARRAY_PRT_TILED_THIN1) |
				PIPE_CONFIG(ADDR_SURF_P2) |
				TILE_SPLIT(ADDR_SURF_TILE_SPLIT_2KB) |
				MICRO_TILE_MODE_NEW(ADDR_SURF_DEPTH_MICRO_TILING));
		modearray[8] = (ARRAY_MODE(ARRAY_LINEAR_ALIGNED) |
				PIPE_CONFIG(ADDR_SURF_P2));
		modearray[9] = (ARRAY_MODE(ARRAY_1D_TILED_THIN1) |
				PIPE_CONFIG(ADDR_SURF_P2) |
				MICRO_TILE_MODE_NEW(ADDR_SURF_DISPLAY_MICRO_TILING) |
				SAMPLE_SPLIT(ADDR_SURF_SAMPLE_SPLIT_2));
		modearray[10] = (ARRAY_MODE(ARRAY_2D_TILED_THIN1) |
				 PIPE_CONFIG(ADDR_SURF_P2) |
				 MICRO_TILE_MODE_NEW(ADDR_SURF_DISPLAY_MICRO_TILING) |
				 SAMPLE_SPLIT(ADDR_SURF_SAMPLE_SPLIT_2));
		modearray[11] = (ARRAY_MODE(ARRAY_PRT_TILED_THIN1) |
				 PIPE_CONFIG(ADDR_SURF_P2) |
				 MICRO_TILE_MODE_NEW(ADDR_SURF_DISPLAY_MICRO_TILING) |
				 SAMPLE_SPLIT(ADDR_SURF_SAMPLE_SPLIT_8));
		modearray[13] = (ARRAY_MODE(ARRAY_1D_TILED_THIN1) |
				 PIPE_CONFIG(ADDR_SURF_P2) |
				 MICRO_TILE_MODE_NEW(ADDR_SURF_THIN_MICRO_TILING) |
				 SAMPLE_SPLIT(ADDR_SURF_SAMPLE_SPLIT_2));
		modearray[14] = (ARRAY_MODE(ARRAY_2D_TILED_THIN1) |
				 PIPE_CONFIG(ADDR_SURF_P2) |
				 MICRO_TILE_MODE_NEW(ADDR_SURF_THIN_MICRO_TILING) |
				 SAMPLE_SPLIT(ADDR_SURF_SAMPLE_SPLIT_2));
		modearray[15] = (ARRAY_MODE(ARRAY_3D_TILED_THIN1) |
				 PIPE_CONFIG(ADDR_SURF_P2) |
				 MICRO_TILE_MODE_NEW(ADDR_SURF_THIN_MICRO_TILING) |
				 SAMPLE_SPLIT(ADDR_SURF_SAMPLE_SPLIT_2));
		modearray[16] = (ARRAY_MODE(ARRAY_PRT_TILED_THIN1) |
				 PIPE_CONFIG(ADDR_SURF_P2) |
				 MICRO_TILE_MODE_NEW(ADDR_SURF_THIN_MICRO_TILING) |
				 SAMPLE_SPLIT(ADDR_SURF_SAMPLE_SPLIT_8));
		modearray[18] = (ARRAY_MODE(ARRAY_1D_TILED_THICK) |
				 PIPE_CONFIG(ADDR_SURF_P2) |
				 MICRO_TILE_MODE_NEW(ADDR_SURF_THIN_MICRO_TILING) |
				 SAMPLE_SPLIT(ADDR_SURF_SAMPLE_SPLIT_1));
		modearray[19] = (ARRAY_MODE(ARRAY_1D_TILED_THICK) |
				 PIPE_CONFIG(ADDR_SURF_P2) |
				 MICRO_TILE_MODE_NEW(ADDR_SURF_THICK_MICRO_TILING) |
				 SAMPLE_SPLIT(ADDR_SURF_SAMPLE_SPLIT_1));
		modearray[20] = (ARRAY_MODE(ARRAY_2D_TILED_THICK) |
				 PIPE_CONFIG(ADDR_SURF_P2) |
				 MICRO_TILE_MODE_NEW(ADDR_SURF_THICK_MICRO_TILING) |
				 SAMPLE_SPLIT(ADDR_SURF_SAMPLE_SPLIT_1));
		modearray[21] = (ARRAY_MODE(ARRAY_3D_TILED_THICK) |
				 PIPE_CONFIG(ADDR_SURF_P2) |
				 MICRO_TILE_MODE_NEW(ADDR_SURF_THICK_MICRO_TILING) |
				 SAMPLE_SPLIT(ADDR_SURF_SAMPLE_SPLIT_1));
		modearray[22] = (ARRAY_MODE(ARRAY_PRT_TILED_THICK) |
				 PIPE_CONFIG(ADDR_SURF_P2) |
				 MICRO_TILE_MODE_NEW(ADDR_SURF_THICK_MICRO_TILING) |
				 SAMPLE_SPLIT(ADDR_SURF_SAMPLE_SPLIT_1));
		modearray[24] = (ARRAY_MODE(ARRAY_2D_TILED_THICK) |
				 PIPE_CONFIG(ADDR_SURF_P2) |
				 MICRO_TILE_MODE_NEW(ADDR_SURF_THIN_MICRO_TILING) |
				 SAMPLE_SPLIT(ADDR_SURF_SAMPLE_SPLIT_1));
		modearray[25] = (ARRAY_MODE(ARRAY_2D_TILED_XTHICK) |
				 PIPE_CONFIG(ADDR_SURF_P2) |
				 MICRO_TILE_MODE_NEW(ADDR_SURF_THICK_MICRO_TILING) |
				 SAMPLE_SPLIT(ADDR_SURF_SAMPLE_SPLIT_1));
		modearray[26] = (ARRAY_MODE(ARRAY_3D_TILED_XTHICK) |
				 PIPE_CONFIG(ADDR_SURF_P2) |
				 MICRO_TILE_MODE_NEW(ADDR_SURF_THICK_MICRO_TILING) |
				 SAMPLE_SPLIT(ADDR_SURF_SAMPLE_SPLIT_1));
		modearray[27] = (ARRAY_MODE(ARRAY_1D_TILED_THIN1) |
				 PIPE_CONFIG(ADDR_SURF_P2) |
				 MICRO_TILE_MODE_NEW(ADDR_SURF_ROTATED_MICRO_TILING) |
				 SAMPLE_SPLIT(ADDR_SURF_SAMPLE_SPLIT_2));
		modearray[28] = (ARRAY_MODE(ARRAY_2D_TILED_THIN1) |
				 PIPE_CONFIG(ADDR_SURF_P2) |
				 MICRO_TILE_MODE_NEW(ADDR_SURF_ROTATED_MICRO_TILING) |
				 SAMPLE_SPLIT(ADDR_SURF_SAMPLE_SPLIT_2));
		modearray[29] = (ARRAY_MODE(ARRAY_PRT_TILED_THIN1) |
				 PIPE_CONFIG(ADDR_SURF_P2) |
				 MICRO_TILE_MODE_NEW(ADDR_SURF_ROTATED_MICRO_TILING) |
				 SAMPLE_SPLIT(ADDR_SURF_SAMPLE_SPLIT_8));

		mod2array[0] = (BANK_WIDTH(ADDR_SURF_BANK_WIDTH_1) |
				BANK_HEIGHT(ADDR_SURF_BANK_HEIGHT_4) |
				MACRO_TILE_ASPECT(ADDR_SURF_MACRO_ASPECT_4) |
				NUM_BANKS(ADDR_SURF_8_BANK));
		mod2array[1] = (BANK_WIDTH(ADDR_SURF_BANK_WIDTH_1) |
				BANK_HEIGHT(ADDR_SURF_BANK_HEIGHT_2) |
				MACRO_TILE_ASPECT(ADDR_SURF_MACRO_ASPECT_4) |
				NUM_BANKS(ADDR_SURF_8_BANK));
		mod2array[2] = (BANK_WIDTH(ADDR_SURF_BANK_WIDTH_1) |
				BANK_HEIGHT(ADDR_SURF_BANK_HEIGHT_1) |
				MACRO_TILE_ASPECT(ADDR_SURF_MACRO_ASPECT_2) |
				NUM_BANKS(ADDR_SURF_8_BANK));
		mod2array[3] = (BANK_WIDTH(ADDR_SURF_BANK_WIDTH_1) |
				BANK_HEIGHT(ADDR_SURF_BANK_HEIGHT_1) |
				MACRO_TILE_ASPECT(ADDR_SURF_MACRO_ASPECT_2) |
				NUM_BANKS(ADDR_SURF_8_BANK));
		mod2array[4] = (BANK_WIDTH(ADDR_SURF_BANK_WIDTH_1) |
				BANK_HEIGHT(ADDR_SURF_BANK_HEIGHT_1) |
				MACRO_TILE_ASPECT(ADDR_SURF_MACRO_ASPECT_2) |
				NUM_BANKS(ADDR_SURF_8_BANK));
		mod2array[5] = (BANK_WIDTH(ADDR_SURF_BANK_WIDTH_1) |
				BANK_HEIGHT(ADDR_SURF_BANK_HEIGHT_1) |
				MACRO_TILE_ASPECT(ADDR_SURF_MACRO_ASPECT_2) |
				NUM_BANKS(ADDR_SURF_8_BANK));
		mod2array[6] = (BANK_WIDTH(ADDR_SURF_BANK_WIDTH_1) |
				BANK_HEIGHT(ADDR_SURF_BANK_HEIGHT_1) |
				MACRO_TILE_ASPECT(ADDR_SURF_MACRO_ASPECT_2) |
				NUM_BANKS(ADDR_SURF_8_BANK));
		mod2array[8] = (BANK_WIDTH(ADDR_SURF_BANK_WIDTH_4) |
				BANK_HEIGHT(ADDR_SURF_BANK_HEIGHT_8) |
				MACRO_TILE_ASPECT(ADDR_SURF_MACRO_ASPECT_4) |
				NUM_BANKS(ADDR_SURF_16_BANK));
		mod2array[9] = (BANK_WIDTH(ADDR_SURF_BANK_WIDTH_4) |
				BANK_HEIGHT(ADDR_SURF_BANK_HEIGHT_4) |
				MACRO_TILE_ASPECT(ADDR_SURF_MACRO_ASPECT_4) |
				NUM_BANKS(ADDR_SURF_16_BANK));
		mod2array[10] = (BANK_WIDTH(ADDR_SURF_BANK_WIDTH_2) |
				 BANK_HEIGHT(ADDR_SURF_BANK_HEIGHT_4) |
				 MACRO_TILE_ASPECT(ADDR_SURF_MACRO_ASPECT_4) |
				 NUM_BANKS(ADDR_SURF_16_BANK));
		mod2array[11] = (BANK_WIDTH(ADDR_SURF_BANK_WIDTH_2) |
				 BANK_HEIGHT(ADDR_SURF_BANK_HEIGHT_2) |
				 MACRO_TILE_ASPECT(ADDR_SURF_MACRO_ASPECT_4) |
				 NUM_BANKS(ADDR_SURF_16_BANK));
		mod2array[12] = (BANK_WIDTH(ADDR_SURF_BANK_WIDTH_1) |
				 BANK_HEIGHT(ADDR_SURF_BANK_HEIGHT_2) |
				 MACRO_TILE_ASPECT(ADDR_SURF_MACRO_ASPECT_4) |
				 NUM_BANKS(ADDR_SURF_16_BANK));
		mod2array[13] = (BANK_WIDTH(ADDR_SURF_BANK_WIDTH_1) |
				 BANK_HEIGHT(ADDR_SURF_BANK_HEIGHT_1) |
				 MACRO_TILE_ASPECT(ADDR_SURF_MACRO_ASPECT_4) |
				 NUM_BANKS(ADDR_SURF_16_BANK));
		mod2array[14] = (BANK_WIDTH(ADDR_SURF_BANK_WIDTH_1) |
				 BANK_HEIGHT(ADDR_SURF_BANK_HEIGHT_1) |
				 MACRO_TILE_ASPECT(ADDR_SURF_MACRO_ASPECT_2) |
				 NUM_BANKS(ADDR_SURF_8_BANK));

		for (reg_offset = 0; reg_offset < num_tile_mode_states; reg_offset++)
			if (reg_offset != 7 && reg_offset != 12 && reg_offset != 17 &&
			    reg_offset != 23)
				WREG32(mmGB_TILE_MODE0 + reg_offset, modearray[reg_offset]);

		for (reg_offset = 0; reg_offset < num_secondary_tile_mode_states; reg_offset++)
			if (reg_offset != 7)
				WREG32(mmGB_MACROTILE_MODE0 + reg_offset, mod2array[reg_offset]);

		break;
	default:
		dev_warn(adev->dev,
			 "Unknown chip type (%d) in function gfx_v8_0_tiling_mode_table_init() falling through to CHIP_CARRIZO\n",
			 adev->asic_type);

	case CHIP_CARRIZO:
		modearray[0] = (ARRAY_MODE(ARRAY_2D_TILED_THIN1) |
				PIPE_CONFIG(ADDR_SURF_P2) |
				TILE_SPLIT(ADDR_SURF_TILE_SPLIT_64B) |
				MICRO_TILE_MODE_NEW(ADDR_SURF_DEPTH_MICRO_TILING));
		modearray[1] = (ARRAY_MODE(ARRAY_2D_TILED_THIN1) |
				PIPE_CONFIG(ADDR_SURF_P2) |
				TILE_SPLIT(ADDR_SURF_TILE_SPLIT_128B) |
				MICRO_TILE_MODE_NEW(ADDR_SURF_DEPTH_MICRO_TILING));
		modearray[2] = (ARRAY_MODE(ARRAY_2D_TILED_THIN1) |
				PIPE_CONFIG(ADDR_SURF_P2) |
				TILE_SPLIT(ADDR_SURF_TILE_SPLIT_256B) |
				MICRO_TILE_MODE_NEW(ADDR_SURF_DEPTH_MICRO_TILING));
		modearray[3] = (ARRAY_MODE(ARRAY_2D_TILED_THIN1) |
				PIPE_CONFIG(ADDR_SURF_P2) |
				TILE_SPLIT(ADDR_SURF_TILE_SPLIT_512B) |
				MICRO_TILE_MODE_NEW(ADDR_SURF_DEPTH_MICRO_TILING));
		modearray[4] = (ARRAY_MODE(ARRAY_2D_TILED_THIN1) |
				PIPE_CONFIG(ADDR_SURF_P2) |
				TILE_SPLIT(ADDR_SURF_TILE_SPLIT_2KB) |
				MICRO_TILE_MODE_NEW(ADDR_SURF_DEPTH_MICRO_TILING));
		modearray[5] = (ARRAY_MODE(ARRAY_1D_TILED_THIN1) |
				PIPE_CONFIG(ADDR_SURF_P2) |
				TILE_SPLIT(ADDR_SURF_TILE_SPLIT_2KB) |
				MICRO_TILE_MODE_NEW(ADDR_SURF_DEPTH_MICRO_TILING));
		modearray[6] = (ARRAY_MODE(ARRAY_PRT_TILED_THIN1) |
				PIPE_CONFIG(ADDR_SURF_P2) |
				TILE_SPLIT(ADDR_SURF_TILE_SPLIT_2KB) |
				MICRO_TILE_MODE_NEW(ADDR_SURF_DEPTH_MICRO_TILING));
		modearray[8] = (ARRAY_MODE(ARRAY_LINEAR_ALIGNED) |
				PIPE_CONFIG(ADDR_SURF_P2));
		modearray[9] = (ARRAY_MODE(ARRAY_1D_TILED_THIN1) |
				PIPE_CONFIG(ADDR_SURF_P2) |
				MICRO_TILE_MODE_NEW(ADDR_SURF_DISPLAY_MICRO_TILING) |
				SAMPLE_SPLIT(ADDR_SURF_SAMPLE_SPLIT_2));
		modearray[10] = (ARRAY_MODE(ARRAY_2D_TILED_THIN1) |
				 PIPE_CONFIG(ADDR_SURF_P2) |
				 MICRO_TILE_MODE_NEW(ADDR_SURF_DISPLAY_MICRO_TILING) |
				 SAMPLE_SPLIT(ADDR_SURF_SAMPLE_SPLIT_2));
		modearray[11] = (ARRAY_MODE(ARRAY_PRT_TILED_THIN1) |
				 PIPE_CONFIG(ADDR_SURF_P2) |
				 MICRO_TILE_MODE_NEW(ADDR_SURF_DISPLAY_MICRO_TILING) |
				 SAMPLE_SPLIT(ADDR_SURF_SAMPLE_SPLIT_8));
		modearray[13] = (ARRAY_MODE(ARRAY_1D_TILED_THIN1) |
				 PIPE_CONFIG(ADDR_SURF_P2) |
				 MICRO_TILE_MODE_NEW(ADDR_SURF_THIN_MICRO_TILING) |
				 SAMPLE_SPLIT(ADDR_SURF_SAMPLE_SPLIT_2));
		modearray[14] = (ARRAY_MODE(ARRAY_2D_TILED_THIN1) |
				 PIPE_CONFIG(ADDR_SURF_P2) |
				 MICRO_TILE_MODE_NEW(ADDR_SURF_THIN_MICRO_TILING) |
				 SAMPLE_SPLIT(ADDR_SURF_SAMPLE_SPLIT_2));
		modearray[15] = (ARRAY_MODE(ARRAY_3D_TILED_THIN1) |
				 PIPE_CONFIG(ADDR_SURF_P2) |
				 MICRO_TILE_MODE_NEW(ADDR_SURF_THIN_MICRO_TILING) |
				 SAMPLE_SPLIT(ADDR_SURF_SAMPLE_SPLIT_2));
		modearray[16] = (ARRAY_MODE(ARRAY_PRT_TILED_THIN1) |
				 PIPE_CONFIG(ADDR_SURF_P2) |
				 MICRO_TILE_MODE_NEW(ADDR_SURF_THIN_MICRO_TILING) |
				 SAMPLE_SPLIT(ADDR_SURF_SAMPLE_SPLIT_8));
		modearray[18] = (ARRAY_MODE(ARRAY_1D_TILED_THICK) |
				 PIPE_CONFIG(ADDR_SURF_P2) |
				 MICRO_TILE_MODE_NEW(ADDR_SURF_THIN_MICRO_TILING) |
				 SAMPLE_SPLIT(ADDR_SURF_SAMPLE_SPLIT_1));
		modearray[19] = (ARRAY_MODE(ARRAY_1D_TILED_THICK) |
				 PIPE_CONFIG(ADDR_SURF_P2) |
				 MICRO_TILE_MODE_NEW(ADDR_SURF_THICK_MICRO_TILING) |
				 SAMPLE_SPLIT(ADDR_SURF_SAMPLE_SPLIT_1));
		modearray[20] = (ARRAY_MODE(ARRAY_2D_TILED_THICK) |
				 PIPE_CONFIG(ADDR_SURF_P2) |
				 MICRO_TILE_MODE_NEW(ADDR_SURF_THICK_MICRO_TILING) |
				 SAMPLE_SPLIT(ADDR_SURF_SAMPLE_SPLIT_1));
		modearray[21] = (ARRAY_MODE(ARRAY_3D_TILED_THICK) |
				 PIPE_CONFIG(ADDR_SURF_P2) |
				 MICRO_TILE_MODE_NEW(ADDR_SURF_THICK_MICRO_TILING) |
				 SAMPLE_SPLIT(ADDR_SURF_SAMPLE_SPLIT_1));
		modearray[22] = (ARRAY_MODE(ARRAY_PRT_TILED_THICK) |
				 PIPE_CONFIG(ADDR_SURF_P2) |
				 MICRO_TILE_MODE_NEW(ADDR_SURF_THICK_MICRO_TILING) |
				 SAMPLE_SPLIT(ADDR_SURF_SAMPLE_SPLIT_1));
		modearray[24] = (ARRAY_MODE(ARRAY_2D_TILED_THICK) |
				 PIPE_CONFIG(ADDR_SURF_P2) |
				 MICRO_TILE_MODE_NEW(ADDR_SURF_THIN_MICRO_TILING) |
				 SAMPLE_SPLIT(ADDR_SURF_SAMPLE_SPLIT_1));
		modearray[25] = (ARRAY_MODE(ARRAY_2D_TILED_XTHICK) |
				 PIPE_CONFIG(ADDR_SURF_P2) |
				 MICRO_TILE_MODE_NEW(ADDR_SURF_THICK_MICRO_TILING) |
				 SAMPLE_SPLIT(ADDR_SURF_SAMPLE_SPLIT_1));
		modearray[26] = (ARRAY_MODE(ARRAY_3D_TILED_XTHICK) |
				 PIPE_CONFIG(ADDR_SURF_P2) |
				 MICRO_TILE_MODE_NEW(ADDR_SURF_THICK_MICRO_TILING) |
				 SAMPLE_SPLIT(ADDR_SURF_SAMPLE_SPLIT_1));
		modearray[27] = (ARRAY_MODE(ARRAY_1D_TILED_THIN1) |
				 PIPE_CONFIG(ADDR_SURF_P2) |
				 MICRO_TILE_MODE_NEW(ADDR_SURF_ROTATED_MICRO_TILING) |
				 SAMPLE_SPLIT(ADDR_SURF_SAMPLE_SPLIT_2));
		modearray[28] = (ARRAY_MODE(ARRAY_2D_TILED_THIN1) |
				 PIPE_CONFIG(ADDR_SURF_P2) |
				 MICRO_TILE_MODE_NEW(ADDR_SURF_ROTATED_MICRO_TILING) |
				 SAMPLE_SPLIT(ADDR_SURF_SAMPLE_SPLIT_2));
		modearray[29] = (ARRAY_MODE(ARRAY_PRT_TILED_THIN1) |
				 PIPE_CONFIG(ADDR_SURF_P2) |
				 MICRO_TILE_MODE_NEW(ADDR_SURF_ROTATED_MICRO_TILING) |
				 SAMPLE_SPLIT(ADDR_SURF_SAMPLE_SPLIT_8));

		mod2array[0] = (BANK_WIDTH(ADDR_SURF_BANK_WIDTH_1) |
				BANK_HEIGHT(ADDR_SURF_BANK_HEIGHT_4) |
				MACRO_TILE_ASPECT(ADDR_SURF_MACRO_ASPECT_4) |
				NUM_BANKS(ADDR_SURF_8_BANK));
		mod2array[1] = (BANK_WIDTH(ADDR_SURF_BANK_WIDTH_1) |
				BANK_HEIGHT(ADDR_SURF_BANK_HEIGHT_2) |
				MACRO_TILE_ASPECT(ADDR_SURF_MACRO_ASPECT_4) |
				NUM_BANKS(ADDR_SURF_8_BANK));
		mod2array[2] = (BANK_WIDTH(ADDR_SURF_BANK_WIDTH_1) |
				BANK_HEIGHT(ADDR_SURF_BANK_HEIGHT_1) |
				MACRO_TILE_ASPECT(ADDR_SURF_MACRO_ASPECT_2) |
				NUM_BANKS(ADDR_SURF_8_BANK));
		mod2array[3] = (BANK_WIDTH(ADDR_SURF_BANK_WIDTH_1) |
				BANK_HEIGHT(ADDR_SURF_BANK_HEIGHT_1) |
				MACRO_TILE_ASPECT(ADDR_SURF_MACRO_ASPECT_2) |
				NUM_BANKS(ADDR_SURF_8_BANK));
		mod2array[4] = (BANK_WIDTH(ADDR_SURF_BANK_WIDTH_1) |
				BANK_HEIGHT(ADDR_SURF_BANK_HEIGHT_1) |
				MACRO_TILE_ASPECT(ADDR_SURF_MACRO_ASPECT_2) |
				NUM_BANKS(ADDR_SURF_8_BANK));
		mod2array[5] = (BANK_WIDTH(ADDR_SURF_BANK_WIDTH_1) |
				BANK_HEIGHT(ADDR_SURF_BANK_HEIGHT_1) |
				MACRO_TILE_ASPECT(ADDR_SURF_MACRO_ASPECT_2) |
				NUM_BANKS(ADDR_SURF_8_BANK));
		mod2array[6] = (BANK_WIDTH(ADDR_SURF_BANK_WIDTH_1) |
				BANK_HEIGHT(ADDR_SURF_BANK_HEIGHT_1) |
				MACRO_TILE_ASPECT(ADDR_SURF_MACRO_ASPECT_2) |
				NUM_BANKS(ADDR_SURF_8_BANK));
		mod2array[8] = (BANK_WIDTH(ADDR_SURF_BANK_WIDTH_4) |
				BANK_HEIGHT(ADDR_SURF_BANK_HEIGHT_8) |
				MACRO_TILE_ASPECT(ADDR_SURF_MACRO_ASPECT_4) |
				NUM_BANKS(ADDR_SURF_16_BANK));
		mod2array[9] = (BANK_WIDTH(ADDR_SURF_BANK_WIDTH_4) |
				BANK_HEIGHT(ADDR_SURF_BANK_HEIGHT_4) |
				MACRO_TILE_ASPECT(ADDR_SURF_MACRO_ASPECT_4) |
				NUM_BANKS(ADDR_SURF_16_BANK));
		mod2array[10] = (BANK_WIDTH(ADDR_SURF_BANK_WIDTH_2) |
				 BANK_HEIGHT(ADDR_SURF_BANK_HEIGHT_4) |
				 MACRO_TILE_ASPECT(ADDR_SURF_MACRO_ASPECT_4) |
				 NUM_BANKS(ADDR_SURF_16_BANK));
		mod2array[11] = (BANK_WIDTH(ADDR_SURF_BANK_WIDTH_2) |
				 BANK_HEIGHT(ADDR_SURF_BANK_HEIGHT_2) |
				 MACRO_TILE_ASPECT(ADDR_SURF_MACRO_ASPECT_4) |
				 NUM_BANKS(ADDR_SURF_16_BANK));
		mod2array[12] = (BANK_WIDTH(ADDR_SURF_BANK_WIDTH_1) |
				 BANK_HEIGHT(ADDR_SURF_BANK_HEIGHT_2) |
				 MACRO_TILE_ASPECT(ADDR_SURF_MACRO_ASPECT_4) |
				 NUM_BANKS(ADDR_SURF_16_BANK));
		mod2array[13] = (BANK_WIDTH(ADDR_SURF_BANK_WIDTH_1) |
				 BANK_HEIGHT(ADDR_SURF_BANK_HEIGHT_1) |
				 MACRO_TILE_ASPECT(ADDR_SURF_MACRO_ASPECT_4) |
				 NUM_BANKS(ADDR_SURF_16_BANK));
		mod2array[14] = (BANK_WIDTH(ADDR_SURF_BANK_WIDTH_1) |
				 BANK_HEIGHT(ADDR_SURF_BANK_HEIGHT_1) |
				 MACRO_TILE_ASPECT(ADDR_SURF_MACRO_ASPECT_2) |
				 NUM_BANKS(ADDR_SURF_8_BANK));

		for (reg_offset = 0; reg_offset < num_tile_mode_states; reg_offset++)
			if (reg_offset != 7 && reg_offset != 12 && reg_offset != 17 &&
			    reg_offset != 23)
				WREG32(mmGB_TILE_MODE0 + reg_offset, modearray[reg_offset]);

		for (reg_offset = 0; reg_offset < num_secondary_tile_mode_states; reg_offset++)
			if (reg_offset != 7)
				WREG32(mmGB_MACROTILE_MODE0 + reg_offset, mod2array[reg_offset]);

		break;
	}
}

static void gfx_v8_0_select_se_sh(struct amdgpu_device *adev,
				  u32 se_num, u32 sh_num, u32 instance)
{
	u32 data;

	if (instance == 0xffffffff)
		data = REG_SET_FIELD(0, GRBM_GFX_INDEX, INSTANCE_BROADCAST_WRITES, 1);
	else
		data = REG_SET_FIELD(0, GRBM_GFX_INDEX, INSTANCE_INDEX, instance);

	if (se_num == 0xffffffff)
		data = REG_SET_FIELD(data, GRBM_GFX_INDEX, SE_BROADCAST_WRITES, 1);
	else
		data = REG_SET_FIELD(data, GRBM_GFX_INDEX, SE_INDEX, se_num);

	if (sh_num == 0xffffffff)
		data = REG_SET_FIELD(data, GRBM_GFX_INDEX, SH_BROADCAST_WRITES, 1);
	else
		data = REG_SET_FIELD(data, GRBM_GFX_INDEX, SH_INDEX, sh_num);

	WREG32(mmGRBM_GFX_INDEX, data);
}

static u32 gfx_v8_0_create_bitmask(u32 bit_width)
{
	return (u32)((1ULL << bit_width) - 1);
}

static u32 gfx_v8_0_get_rb_active_bitmap(struct amdgpu_device *adev)
{
	u32 data, mask;

	data =  RREG32(mmCC_RB_BACKEND_DISABLE) |
		RREG32(mmGC_USER_RB_BACKEND_DISABLE);

	data = REG_GET_FIELD(data, GC_USER_RB_BACKEND_DISABLE, BACKEND_DISABLE);

	mask = gfx_v8_0_create_bitmask(adev->gfx.config.max_backends_per_se /
				       adev->gfx.config.max_sh_per_se);

	return (~data) & mask;
}

static void
gfx_v8_0_raster_config(struct amdgpu_device *adev, u32 *rconf, u32 *rconf1)
{
	switch (adev->asic_type) {
	case CHIP_FIJI:
		*rconf |= RB_MAP_PKR0(2) | RB_MAP_PKR1(2) |
			  RB_XSEL2(1) | PKR_MAP(2) |
			  PKR_XSEL(1) | PKR_YSEL(1) |
			  SE_MAP(2) | SE_XSEL(2) | SE_YSEL(3);
		*rconf1 |= SE_PAIR_MAP(2) | SE_PAIR_XSEL(3) |
			   SE_PAIR_YSEL(2);
		break;
	case CHIP_TONGA:
	case CHIP_POLARIS10:
		*rconf |= RB_MAP_PKR0(2) | RB_XSEL2(1) | SE_MAP(2) |
			  SE_XSEL(1) | SE_YSEL(1);
		*rconf1 |= SE_PAIR_MAP(2) | SE_PAIR_XSEL(2) |
			   SE_PAIR_YSEL(2);
		break;
	case CHIP_TOPAZ:
	case CHIP_CARRIZO:
		*rconf |= RB_MAP_PKR0(2);
		*rconf1 |= 0x0;
		break;
	case CHIP_POLARIS11:
		*rconf |= RB_MAP_PKR0(2) | RB_XSEL2(1) | SE_MAP(2) |
			  SE_XSEL(1) | SE_YSEL(1);
		*rconf1 |= 0x0;
		break;
	case CHIP_STONEY:
		*rconf |= 0x0;
		*rconf1 |= 0x0;
		break;
	default:
		DRM_ERROR("unknown asic: 0x%x\n", adev->asic_type);
		break;
	}
}

static void
gfx_v8_0_write_harvested_raster_configs(struct amdgpu_device *adev,
					u32 raster_config, u32 raster_config_1,
					unsigned rb_mask, unsigned num_rb)
{
	unsigned sh_per_se = max_t(unsigned, adev->gfx.config.max_sh_per_se, 1);
	unsigned num_se = max_t(unsigned, adev->gfx.config.max_shader_engines, 1);
	unsigned rb_per_pkr = min_t(unsigned, num_rb / num_se / sh_per_se, 2);
	unsigned rb_per_se = num_rb / num_se;
	unsigned se_mask[4];
	unsigned se;

	se_mask[0] = ((1 << rb_per_se) - 1) & rb_mask;
	se_mask[1] = (se_mask[0] << rb_per_se) & rb_mask;
	se_mask[2] = (se_mask[1] << rb_per_se) & rb_mask;
	se_mask[3] = (se_mask[2] << rb_per_se) & rb_mask;

	WARN_ON(!(num_se == 1 || num_se == 2 || num_se == 4));
	WARN_ON(!(sh_per_se == 1 || sh_per_se == 2));
	WARN_ON(!(rb_per_pkr == 1 || rb_per_pkr == 2));

	if ((num_se > 2) && ((!se_mask[0] && !se_mask[1]) ||
			     (!se_mask[2] && !se_mask[3]))) {
		raster_config_1 &= ~SE_PAIR_MAP_MASK;

		if (!se_mask[0] && !se_mask[1]) {
			raster_config_1 |=
				SE_PAIR_MAP(RASTER_CONFIG_SE_PAIR_MAP_3);
		} else {
			raster_config_1 |=
				SE_PAIR_MAP(RASTER_CONFIG_SE_PAIR_MAP_0);
		}
	}

	for (se = 0; se < num_se; se++) {
		unsigned raster_config_se = raster_config;
		unsigned pkr0_mask = ((1 << rb_per_pkr) - 1) << (se * rb_per_se);
		unsigned pkr1_mask = pkr0_mask << rb_per_pkr;
		int idx = (se / 2) * 2;

		if ((num_se > 1) && (!se_mask[idx] || !se_mask[idx + 1])) {
			raster_config_se &= ~SE_MAP_MASK;

			if (!se_mask[idx]) {
				raster_config_se |= SE_MAP(RASTER_CONFIG_SE_MAP_3);
			} else {
				raster_config_se |= SE_MAP(RASTER_CONFIG_SE_MAP_0);
			}
		}

		pkr0_mask &= rb_mask;
		pkr1_mask &= rb_mask;
		if (rb_per_se > 2 && (!pkr0_mask || !pkr1_mask)) {
			raster_config_se &= ~PKR_MAP_MASK;

			if (!pkr0_mask) {
				raster_config_se |= PKR_MAP(RASTER_CONFIG_PKR_MAP_3);
			} else {
				raster_config_se |= PKR_MAP(RASTER_CONFIG_PKR_MAP_0);
			}
		}

		if (rb_per_se >= 2) {
			unsigned rb0_mask = 1 << (se * rb_per_se);
			unsigned rb1_mask = rb0_mask << 1;

			rb0_mask &= rb_mask;
			rb1_mask &= rb_mask;
			if (!rb0_mask || !rb1_mask) {
				raster_config_se &= ~RB_MAP_PKR0_MASK;

				if (!rb0_mask) {
					raster_config_se |=
						RB_MAP_PKR0(RASTER_CONFIG_RB_MAP_3);
				} else {
					raster_config_se |=
						RB_MAP_PKR0(RASTER_CONFIG_RB_MAP_0);
				}
			}

			if (rb_per_se > 2) {
				rb0_mask = 1 << (se * rb_per_se + rb_per_pkr);
				rb1_mask = rb0_mask << 1;
				rb0_mask &= rb_mask;
				rb1_mask &= rb_mask;
				if (!rb0_mask || !rb1_mask) {
					raster_config_se &= ~RB_MAP_PKR1_MASK;

					if (!rb0_mask) {
						raster_config_se |=
							RB_MAP_PKR1(RASTER_CONFIG_RB_MAP_3);
					} else {
						raster_config_se |=
							RB_MAP_PKR1(RASTER_CONFIG_RB_MAP_0);
					}
				}
			}
		}

		/* GRBM_GFX_INDEX has a different offset on VI */
		gfx_v8_0_select_se_sh(adev, se, 0xffffffff, 0xffffffff);
		WREG32(mmPA_SC_RASTER_CONFIG, raster_config_se);
		WREG32(mmPA_SC_RASTER_CONFIG_1, raster_config_1);
	}

	/* GRBM_GFX_INDEX has a different offset on VI */
	gfx_v8_0_select_se_sh(adev, 0xffffffff, 0xffffffff, 0xffffffff);
}

static void gfx_v8_0_setup_rb(struct amdgpu_device *adev)
{
	int i, j;
	u32 data;
	u32 raster_config = 0, raster_config_1 = 0;
	u32 active_rbs = 0;
	u32 rb_bitmap_width_per_sh = adev->gfx.config.max_backends_per_se /
					adev->gfx.config.max_sh_per_se;
	unsigned num_rb_pipes;

	mutex_lock(&adev->grbm_idx_mutex);
	for (i = 0; i < adev->gfx.config.max_shader_engines; i++) {
		for (j = 0; j < adev->gfx.config.max_sh_per_se; j++) {
			gfx_v8_0_select_se_sh(adev, i, j, 0xffffffff);
			data = gfx_v8_0_get_rb_active_bitmap(adev);
			active_rbs |= data << ((i * adev->gfx.config.max_sh_per_se + j) *
					       rb_bitmap_width_per_sh);
		}
	}
	gfx_v8_0_select_se_sh(adev, 0xffffffff, 0xffffffff, 0xffffffff);

	adev->gfx.config.backend_enable_mask = active_rbs;
	adev->gfx.config.num_rbs = hweight32(active_rbs);

	num_rb_pipes = min_t(unsigned, adev->gfx.config.max_backends_per_se *
			     adev->gfx.config.max_shader_engines, 16);

	gfx_v8_0_raster_config(adev, &raster_config, &raster_config_1);

	if (!adev->gfx.config.backend_enable_mask ||
			adev->gfx.config.num_rbs >= num_rb_pipes) {
		WREG32(mmPA_SC_RASTER_CONFIG, raster_config);
		WREG32(mmPA_SC_RASTER_CONFIG_1, raster_config_1);
	} else {
		gfx_v8_0_write_harvested_raster_configs(adev, raster_config, raster_config_1,
							adev->gfx.config.backend_enable_mask,
							num_rb_pipes);
	}

<<<<<<< HEAD
=======
	/* cache the values for userspace */
	for (i = 0; i < adev->gfx.config.max_shader_engines; i++) {
		for (j = 0; j < adev->gfx.config.max_sh_per_se; j++) {
			gfx_v8_0_select_se_sh(adev, i, j, 0xffffffff);
			adev->gfx.config.rb_config[i][j].rb_backend_disable =
				RREG32(mmCC_RB_BACKEND_DISABLE);
			adev->gfx.config.rb_config[i][j].user_rb_backend_disable =
				RREG32(mmGC_USER_RB_BACKEND_DISABLE);
			adev->gfx.config.rb_config[i][j].raster_config =
				RREG32(mmPA_SC_RASTER_CONFIG);
			adev->gfx.config.rb_config[i][j].raster_config_1 =
				RREG32(mmPA_SC_RASTER_CONFIG_1);
		}
	}
	gfx_v8_0_select_se_sh(adev, 0xffffffff, 0xffffffff, 0xffffffff);
>>>>>>> 405182c2
	mutex_unlock(&adev->grbm_idx_mutex);
}

/**
 * gfx_v8_0_init_compute_vmid - gart enable
 *
 * @rdev: amdgpu_device pointer
 *
 * Initialize compute vmid sh_mem registers
 *
 */
#define DEFAULT_SH_MEM_BASES	(0x6000)
#define FIRST_COMPUTE_VMID	(8)
#define LAST_COMPUTE_VMID	(16)
static void gfx_v8_0_init_compute_vmid(struct amdgpu_device *adev)
{
	int i;
	uint32_t sh_mem_config;
	uint32_t sh_mem_bases;

	/*
	 * Configure apertures:
	 * LDS:         0x60000000'00000000 - 0x60000001'00000000 (4GB)
	 * Scratch:     0x60000001'00000000 - 0x60000002'00000000 (4GB)
	 * GPUVM:       0x60010000'00000000 - 0x60020000'00000000 (1TB)
	 */
	sh_mem_bases = DEFAULT_SH_MEM_BASES | (DEFAULT_SH_MEM_BASES << 16);

	sh_mem_config = SH_MEM_ADDRESS_MODE_HSA64 <<
			SH_MEM_CONFIG__ADDRESS_MODE__SHIFT |
			SH_MEM_ALIGNMENT_MODE_UNALIGNED <<
			SH_MEM_CONFIG__ALIGNMENT_MODE__SHIFT |
			MTYPE_CC << SH_MEM_CONFIG__DEFAULT_MTYPE__SHIFT |
			SH_MEM_CONFIG__PRIVATE_ATC_MASK;

	mutex_lock(&adev->srbm_mutex);
	for (i = FIRST_COMPUTE_VMID; i < LAST_COMPUTE_VMID; i++) {
		vi_srbm_select(adev, 0, 0, 0, i);
		/* CP and shaders */
		WREG32(mmSH_MEM_CONFIG, sh_mem_config);
		WREG32(mmSH_MEM_APE1_BASE, 1);
		WREG32(mmSH_MEM_APE1_LIMIT, 0);
		WREG32(mmSH_MEM_BASES, sh_mem_bases);
	}
	vi_srbm_select(adev, 0, 0, 0, 0);
	mutex_unlock(&adev->srbm_mutex);
}

static void gfx_v8_0_gpu_init(struct amdgpu_device *adev)
{
	u32 tmp;
	int i;

	WREG32_FIELD(GRBM_CNTL, READ_TIMEOUT, 0xFF);
	WREG32(mmGB_ADDR_CONFIG, adev->gfx.config.gb_addr_config);
	WREG32(mmHDP_ADDR_CONFIG, adev->gfx.config.gb_addr_config);
	WREG32(mmDMIF_ADDR_CALC, adev->gfx.config.gb_addr_config);

	gfx_v8_0_tiling_mode_table_init(adev);
	gfx_v8_0_setup_rb(adev);
	gfx_v8_0_get_cu_info(adev);

	/* XXX SH_MEM regs */
	/* where to put LDS, scratch, GPUVM in FSA64 space */
	mutex_lock(&adev->srbm_mutex);
	for (i = 0; i < 16; i++) {
		vi_srbm_select(adev, 0, 0, 0, i);
		/* CP and shaders */
		if (i == 0) {
			tmp = REG_SET_FIELD(0, SH_MEM_CONFIG, DEFAULT_MTYPE, MTYPE_UC);
			tmp = REG_SET_FIELD(tmp, SH_MEM_CONFIG, APE1_MTYPE, MTYPE_UC);
			tmp = REG_SET_FIELD(tmp, SH_MEM_CONFIG, ALIGNMENT_MODE,
					    SH_MEM_ALIGNMENT_MODE_UNALIGNED);
			WREG32(mmSH_MEM_CONFIG, tmp);
		} else {
			tmp = REG_SET_FIELD(0, SH_MEM_CONFIG, DEFAULT_MTYPE, MTYPE_NC);
			tmp = REG_SET_FIELD(tmp, SH_MEM_CONFIG, APE1_MTYPE, MTYPE_NC);
			tmp = REG_SET_FIELD(tmp, SH_MEM_CONFIG, ALIGNMENT_MODE,
					    SH_MEM_ALIGNMENT_MODE_UNALIGNED);
			WREG32(mmSH_MEM_CONFIG, tmp);
		}

		WREG32(mmSH_MEM_APE1_BASE, 1);
		WREG32(mmSH_MEM_APE1_LIMIT, 0);
		WREG32(mmSH_MEM_BASES, 0);
	}
	vi_srbm_select(adev, 0, 0, 0, 0);
	mutex_unlock(&adev->srbm_mutex);

	gfx_v8_0_init_compute_vmid(adev);

	mutex_lock(&adev->grbm_idx_mutex);
	/*
	 * making sure that the following register writes will be broadcasted
	 * to all the shaders
	 */
	gfx_v8_0_select_se_sh(adev, 0xffffffff, 0xffffffff, 0xffffffff);

	WREG32(mmPA_SC_FIFO_SIZE,
		   (adev->gfx.config.sc_prim_fifo_size_frontend <<
			PA_SC_FIFO_SIZE__SC_FRONTEND_PRIM_FIFO_SIZE__SHIFT) |
		   (adev->gfx.config.sc_prim_fifo_size_backend <<
			PA_SC_FIFO_SIZE__SC_BACKEND_PRIM_FIFO_SIZE__SHIFT) |
		   (adev->gfx.config.sc_hiz_tile_fifo_size <<
			PA_SC_FIFO_SIZE__SC_HIZ_TILE_FIFO_SIZE__SHIFT) |
		   (adev->gfx.config.sc_earlyz_tile_fifo_size <<
			PA_SC_FIFO_SIZE__SC_EARLYZ_TILE_FIFO_SIZE__SHIFT));
	mutex_unlock(&adev->grbm_idx_mutex);

}

static void gfx_v8_0_wait_for_rlc_serdes(struct amdgpu_device *adev)
{
	u32 i, j, k;
	u32 mask;

	mutex_lock(&adev->grbm_idx_mutex);
	for (i = 0; i < adev->gfx.config.max_shader_engines; i++) {
		for (j = 0; j < adev->gfx.config.max_sh_per_se; j++) {
			gfx_v8_0_select_se_sh(adev, i, j, 0xffffffff);
			for (k = 0; k < adev->usec_timeout; k++) {
				if (RREG32(mmRLC_SERDES_CU_MASTER_BUSY) == 0)
					break;
				udelay(1);
			}
		}
	}
	gfx_v8_0_select_se_sh(adev, 0xffffffff, 0xffffffff, 0xffffffff);
	mutex_unlock(&adev->grbm_idx_mutex);

	mask = RLC_SERDES_NONCU_MASTER_BUSY__SE_MASTER_BUSY_MASK |
		RLC_SERDES_NONCU_MASTER_BUSY__GC_MASTER_BUSY_MASK |
		RLC_SERDES_NONCU_MASTER_BUSY__TC0_MASTER_BUSY_MASK |
		RLC_SERDES_NONCU_MASTER_BUSY__TC1_MASTER_BUSY_MASK;
	for (k = 0; k < adev->usec_timeout; k++) {
		if ((RREG32(mmRLC_SERDES_NONCU_MASTER_BUSY) & mask) == 0)
			break;
		udelay(1);
	}
}

static void gfx_v8_0_enable_gui_idle_interrupt(struct amdgpu_device *adev,
					       bool enable)
{
	u32 tmp = RREG32(mmCP_INT_CNTL_RING0);

	tmp = REG_SET_FIELD(tmp, CP_INT_CNTL_RING0, CNTX_BUSY_INT_ENABLE, enable ? 1 : 0);
	tmp = REG_SET_FIELD(tmp, CP_INT_CNTL_RING0, CNTX_EMPTY_INT_ENABLE, enable ? 1 : 0);
	tmp = REG_SET_FIELD(tmp, CP_INT_CNTL_RING0, CMP_BUSY_INT_ENABLE, enable ? 1 : 0);
	tmp = REG_SET_FIELD(tmp, CP_INT_CNTL_RING0, GFX_IDLE_INT_ENABLE, enable ? 1 : 0);

	WREG32(mmCP_INT_CNTL_RING0, tmp);
}

static void gfx_v8_0_init_csb(struct amdgpu_device *adev)
{
	/* csib */
	WREG32(mmRLC_CSIB_ADDR_HI,
			adev->gfx.rlc.clear_state_gpu_addr >> 32);
	WREG32(mmRLC_CSIB_ADDR_LO,
			adev->gfx.rlc.clear_state_gpu_addr & 0xfffffffc);
	WREG32(mmRLC_CSIB_LENGTH,
			adev->gfx.rlc.clear_state_size);
}

static void gfx_v8_0_parse_ind_reg_list(int *register_list_format,
				int ind_offset,
				int list_size,
				int *unique_indices,
				int *indices_count,
				int max_indices,
				int *ind_start_offsets,
				int *offset_count,
				int max_offset)
{
	int indices;
	bool new_entry = true;

	for (; ind_offset < list_size; ind_offset++) {

		if (new_entry) {
			new_entry = false;
			ind_start_offsets[*offset_count] = ind_offset;
			*offset_count = *offset_count + 1;
			BUG_ON(*offset_count >= max_offset);
		}

		if (register_list_format[ind_offset] == 0xFFFFFFFF) {
			new_entry = true;
			continue;
		}

		ind_offset += 2;

		/* look for the matching indice */
		for (indices = 0;
			indices < *indices_count;
			indices++) {
			if (unique_indices[indices] ==
				register_list_format[ind_offset])
				break;
		}

		if (indices >= *indices_count) {
			unique_indices[*indices_count] =
				register_list_format[ind_offset];
			indices = *indices_count;
			*indices_count = *indices_count + 1;
			BUG_ON(*indices_count >= max_indices);
		}

		register_list_format[ind_offset] = indices;
	}
}

static int gfx_v8_0_init_save_restore_list(struct amdgpu_device *adev)
{
	int i, temp, data;
	int unique_indices[] = {0, 0, 0, 0, 0, 0, 0, 0};
	int indices_count = 0;
	int indirect_start_offsets[] = {0, 0, 0, 0, 0, 0, 0, 0, 0, 0};
	int offset_count = 0;

	int list_size;
	unsigned int *register_list_format =
		kmalloc(adev->gfx.rlc.reg_list_format_size_bytes, GFP_KERNEL);
	if (!register_list_format)
		return -ENOMEM;
	memcpy(register_list_format, adev->gfx.rlc.register_list_format,
			adev->gfx.rlc.reg_list_format_size_bytes);

	gfx_v8_0_parse_ind_reg_list(register_list_format,
				RLC_FormatDirectRegListLength,
				adev->gfx.rlc.reg_list_format_size_bytes >> 2,
				unique_indices,
				&indices_count,
				sizeof(unique_indices) / sizeof(int),
				indirect_start_offsets,
				&offset_count,
				sizeof(indirect_start_offsets)/sizeof(int));

	/* save and restore list */
	WREG32_FIELD(RLC_SRM_CNTL, AUTO_INCR_ADDR, 1);

	WREG32(mmRLC_SRM_ARAM_ADDR, 0);
	for (i = 0; i < adev->gfx.rlc.reg_list_size_bytes >> 2; i++)
		WREG32(mmRLC_SRM_ARAM_DATA, adev->gfx.rlc.register_restore[i]);

	/* indirect list */
	WREG32(mmRLC_GPM_SCRATCH_ADDR, adev->gfx.rlc.reg_list_format_start);
	for (i = 0; i < adev->gfx.rlc.reg_list_format_size_bytes >> 2; i++)
		WREG32(mmRLC_GPM_SCRATCH_DATA, register_list_format[i]);

	list_size = adev->gfx.rlc.reg_list_size_bytes >> 2;
	list_size = list_size >> 1;
	WREG32(mmRLC_GPM_SCRATCH_ADDR, adev->gfx.rlc.reg_restore_list_size);
	WREG32(mmRLC_GPM_SCRATCH_DATA, list_size);

	/* starting offsets starts */
	WREG32(mmRLC_GPM_SCRATCH_ADDR,
		adev->gfx.rlc.starting_offsets_start);
	for (i = 0; i < sizeof(indirect_start_offsets)/sizeof(int); i++)
		WREG32(mmRLC_GPM_SCRATCH_DATA,
				indirect_start_offsets[i]);

	/* unique indices */
	temp = mmRLC_SRM_INDEX_CNTL_ADDR_0;
	data = mmRLC_SRM_INDEX_CNTL_DATA_0;
	for (i = 0; i < sizeof(unique_indices) / sizeof(int); i++) {
		amdgpu_mm_wreg(adev, temp + i, unique_indices[i] & 0x3FFFF, false);
		amdgpu_mm_wreg(adev, data + i, unique_indices[i] >> 20, false);
	}
	kfree(register_list_format);

	return 0;
}

static void gfx_v8_0_enable_save_restore_machine(struct amdgpu_device *adev)
{
	WREG32_FIELD(RLC_SRM_CNTL, SRM_ENABLE, 1);
}

static void gfx_v8_0_init_power_gating(struct amdgpu_device *adev)
{
	uint32_t data;

	if (adev->pg_flags & (AMD_PG_SUPPORT_GFX_PG |
			      AMD_PG_SUPPORT_GFX_SMG |
			      AMD_PG_SUPPORT_GFX_DMG)) {
		WREG32_FIELD(CP_RB_WPTR_POLL_CNTL, IDLE_POLL_COUNT, 0x60);

		data = REG_SET_FIELD(0, RLC_PG_DELAY, POWER_UP_DELAY, 0x10);
		data = REG_SET_FIELD(data, RLC_PG_DELAY, POWER_DOWN_DELAY, 0x10);
		data = REG_SET_FIELD(data, RLC_PG_DELAY, CMD_PROPAGATE_DELAY, 0x10);
		data = REG_SET_FIELD(data, RLC_PG_DELAY, MEM_SLEEP_DELAY, 0x10);
		WREG32(mmRLC_PG_DELAY, data);

		WREG32_FIELD(RLC_PG_DELAY_2, SERDES_CMD_DELAY, 0x3);
		WREG32_FIELD(RLC_AUTO_PG_CTRL, GRBM_REG_SAVE_GFX_IDLE_THRESHOLD, 0x55f0);
	}
}

static void cz_enable_sck_slow_down_on_power_up(struct amdgpu_device *adev,
						bool enable)
{
	WREG32_FIELD(RLC_PG_CNTL, SMU_CLK_SLOWDOWN_ON_PU_ENABLE, enable ? 1 : 0);
}

static void cz_enable_sck_slow_down_on_power_down(struct amdgpu_device *adev,
						  bool enable)
{
	WREG32_FIELD(RLC_PG_CNTL, SMU_CLK_SLOWDOWN_ON_PD_ENABLE, enable ? 1 : 0);
}

static void cz_enable_cp_power_gating(struct amdgpu_device *adev, bool enable)
{
	WREG32_FIELD(RLC_PG_CNTL, CP_PG_DISABLE, enable ? 1 : 0);
}

static void gfx_v8_0_init_pg(struct amdgpu_device *adev)
{
	if (adev->pg_flags & (AMD_PG_SUPPORT_GFX_PG |
			      AMD_PG_SUPPORT_GFX_SMG |
			      AMD_PG_SUPPORT_GFX_DMG |
			      AMD_PG_SUPPORT_CP |
			      AMD_PG_SUPPORT_GDS |
			      AMD_PG_SUPPORT_RLC_SMU_HS)) {
		gfx_v8_0_init_csb(adev);
		gfx_v8_0_init_save_restore_list(adev);
		gfx_v8_0_enable_save_restore_machine(adev);

		if ((adev->asic_type == CHIP_CARRIZO) ||
		    (adev->asic_type == CHIP_STONEY)) {
			WREG32(mmRLC_JUMP_TABLE_RESTORE, adev->gfx.rlc.cp_table_gpu_addr >> 8);
			gfx_v8_0_init_power_gating(adev);
			WREG32(mmRLC_PG_ALWAYS_ON_CU_MASK, adev->gfx.cu_info.ao_cu_mask);
			if (adev->pg_flags & AMD_PG_SUPPORT_RLC_SMU_HS) {
				cz_enable_sck_slow_down_on_power_up(adev, true);
				cz_enable_sck_slow_down_on_power_down(adev, true);
			} else {
				cz_enable_sck_slow_down_on_power_up(adev, false);
				cz_enable_sck_slow_down_on_power_down(adev, false);
			}
			if (adev->pg_flags & AMD_PG_SUPPORT_CP)
				cz_enable_cp_power_gating(adev, true);
			else
				cz_enable_cp_power_gating(adev, false);
		} else if (adev->asic_type == CHIP_POLARIS11) {
			gfx_v8_0_init_power_gating(adev);
		}
	}
}

static void gfx_v8_0_rlc_stop(struct amdgpu_device *adev)
{
	WREG32_FIELD(RLC_CNTL, RLC_ENABLE_F32, 0);

	gfx_v8_0_enable_gui_idle_interrupt(adev, false);
	gfx_v8_0_wait_for_rlc_serdes(adev);
}

static void gfx_v8_0_rlc_reset(struct amdgpu_device *adev)
{
	WREG32_FIELD(GRBM_SOFT_RESET, SOFT_RESET_RLC, 1);
	udelay(50);

	WREG32_FIELD(GRBM_SOFT_RESET, SOFT_RESET_RLC, 0);
	udelay(50);
}

static void gfx_v8_0_rlc_start(struct amdgpu_device *adev)
{
	WREG32_FIELD(RLC_CNTL, RLC_ENABLE_F32, 1);

	/* carrizo do enable cp interrupt after cp inited */
	if (!(adev->flags & AMD_IS_APU))
		gfx_v8_0_enable_gui_idle_interrupt(adev, true);

	udelay(50);
}

static int gfx_v8_0_rlc_load_microcode(struct amdgpu_device *adev)
{
	const struct rlc_firmware_header_v2_0 *hdr;
	const __le32 *fw_data;
	unsigned i, fw_size;

	if (!adev->gfx.rlc_fw)
		return -EINVAL;

	hdr = (const struct rlc_firmware_header_v2_0 *)adev->gfx.rlc_fw->data;
	amdgpu_ucode_print_rlc_hdr(&hdr->header);

	fw_data = (const __le32 *)(adev->gfx.rlc_fw->data +
			   le32_to_cpu(hdr->header.ucode_array_offset_bytes));
	fw_size = le32_to_cpu(hdr->header.ucode_size_bytes) / 4;

	WREG32(mmRLC_GPM_UCODE_ADDR, 0);
	for (i = 0; i < fw_size; i++)
		WREG32(mmRLC_GPM_UCODE_DATA, le32_to_cpup(fw_data++));
	WREG32(mmRLC_GPM_UCODE_ADDR, adev->gfx.rlc_fw_version);

	return 0;
}

static int gfx_v8_0_rlc_resume(struct amdgpu_device *adev)
{
	int r;
	u32 tmp;

	gfx_v8_0_rlc_stop(adev);

	/* disable CG */
	tmp = RREG32(mmRLC_CGCG_CGLS_CTRL);
	tmp &= ~(RLC_CGCG_CGLS_CTRL__CGCG_EN_MASK |
		 RLC_CGCG_CGLS_CTRL__CGLS_EN_MASK);
	WREG32(mmRLC_CGCG_CGLS_CTRL, tmp);
	if (adev->asic_type == CHIP_POLARIS11 ||
	    adev->asic_type == CHIP_POLARIS10) {
		tmp = RREG32(mmRLC_CGCG_CGLS_CTRL_3D);
		tmp &= ~0x3;
		WREG32(mmRLC_CGCG_CGLS_CTRL_3D, tmp);
	}

	/* disable PG */
	WREG32(mmRLC_PG_CNTL, 0);

	gfx_v8_0_rlc_reset(adev);
	gfx_v8_0_init_pg(adev);

	if (!adev->pp_enabled) {
		if (!adev->firmware.smu_load) {
			/* legacy rlc firmware loading */
			r = gfx_v8_0_rlc_load_microcode(adev);
			if (r)
				return r;
		} else {
			r = adev->smu.smumgr_funcs->check_fw_load_finish(adev,
							AMDGPU_UCODE_ID_RLC_G);
			if (r)
				return -EINVAL;
		}
	}

	gfx_v8_0_rlc_start(adev);

	return 0;
}

static void gfx_v8_0_cp_gfx_enable(struct amdgpu_device *adev, bool enable)
{
	int i;
	u32 tmp = RREG32(mmCP_ME_CNTL);

	if (enable) {
		tmp = REG_SET_FIELD(tmp, CP_ME_CNTL, ME_HALT, 0);
		tmp = REG_SET_FIELD(tmp, CP_ME_CNTL, PFP_HALT, 0);
		tmp = REG_SET_FIELD(tmp, CP_ME_CNTL, CE_HALT, 0);
	} else {
		tmp = REG_SET_FIELD(tmp, CP_ME_CNTL, ME_HALT, 1);
		tmp = REG_SET_FIELD(tmp, CP_ME_CNTL, PFP_HALT, 1);
		tmp = REG_SET_FIELD(tmp, CP_ME_CNTL, CE_HALT, 1);
		for (i = 0; i < adev->gfx.num_gfx_rings; i++)
			adev->gfx.gfx_ring[i].ready = false;
	}
	WREG32(mmCP_ME_CNTL, tmp);
	udelay(50);
}

static int gfx_v8_0_cp_gfx_load_microcode(struct amdgpu_device *adev)
{
	const struct gfx_firmware_header_v1_0 *pfp_hdr;
	const struct gfx_firmware_header_v1_0 *ce_hdr;
	const struct gfx_firmware_header_v1_0 *me_hdr;
	const __le32 *fw_data;
	unsigned i, fw_size;

	if (!adev->gfx.me_fw || !adev->gfx.pfp_fw || !adev->gfx.ce_fw)
		return -EINVAL;

	pfp_hdr = (const struct gfx_firmware_header_v1_0 *)
		adev->gfx.pfp_fw->data;
	ce_hdr = (const struct gfx_firmware_header_v1_0 *)
		adev->gfx.ce_fw->data;
	me_hdr = (const struct gfx_firmware_header_v1_0 *)
		adev->gfx.me_fw->data;

	amdgpu_ucode_print_gfx_hdr(&pfp_hdr->header);
	amdgpu_ucode_print_gfx_hdr(&ce_hdr->header);
	amdgpu_ucode_print_gfx_hdr(&me_hdr->header);

	gfx_v8_0_cp_gfx_enable(adev, false);

	/* PFP */
	fw_data = (const __le32 *)
		(adev->gfx.pfp_fw->data +
		 le32_to_cpu(pfp_hdr->header.ucode_array_offset_bytes));
	fw_size = le32_to_cpu(pfp_hdr->header.ucode_size_bytes) / 4;
	WREG32(mmCP_PFP_UCODE_ADDR, 0);
	for (i = 0; i < fw_size; i++)
		WREG32(mmCP_PFP_UCODE_DATA, le32_to_cpup(fw_data++));
	WREG32(mmCP_PFP_UCODE_ADDR, adev->gfx.pfp_fw_version);

	/* CE */
	fw_data = (const __le32 *)
		(adev->gfx.ce_fw->data +
		 le32_to_cpu(ce_hdr->header.ucode_array_offset_bytes));
	fw_size = le32_to_cpu(ce_hdr->header.ucode_size_bytes) / 4;
	WREG32(mmCP_CE_UCODE_ADDR, 0);
	for (i = 0; i < fw_size; i++)
		WREG32(mmCP_CE_UCODE_DATA, le32_to_cpup(fw_data++));
	WREG32(mmCP_CE_UCODE_ADDR, adev->gfx.ce_fw_version);

	/* ME */
	fw_data = (const __le32 *)
		(adev->gfx.me_fw->data +
		 le32_to_cpu(me_hdr->header.ucode_array_offset_bytes));
	fw_size = le32_to_cpu(me_hdr->header.ucode_size_bytes) / 4;
	WREG32(mmCP_ME_RAM_WADDR, 0);
	for (i = 0; i < fw_size; i++)
		WREG32(mmCP_ME_RAM_DATA, le32_to_cpup(fw_data++));
	WREG32(mmCP_ME_RAM_WADDR, adev->gfx.me_fw_version);

	return 0;
}

static u32 gfx_v8_0_get_csb_size(struct amdgpu_device *adev)
{
	u32 count = 0;
	const struct cs_section_def *sect = NULL;
	const struct cs_extent_def *ext = NULL;

	/* begin clear state */
	count += 2;
	/* context control state */
	count += 3;

	for (sect = vi_cs_data; sect->section != NULL; ++sect) {
		for (ext = sect->section; ext->extent != NULL; ++ext) {
			if (sect->id == SECT_CONTEXT)
				count += 2 + ext->reg_count;
			else
				return 0;
		}
	}
	/* pa_sc_raster_config/pa_sc_raster_config1 */
	count += 4;
	/* end clear state */
	count += 2;
	/* clear state */
	count += 2;

	return count;
}

static int gfx_v8_0_cp_gfx_start(struct amdgpu_device *adev)
{
	struct amdgpu_ring *ring = &adev->gfx.gfx_ring[0];
	const struct cs_section_def *sect = NULL;
	const struct cs_extent_def *ext = NULL;
	int r, i;

	/* init the CP */
	WREG32(mmCP_MAX_CONTEXT, adev->gfx.config.max_hw_contexts - 1);
	WREG32(mmCP_ENDIAN_SWAP, 0);
	WREG32(mmCP_DEVICE_ID, 1);

	gfx_v8_0_cp_gfx_enable(adev, true);

	r = amdgpu_ring_alloc(ring, gfx_v8_0_get_csb_size(adev) + 4);
	if (r) {
		DRM_ERROR("amdgpu: cp failed to lock ring (%d).\n", r);
		return r;
	}

	/* clear state buffer */
	amdgpu_ring_write(ring, PACKET3(PACKET3_PREAMBLE_CNTL, 0));
	amdgpu_ring_write(ring, PACKET3_PREAMBLE_BEGIN_CLEAR_STATE);

	amdgpu_ring_write(ring, PACKET3(PACKET3_CONTEXT_CONTROL, 1));
	amdgpu_ring_write(ring, 0x80000000);
	amdgpu_ring_write(ring, 0x80000000);

	for (sect = vi_cs_data; sect->section != NULL; ++sect) {
		for (ext = sect->section; ext->extent != NULL; ++ext) {
			if (sect->id == SECT_CONTEXT) {
				amdgpu_ring_write(ring,
				       PACKET3(PACKET3_SET_CONTEXT_REG,
					       ext->reg_count));
				amdgpu_ring_write(ring,
				       ext->reg_index - PACKET3_SET_CONTEXT_REG_START);
				for (i = 0; i < ext->reg_count; i++)
					amdgpu_ring_write(ring, ext->extent[i]);
			}
		}
	}

	amdgpu_ring_write(ring, PACKET3(PACKET3_SET_CONTEXT_REG, 2));
	amdgpu_ring_write(ring, mmPA_SC_RASTER_CONFIG - PACKET3_SET_CONTEXT_REG_START);
	switch (adev->asic_type) {
	case CHIP_TONGA:
	case CHIP_POLARIS10:
		amdgpu_ring_write(ring, 0x16000012);
		amdgpu_ring_write(ring, 0x0000002A);
		break;
	case CHIP_POLARIS11:
		amdgpu_ring_write(ring, 0x16000012);
		amdgpu_ring_write(ring, 0x00000000);
		break;
	case CHIP_FIJI:
		amdgpu_ring_write(ring, 0x3a00161a);
		amdgpu_ring_write(ring, 0x0000002e);
		break;
	case CHIP_CARRIZO:
		amdgpu_ring_write(ring, 0x00000002);
		amdgpu_ring_write(ring, 0x00000000);
		break;
	case CHIP_TOPAZ:
		amdgpu_ring_write(ring, adev->gfx.config.num_rbs == 1 ?
				0x00000000 : 0x00000002);
		amdgpu_ring_write(ring, 0x00000000);
		break;
	case CHIP_STONEY:
		amdgpu_ring_write(ring, 0x00000000);
		amdgpu_ring_write(ring, 0x00000000);
		break;
	default:
		BUG();
	}

	amdgpu_ring_write(ring, PACKET3(PACKET3_PREAMBLE_CNTL, 0));
	amdgpu_ring_write(ring, PACKET3_PREAMBLE_END_CLEAR_STATE);

	amdgpu_ring_write(ring, PACKET3(PACKET3_CLEAR_STATE, 0));
	amdgpu_ring_write(ring, 0);

	/* init the CE partitions */
	amdgpu_ring_write(ring, PACKET3(PACKET3_SET_BASE, 2));
	amdgpu_ring_write(ring, PACKET3_BASE_INDEX(CE_PARTITION_BASE));
	amdgpu_ring_write(ring, 0x8000);
	amdgpu_ring_write(ring, 0x8000);

	amdgpu_ring_commit(ring);

	return 0;
}

static int gfx_v8_0_cp_gfx_resume(struct amdgpu_device *adev)
{
	struct amdgpu_ring *ring;
	u32 tmp;
	u32 rb_bufsz;
	u64 rb_addr, rptr_addr, wptr_gpu_addr;
	int r;

	/* Set the write pointer delay */
	WREG32(mmCP_RB_WPTR_DELAY, 0);

	/* set the RB to use vmid 0 */
	WREG32(mmCP_RB_VMID, 0);

	/* Set ring buffer size */
	ring = &adev->gfx.gfx_ring[0];
	rb_bufsz = order_base_2(ring->ring_size / 8);
	tmp = REG_SET_FIELD(0, CP_RB0_CNTL, RB_BUFSZ, rb_bufsz);
	tmp = REG_SET_FIELD(tmp, CP_RB0_CNTL, RB_BLKSZ, rb_bufsz - 2);
	tmp = REG_SET_FIELD(tmp, CP_RB0_CNTL, MTYPE, 3);
	tmp = REG_SET_FIELD(tmp, CP_RB0_CNTL, MIN_IB_AVAILSZ, 1);
#ifdef __BIG_ENDIAN
	tmp = REG_SET_FIELD(tmp, CP_RB0_CNTL, BUF_SWAP, 1);
#endif
	WREG32(mmCP_RB0_CNTL, tmp);

	/* Initialize the ring buffer's read and write pointers */
	WREG32(mmCP_RB0_CNTL, tmp | CP_RB0_CNTL__RB_RPTR_WR_ENA_MASK);
	ring->wptr = 0;
	WREG32(mmCP_RB0_WPTR, ring->wptr);

	/* set the wb address wether it's enabled or not */
	rptr_addr = adev->wb.gpu_addr + (ring->rptr_offs * 4);
	WREG32(mmCP_RB0_RPTR_ADDR, lower_32_bits(rptr_addr));
	WREG32(mmCP_RB0_RPTR_ADDR_HI, upper_32_bits(rptr_addr) & 0xFF);

	wptr_gpu_addr = adev->wb.gpu_addr + (ring->wptr_offs * 4);
	WREG32(mmCP_RB_WPTR_POLL_ADDR_LO, lower_32_bits(wptr_gpu_addr));
	WREG32(mmCP_RB_WPTR_POLL_ADDR_HI, upper_32_bits(wptr_gpu_addr));
	mdelay(1);
	WREG32(mmCP_RB0_CNTL, tmp);

	rb_addr = ring->gpu_addr >> 8;
	WREG32(mmCP_RB0_BASE, rb_addr);
	WREG32(mmCP_RB0_BASE_HI, upper_32_bits(rb_addr));

	/* no gfx doorbells on iceland */
	if (adev->asic_type != CHIP_TOPAZ) {
		tmp = RREG32(mmCP_RB_DOORBELL_CONTROL);
		if (ring->use_doorbell) {
			tmp = REG_SET_FIELD(tmp, CP_RB_DOORBELL_CONTROL,
					    DOORBELL_OFFSET, ring->doorbell_index);
			tmp = REG_SET_FIELD(tmp, CP_RB_DOORBELL_CONTROL,
					    DOORBELL_HIT, 0);
			tmp = REG_SET_FIELD(tmp, CP_RB_DOORBELL_CONTROL,
					    DOORBELL_EN, 1);
		} else {
			tmp = REG_SET_FIELD(tmp, CP_RB_DOORBELL_CONTROL,
					    DOORBELL_EN, 0);
		}
		WREG32(mmCP_RB_DOORBELL_CONTROL, tmp);

		if (adev->asic_type == CHIP_TONGA) {
			tmp = REG_SET_FIELD(0, CP_RB_DOORBELL_RANGE_LOWER,
					    DOORBELL_RANGE_LOWER,
					    AMDGPU_DOORBELL_GFX_RING0);
			WREG32(mmCP_RB_DOORBELL_RANGE_LOWER, tmp);

			WREG32(mmCP_RB_DOORBELL_RANGE_UPPER,
			       CP_RB_DOORBELL_RANGE_UPPER__DOORBELL_RANGE_UPPER_MASK);
		}

	}

	/* start the ring */
	gfx_v8_0_cp_gfx_start(adev);
	ring->ready = true;
	r = amdgpu_ring_test_ring(ring);
	if (r)
		ring->ready = false;

	return r;
}

static void gfx_v8_0_cp_compute_enable(struct amdgpu_device *adev, bool enable)
{
	int i;

	if (enable) {
		WREG32(mmCP_MEC_CNTL, 0);
	} else {
		WREG32(mmCP_MEC_CNTL, (CP_MEC_CNTL__MEC_ME1_HALT_MASK | CP_MEC_CNTL__MEC_ME2_HALT_MASK));
		for (i = 0; i < adev->gfx.num_compute_rings; i++)
			adev->gfx.compute_ring[i].ready = false;
	}
	udelay(50);
}

static int gfx_v8_0_cp_compute_load_microcode(struct amdgpu_device *adev)
{
	const struct gfx_firmware_header_v1_0 *mec_hdr;
	const __le32 *fw_data;
	unsigned i, fw_size;

	if (!adev->gfx.mec_fw)
		return -EINVAL;

	gfx_v8_0_cp_compute_enable(adev, false);

	mec_hdr = (const struct gfx_firmware_header_v1_0 *)adev->gfx.mec_fw->data;
	amdgpu_ucode_print_gfx_hdr(&mec_hdr->header);

	fw_data = (const __le32 *)
		(adev->gfx.mec_fw->data +
		 le32_to_cpu(mec_hdr->header.ucode_array_offset_bytes));
	fw_size = le32_to_cpu(mec_hdr->header.ucode_size_bytes) / 4;

	/* MEC1 */
	WREG32(mmCP_MEC_ME1_UCODE_ADDR, 0);
	for (i = 0; i < fw_size; i++)
		WREG32(mmCP_MEC_ME1_UCODE_DATA, le32_to_cpup(fw_data+i));
	WREG32(mmCP_MEC_ME1_UCODE_ADDR, adev->gfx.mec_fw_version);

	/* Loading MEC2 firmware is only necessary if MEC2 should run different microcode than MEC1. */
	if (adev->gfx.mec2_fw) {
		const struct gfx_firmware_header_v1_0 *mec2_hdr;

		mec2_hdr = (const struct gfx_firmware_header_v1_0 *)adev->gfx.mec2_fw->data;
		amdgpu_ucode_print_gfx_hdr(&mec2_hdr->header);

		fw_data = (const __le32 *)
			(adev->gfx.mec2_fw->data +
			 le32_to_cpu(mec2_hdr->header.ucode_array_offset_bytes));
		fw_size = le32_to_cpu(mec2_hdr->header.ucode_size_bytes) / 4;

		WREG32(mmCP_MEC_ME2_UCODE_ADDR, 0);
		for (i = 0; i < fw_size; i++)
			WREG32(mmCP_MEC_ME2_UCODE_DATA, le32_to_cpup(fw_data+i));
		WREG32(mmCP_MEC_ME2_UCODE_ADDR, adev->gfx.mec2_fw_version);
	}

	return 0;
}

static void gfx_v8_0_cp_compute_fini(struct amdgpu_device *adev)
{
	int i, r;

	for (i = 0; i < adev->gfx.num_compute_rings; i++) {
		struct amdgpu_ring *ring = &adev->gfx.compute_ring[i];

		if (ring->mqd_obj) {
			r = amdgpu_bo_reserve(ring->mqd_obj, false);
			if (unlikely(r != 0))
				dev_warn(adev->dev, "(%d) reserve MQD bo failed\n", r);

			amdgpu_bo_unpin(ring->mqd_obj);
			amdgpu_bo_unreserve(ring->mqd_obj);

			amdgpu_bo_unref(&ring->mqd_obj);
			ring->mqd_obj = NULL;
		}
	}
}

static int gfx_v8_0_cp_compute_resume(struct amdgpu_device *adev)
{
	int r, i, j;
	u32 tmp;
	bool use_doorbell = true;
	u64 hqd_gpu_addr;
	u64 mqd_gpu_addr;
	u64 eop_gpu_addr;
	u64 wb_gpu_addr;
	u32 *buf;
	struct vi_mqd *mqd;

	/* init the queues.  */
	for (i = 0; i < adev->gfx.num_compute_rings; i++) {
		struct amdgpu_ring *ring = &adev->gfx.compute_ring[i];

		if (ring->mqd_obj == NULL) {
			r = amdgpu_bo_create(adev,
					     sizeof(struct vi_mqd),
					     PAGE_SIZE, true,
					     AMDGPU_GEM_DOMAIN_GTT, 0, NULL,
					     NULL, &ring->mqd_obj);
			if (r) {
				dev_warn(adev->dev, "(%d) create MQD bo failed\n", r);
				return r;
			}
		}

		r = amdgpu_bo_reserve(ring->mqd_obj, false);
		if (unlikely(r != 0)) {
			gfx_v8_0_cp_compute_fini(adev);
			return r;
		}
		r = amdgpu_bo_pin(ring->mqd_obj, AMDGPU_GEM_DOMAIN_GTT,
				  &mqd_gpu_addr);
		if (r) {
			dev_warn(adev->dev, "(%d) pin MQD bo failed\n", r);
			gfx_v8_0_cp_compute_fini(adev);
			return r;
		}
		r = amdgpu_bo_kmap(ring->mqd_obj, (void **)&buf);
		if (r) {
			dev_warn(adev->dev, "(%d) map MQD bo failed\n", r);
			gfx_v8_0_cp_compute_fini(adev);
			return r;
		}

		/* init the mqd struct */
		memset(buf, 0, sizeof(struct vi_mqd));

		mqd = (struct vi_mqd *)buf;
		mqd->header = 0xC0310800;
		mqd->compute_pipelinestat_enable = 0x00000001;
		mqd->compute_static_thread_mgmt_se0 = 0xffffffff;
		mqd->compute_static_thread_mgmt_se1 = 0xffffffff;
		mqd->compute_static_thread_mgmt_se2 = 0xffffffff;
		mqd->compute_static_thread_mgmt_se3 = 0xffffffff;
		mqd->compute_misc_reserved = 0x00000003;

		mutex_lock(&adev->srbm_mutex);
		vi_srbm_select(adev, ring->me,
			       ring->pipe,
			       ring->queue, 0);

		eop_gpu_addr = adev->gfx.mec.hpd_eop_gpu_addr + (i * MEC_HPD_SIZE);
		eop_gpu_addr >>= 8;

		/* write the EOP addr */
		WREG32(mmCP_HQD_EOP_BASE_ADDR, eop_gpu_addr);
		WREG32(mmCP_HQD_EOP_BASE_ADDR_HI, upper_32_bits(eop_gpu_addr));

		/* set the VMID assigned */
		WREG32(mmCP_HQD_VMID, 0);

		/* set the EOP size, register value is 2^(EOP_SIZE+1) dwords */
		tmp = RREG32(mmCP_HQD_EOP_CONTROL);
		tmp = REG_SET_FIELD(tmp, CP_HQD_EOP_CONTROL, EOP_SIZE,
				    (order_base_2(MEC_HPD_SIZE / 4) - 1));
		WREG32(mmCP_HQD_EOP_CONTROL, tmp);

		/* disable wptr polling */
		tmp = RREG32(mmCP_PQ_WPTR_POLL_CNTL);
		tmp = REG_SET_FIELD(tmp, CP_PQ_WPTR_POLL_CNTL, EN, 0);
		WREG32(mmCP_PQ_WPTR_POLL_CNTL, tmp);

		mqd->cp_hqd_eop_base_addr_lo =
			RREG32(mmCP_HQD_EOP_BASE_ADDR);
		mqd->cp_hqd_eop_base_addr_hi =
			RREG32(mmCP_HQD_EOP_BASE_ADDR_HI);

		/* enable doorbell? */
		tmp = RREG32(mmCP_HQD_PQ_DOORBELL_CONTROL);
		if (use_doorbell) {
			tmp = REG_SET_FIELD(tmp, CP_HQD_PQ_DOORBELL_CONTROL, DOORBELL_EN, 1);
		} else {
			tmp = REG_SET_FIELD(tmp, CP_HQD_PQ_DOORBELL_CONTROL, DOORBELL_EN, 0);
		}
		WREG32(mmCP_HQD_PQ_DOORBELL_CONTROL, tmp);
		mqd->cp_hqd_pq_doorbell_control = tmp;

		/* disable the queue if it's active */
		mqd->cp_hqd_dequeue_request = 0;
		mqd->cp_hqd_pq_rptr = 0;
		mqd->cp_hqd_pq_wptr= 0;
		if (RREG32(mmCP_HQD_ACTIVE) & 1) {
			WREG32(mmCP_HQD_DEQUEUE_REQUEST, 1);
			for (j = 0; j < adev->usec_timeout; j++) {
				if (!(RREG32(mmCP_HQD_ACTIVE) & 1))
					break;
				udelay(1);
			}
			WREG32(mmCP_HQD_DEQUEUE_REQUEST, mqd->cp_hqd_dequeue_request);
			WREG32(mmCP_HQD_PQ_RPTR, mqd->cp_hqd_pq_rptr);
			WREG32(mmCP_HQD_PQ_WPTR, mqd->cp_hqd_pq_wptr);
		}

		/* set the pointer to the MQD */
		mqd->cp_mqd_base_addr_lo = mqd_gpu_addr & 0xfffffffc;
		mqd->cp_mqd_base_addr_hi = upper_32_bits(mqd_gpu_addr);
		WREG32(mmCP_MQD_BASE_ADDR, mqd->cp_mqd_base_addr_lo);
		WREG32(mmCP_MQD_BASE_ADDR_HI, mqd->cp_mqd_base_addr_hi);

		/* set MQD vmid to 0 */
		tmp = RREG32(mmCP_MQD_CONTROL);
		tmp = REG_SET_FIELD(tmp, CP_MQD_CONTROL, VMID, 0);
		WREG32(mmCP_MQD_CONTROL, tmp);
		mqd->cp_mqd_control = tmp;

		/* set the pointer to the HQD, this is similar CP_RB0_BASE/_HI */
		hqd_gpu_addr = ring->gpu_addr >> 8;
		mqd->cp_hqd_pq_base_lo = hqd_gpu_addr;
		mqd->cp_hqd_pq_base_hi = upper_32_bits(hqd_gpu_addr);
		WREG32(mmCP_HQD_PQ_BASE, mqd->cp_hqd_pq_base_lo);
		WREG32(mmCP_HQD_PQ_BASE_HI, mqd->cp_hqd_pq_base_hi);

		/* set up the HQD, this is similar to CP_RB0_CNTL */
		tmp = RREG32(mmCP_HQD_PQ_CONTROL);
		tmp = REG_SET_FIELD(tmp, CP_HQD_PQ_CONTROL, QUEUE_SIZE,
				    (order_base_2(ring->ring_size / 4) - 1));
		tmp = REG_SET_FIELD(tmp, CP_HQD_PQ_CONTROL, RPTR_BLOCK_SIZE,
			       ((order_base_2(AMDGPU_GPU_PAGE_SIZE / 4) - 1) << 8));
#ifdef __BIG_ENDIAN
		tmp = REG_SET_FIELD(tmp, CP_HQD_PQ_CONTROL, ENDIAN_SWAP, 1);
#endif
		tmp = REG_SET_FIELD(tmp, CP_HQD_PQ_CONTROL, UNORD_DISPATCH, 0);
		tmp = REG_SET_FIELD(tmp, CP_HQD_PQ_CONTROL, ROQ_PQ_IB_FLIP, 0);
		tmp = REG_SET_FIELD(tmp, CP_HQD_PQ_CONTROL, PRIV_STATE, 1);
		tmp = REG_SET_FIELD(tmp, CP_HQD_PQ_CONTROL, KMD_QUEUE, 1);
		WREG32(mmCP_HQD_PQ_CONTROL, tmp);
		mqd->cp_hqd_pq_control = tmp;

		/* set the wb address wether it's enabled or not */
		wb_gpu_addr = adev->wb.gpu_addr + (ring->rptr_offs * 4);
		mqd->cp_hqd_pq_rptr_report_addr_lo = wb_gpu_addr & 0xfffffffc;
		mqd->cp_hqd_pq_rptr_report_addr_hi =
			upper_32_bits(wb_gpu_addr) & 0xffff;
		WREG32(mmCP_HQD_PQ_RPTR_REPORT_ADDR,
		       mqd->cp_hqd_pq_rptr_report_addr_lo);
		WREG32(mmCP_HQD_PQ_RPTR_REPORT_ADDR_HI,
		       mqd->cp_hqd_pq_rptr_report_addr_hi);

		/* only used if CP_PQ_WPTR_POLL_CNTL.CP_PQ_WPTR_POLL_CNTL__EN_MASK=1 */
		wb_gpu_addr = adev->wb.gpu_addr + (ring->wptr_offs * 4);
		mqd->cp_hqd_pq_wptr_poll_addr_lo = wb_gpu_addr & 0xfffffffc;
		mqd->cp_hqd_pq_wptr_poll_addr_hi = upper_32_bits(wb_gpu_addr) & 0xffff;
		WREG32(mmCP_HQD_PQ_WPTR_POLL_ADDR, mqd->cp_hqd_pq_wptr_poll_addr_lo);
		WREG32(mmCP_HQD_PQ_WPTR_POLL_ADDR_HI,
		       mqd->cp_hqd_pq_wptr_poll_addr_hi);

		/* enable the doorbell if requested */
		if (use_doorbell) {
			if ((adev->asic_type == CHIP_CARRIZO) ||
			    (adev->asic_type == CHIP_FIJI) ||
			    (adev->asic_type == CHIP_STONEY) ||
			    (adev->asic_type == CHIP_POLARIS11) ||
			    (adev->asic_type == CHIP_POLARIS10)) {
				WREG32(mmCP_MEC_DOORBELL_RANGE_LOWER,
				       AMDGPU_DOORBELL_KIQ << 2);
				WREG32(mmCP_MEC_DOORBELL_RANGE_UPPER,
				       AMDGPU_DOORBELL_MEC_RING7 << 2);
			}
			tmp = RREG32(mmCP_HQD_PQ_DOORBELL_CONTROL);
			tmp = REG_SET_FIELD(tmp, CP_HQD_PQ_DOORBELL_CONTROL,
					    DOORBELL_OFFSET, ring->doorbell_index);
			tmp = REG_SET_FIELD(tmp, CP_HQD_PQ_DOORBELL_CONTROL, DOORBELL_EN, 1);
			tmp = REG_SET_FIELD(tmp, CP_HQD_PQ_DOORBELL_CONTROL, DOORBELL_SOURCE, 0);
			tmp = REG_SET_FIELD(tmp, CP_HQD_PQ_DOORBELL_CONTROL, DOORBELL_HIT, 0);
			mqd->cp_hqd_pq_doorbell_control = tmp;

		} else {
			mqd->cp_hqd_pq_doorbell_control = 0;
		}
		WREG32(mmCP_HQD_PQ_DOORBELL_CONTROL,
		       mqd->cp_hqd_pq_doorbell_control);

		/* reset read and write pointers, similar to CP_RB0_WPTR/_RPTR */
		ring->wptr = 0;
		mqd->cp_hqd_pq_wptr = ring->wptr;
		WREG32(mmCP_HQD_PQ_WPTR, mqd->cp_hqd_pq_wptr);
		mqd->cp_hqd_pq_rptr = RREG32(mmCP_HQD_PQ_RPTR);

		/* set the vmid for the queue */
		mqd->cp_hqd_vmid = 0;
		WREG32(mmCP_HQD_VMID, mqd->cp_hqd_vmid);

		tmp = RREG32(mmCP_HQD_PERSISTENT_STATE);
		tmp = REG_SET_FIELD(tmp, CP_HQD_PERSISTENT_STATE, PRELOAD_SIZE, 0x53);
		WREG32(mmCP_HQD_PERSISTENT_STATE, tmp);
		mqd->cp_hqd_persistent_state = tmp;
		if (adev->asic_type == CHIP_STONEY ||
			adev->asic_type == CHIP_POLARIS11 ||
			adev->asic_type == CHIP_POLARIS10) {
			tmp = RREG32(mmCP_ME1_PIPE3_INT_CNTL);
			tmp = REG_SET_FIELD(tmp, CP_ME1_PIPE3_INT_CNTL, GENERIC2_INT_ENABLE, 1);
			WREG32(mmCP_ME1_PIPE3_INT_CNTL, tmp);
		}

		/* activate the queue */
		mqd->cp_hqd_active = 1;
		WREG32(mmCP_HQD_ACTIVE, mqd->cp_hqd_active);

		vi_srbm_select(adev, 0, 0, 0, 0);
		mutex_unlock(&adev->srbm_mutex);

		amdgpu_bo_kunmap(ring->mqd_obj);
		amdgpu_bo_unreserve(ring->mqd_obj);
	}

	if (use_doorbell) {
		tmp = RREG32(mmCP_PQ_STATUS);
		tmp = REG_SET_FIELD(tmp, CP_PQ_STATUS, DOORBELL_ENABLE, 1);
		WREG32(mmCP_PQ_STATUS, tmp);
	}

	gfx_v8_0_cp_compute_enable(adev, true);

	for (i = 0; i < adev->gfx.num_compute_rings; i++) {
		struct amdgpu_ring *ring = &adev->gfx.compute_ring[i];

		ring->ready = true;
		r = amdgpu_ring_test_ring(ring);
		if (r)
			ring->ready = false;
	}

	return 0;
}

static int gfx_v8_0_cp_resume(struct amdgpu_device *adev)
{
	int r;

	if (!(adev->flags & AMD_IS_APU))
		gfx_v8_0_enable_gui_idle_interrupt(adev, false);

	if (!adev->pp_enabled) {
		if (!adev->firmware.smu_load) {
			/* legacy firmware loading */
			r = gfx_v8_0_cp_gfx_load_microcode(adev);
			if (r)
				return r;

			r = gfx_v8_0_cp_compute_load_microcode(adev);
			if (r)
				return r;
		} else {
			r = adev->smu.smumgr_funcs->check_fw_load_finish(adev,
							AMDGPU_UCODE_ID_CP_CE);
			if (r)
				return -EINVAL;

			r = adev->smu.smumgr_funcs->check_fw_load_finish(adev,
							AMDGPU_UCODE_ID_CP_PFP);
			if (r)
				return -EINVAL;

			r = adev->smu.smumgr_funcs->check_fw_load_finish(adev,
							AMDGPU_UCODE_ID_CP_ME);
			if (r)
				return -EINVAL;

			if (adev->asic_type == CHIP_TOPAZ) {
				r = gfx_v8_0_cp_compute_load_microcode(adev);
				if (r)
					return r;
			} else {
				r = adev->smu.smumgr_funcs->check_fw_load_finish(adev,
										 AMDGPU_UCODE_ID_CP_MEC1);
				if (r)
					return -EINVAL;
			}
		}
	}

	r = gfx_v8_0_cp_gfx_resume(adev);
	if (r)
		return r;

	r = gfx_v8_0_cp_compute_resume(adev);
	if (r)
		return r;

	gfx_v8_0_enable_gui_idle_interrupt(adev, true);

	return 0;
}

static void gfx_v8_0_cp_enable(struct amdgpu_device *adev, bool enable)
{
	gfx_v8_0_cp_gfx_enable(adev, enable);
	gfx_v8_0_cp_compute_enable(adev, enable);
}

static int gfx_v8_0_hw_init(void *handle)
{
	int r;
	struct amdgpu_device *adev = (struct amdgpu_device *)handle;

	gfx_v8_0_init_golden_registers(adev);
	gfx_v8_0_gpu_init(adev);

	r = gfx_v8_0_rlc_resume(adev);
	if (r)
		return r;

	r = gfx_v8_0_cp_resume(adev);

	return r;
}

static int gfx_v8_0_hw_fini(void *handle)
{
	struct amdgpu_device *adev = (struct amdgpu_device *)handle;

	amdgpu_irq_put(adev, &adev->gfx.priv_reg_irq, 0);
	amdgpu_irq_put(adev, &adev->gfx.priv_inst_irq, 0);
	if (amdgpu_sriov_vf(adev)) {
		pr_debug("For SRIOV client, shouldn't do anything.\n");
		return 0;
	}
	gfx_v8_0_cp_enable(adev, false);
	gfx_v8_0_rlc_stop(adev);
	gfx_v8_0_cp_compute_fini(adev);

	amdgpu_set_powergating_state(adev,
			AMD_IP_BLOCK_TYPE_GFX, AMD_PG_STATE_UNGATE);

	return 0;
}

static int gfx_v8_0_suspend(void *handle)
{
	struct amdgpu_device *adev = (struct amdgpu_device *)handle;

	return gfx_v8_0_hw_fini(adev);
}

static int gfx_v8_0_resume(void *handle)
{
	struct amdgpu_device *adev = (struct amdgpu_device *)handle;

	return gfx_v8_0_hw_init(adev);
}

static bool gfx_v8_0_is_idle(void *handle)
{
	struct amdgpu_device *adev = (struct amdgpu_device *)handle;

	if (REG_GET_FIELD(RREG32(mmGRBM_STATUS), GRBM_STATUS, GUI_ACTIVE))
		return false;
	else
		return true;
}

static int gfx_v8_0_wait_for_idle(void *handle)
{
	unsigned i;
	struct amdgpu_device *adev = (struct amdgpu_device *)handle;

	for (i = 0; i < adev->usec_timeout; i++) {
		if (gfx_v8_0_is_idle(handle))
			return 0;

		udelay(1);
	}
	return -ETIMEDOUT;
}

static bool gfx_v8_0_check_soft_reset(void *handle)
{
	struct amdgpu_device *adev = (struct amdgpu_device *)handle;
	u32 grbm_soft_reset = 0, srbm_soft_reset = 0;
	u32 tmp;

	/* GRBM_STATUS */
	tmp = RREG32(mmGRBM_STATUS);
	if (tmp & (GRBM_STATUS__PA_BUSY_MASK | GRBM_STATUS__SC_BUSY_MASK |
		   GRBM_STATUS__BCI_BUSY_MASK | GRBM_STATUS__SX_BUSY_MASK |
		   GRBM_STATUS__TA_BUSY_MASK | GRBM_STATUS__VGT_BUSY_MASK |
		   GRBM_STATUS__DB_BUSY_MASK | GRBM_STATUS__CB_BUSY_MASK |
		   GRBM_STATUS__GDS_BUSY_MASK | GRBM_STATUS__SPI_BUSY_MASK |
		   GRBM_STATUS__IA_BUSY_MASK | GRBM_STATUS__IA_BUSY_NO_DMA_MASK |
		   GRBM_STATUS__CP_BUSY_MASK | GRBM_STATUS__CP_COHERENCY_BUSY_MASK)) {
		grbm_soft_reset = REG_SET_FIELD(grbm_soft_reset,
						GRBM_SOFT_RESET, SOFT_RESET_CP, 1);
		grbm_soft_reset = REG_SET_FIELD(grbm_soft_reset,
						GRBM_SOFT_RESET, SOFT_RESET_GFX, 1);
		srbm_soft_reset = REG_SET_FIELD(srbm_soft_reset,
						SRBM_SOFT_RESET, SOFT_RESET_GRBM, 1);
	}

	/* GRBM_STATUS2 */
	tmp = RREG32(mmGRBM_STATUS2);
	if (REG_GET_FIELD(tmp, GRBM_STATUS2, RLC_BUSY))
		grbm_soft_reset = REG_SET_FIELD(grbm_soft_reset,
						GRBM_SOFT_RESET, SOFT_RESET_RLC, 1);

	if (REG_GET_FIELD(tmp, GRBM_STATUS2, CPF_BUSY) ||
	    REG_GET_FIELD(tmp, GRBM_STATUS2, CPC_BUSY) ||
	    REG_GET_FIELD(tmp, GRBM_STATUS2, CPG_BUSY)) {
		grbm_soft_reset = REG_SET_FIELD(grbm_soft_reset, GRBM_SOFT_RESET,
						SOFT_RESET_CPF, 1);
		grbm_soft_reset = REG_SET_FIELD(grbm_soft_reset, GRBM_SOFT_RESET,
						SOFT_RESET_CPC, 1);
		grbm_soft_reset = REG_SET_FIELD(grbm_soft_reset, GRBM_SOFT_RESET,
						SOFT_RESET_CPG, 1);
		srbm_soft_reset = REG_SET_FIELD(srbm_soft_reset, SRBM_SOFT_RESET,
						SOFT_RESET_GRBM, 1);
	}

	/* SRBM_STATUS */
	tmp = RREG32(mmSRBM_STATUS);
	if (REG_GET_FIELD(tmp, SRBM_STATUS, GRBM_RQ_PENDING))
		srbm_soft_reset = REG_SET_FIELD(srbm_soft_reset,
						SRBM_SOFT_RESET, SOFT_RESET_GRBM, 1);
	if (REG_GET_FIELD(tmp, SRBM_STATUS, SEM_BUSY))
		srbm_soft_reset = REG_SET_FIELD(srbm_soft_reset,
						SRBM_SOFT_RESET, SOFT_RESET_SEM, 1);

	if (grbm_soft_reset || srbm_soft_reset) {
		adev->gfx.grbm_soft_reset = grbm_soft_reset;
		adev->gfx.srbm_soft_reset = srbm_soft_reset;
		return true;
	} else {
		adev->gfx.grbm_soft_reset = 0;
		adev->gfx.srbm_soft_reset = 0;
		return false;
	}
}

static void gfx_v8_0_inactive_hqd(struct amdgpu_device *adev,
				  struct amdgpu_ring *ring)
{
	int i;

	vi_srbm_select(adev, ring->me, ring->pipe, ring->queue, 0);
	if (RREG32(mmCP_HQD_ACTIVE) & CP_HQD_ACTIVE__ACTIVE_MASK) {
		u32 tmp;
		tmp = RREG32(mmCP_HQD_DEQUEUE_REQUEST);
		tmp = REG_SET_FIELD(tmp, CP_HQD_DEQUEUE_REQUEST,
				    DEQUEUE_REQ, 2);
		WREG32(mmCP_HQD_DEQUEUE_REQUEST, tmp);
		for (i = 0; i < adev->usec_timeout; i++) {
			if (!(RREG32(mmCP_HQD_ACTIVE) & CP_HQD_ACTIVE__ACTIVE_MASK))
				break;
			udelay(1);
		}
	}
}

static int gfx_v8_0_pre_soft_reset(void *handle)
{
	struct amdgpu_device *adev = (struct amdgpu_device *)handle;
	u32 grbm_soft_reset = 0, srbm_soft_reset = 0;

	if ((!adev->gfx.grbm_soft_reset) &&
	    (!adev->gfx.srbm_soft_reset))
		return 0;

	grbm_soft_reset = adev->gfx.grbm_soft_reset;
	srbm_soft_reset = adev->gfx.srbm_soft_reset;

	/* stop the rlc */
	gfx_v8_0_rlc_stop(adev);

	if (REG_GET_FIELD(grbm_soft_reset, GRBM_SOFT_RESET, SOFT_RESET_CP) ||
	    REG_GET_FIELD(grbm_soft_reset, GRBM_SOFT_RESET, SOFT_RESET_GFX))
		/* Disable GFX parsing/prefetching */
		gfx_v8_0_cp_gfx_enable(adev, false);

	if (REG_GET_FIELD(grbm_soft_reset, GRBM_SOFT_RESET, SOFT_RESET_CP) ||
	    REG_GET_FIELD(grbm_soft_reset, GRBM_SOFT_RESET, SOFT_RESET_CPF) ||
	    REG_GET_FIELD(grbm_soft_reset, GRBM_SOFT_RESET, SOFT_RESET_CPC) ||
	    REG_GET_FIELD(grbm_soft_reset, GRBM_SOFT_RESET, SOFT_RESET_CPG)) {
		int i;

		for (i = 0; i < adev->gfx.num_compute_rings; i++) {
			struct amdgpu_ring *ring = &adev->gfx.compute_ring[i];

			gfx_v8_0_inactive_hqd(adev, ring);
		}
		/* Disable MEC parsing/prefetching */
		gfx_v8_0_cp_compute_enable(adev, false);
	}

       return 0;
}

static int gfx_v8_0_soft_reset(void *handle)
{
	struct amdgpu_device *adev = (struct amdgpu_device *)handle;
	u32 grbm_soft_reset = 0, srbm_soft_reset = 0;
	u32 tmp;

	if ((!adev->gfx.grbm_soft_reset) &&
	    (!adev->gfx.srbm_soft_reset))
		return 0;

	grbm_soft_reset = adev->gfx.grbm_soft_reset;
	srbm_soft_reset = adev->gfx.srbm_soft_reset;

	if (grbm_soft_reset || srbm_soft_reset) {
		tmp = RREG32(mmGMCON_DEBUG);
		tmp = REG_SET_FIELD(tmp, GMCON_DEBUG, GFX_STALL, 1);
		tmp = REG_SET_FIELD(tmp, GMCON_DEBUG, GFX_CLEAR, 1);
		WREG32(mmGMCON_DEBUG, tmp);
		udelay(50);
	}

	if (grbm_soft_reset) {
		tmp = RREG32(mmGRBM_SOFT_RESET);
		tmp |= grbm_soft_reset;
		dev_info(adev->dev, "GRBM_SOFT_RESET=0x%08X\n", tmp);
		WREG32(mmGRBM_SOFT_RESET, tmp);
		tmp = RREG32(mmGRBM_SOFT_RESET);

		udelay(50);

		tmp &= ~grbm_soft_reset;
		WREG32(mmGRBM_SOFT_RESET, tmp);
		tmp = RREG32(mmGRBM_SOFT_RESET);
	}

	if (srbm_soft_reset) {
		tmp = RREG32(mmSRBM_SOFT_RESET);
		tmp |= srbm_soft_reset;
		dev_info(adev->dev, "SRBM_SOFT_RESET=0x%08X\n", tmp);
		WREG32(mmSRBM_SOFT_RESET, tmp);
		tmp = RREG32(mmSRBM_SOFT_RESET);

		udelay(50);

		tmp &= ~srbm_soft_reset;
		WREG32(mmSRBM_SOFT_RESET, tmp);
		tmp = RREG32(mmSRBM_SOFT_RESET);
<<<<<<< HEAD
	}

	if (grbm_soft_reset || srbm_soft_reset) {
		tmp = RREG32(mmGMCON_DEBUG);
		tmp = REG_SET_FIELD(tmp, GMCON_DEBUG, GFX_STALL, 0);
		tmp = REG_SET_FIELD(tmp, GMCON_DEBUG, GFX_CLEAR, 0);
		WREG32(mmGMCON_DEBUG, tmp);
	}

	/* Wait a little for things to settle down */
	udelay(50);

	return 0;
}

static void gfx_v8_0_init_hqd(struct amdgpu_device *adev,
			      struct amdgpu_ring *ring)
{
	vi_srbm_select(adev, ring->me, ring->pipe, ring->queue, 0);
	WREG32(mmCP_HQD_DEQUEUE_REQUEST, 0);
	WREG32(mmCP_HQD_PQ_RPTR, 0);
	WREG32(mmCP_HQD_PQ_WPTR, 0);
	vi_srbm_select(adev, 0, 0, 0, 0);
}

static int gfx_v8_0_post_soft_reset(void *handle)
{
	struct amdgpu_device *adev = (struct amdgpu_device *)handle;
	u32 grbm_soft_reset = 0, srbm_soft_reset = 0;

	if ((!adev->gfx.grbm_soft_reset) &&
	    (!adev->gfx.srbm_soft_reset))
		return 0;

	grbm_soft_reset = adev->gfx.grbm_soft_reset;
	srbm_soft_reset = adev->gfx.srbm_soft_reset;

	if (REG_GET_FIELD(grbm_soft_reset, GRBM_SOFT_RESET, SOFT_RESET_CP) ||
	    REG_GET_FIELD(grbm_soft_reset, GRBM_SOFT_RESET, SOFT_RESET_GFX))
		gfx_v8_0_cp_gfx_resume(adev);

	if (REG_GET_FIELD(grbm_soft_reset, GRBM_SOFT_RESET, SOFT_RESET_CP) ||
	    REG_GET_FIELD(grbm_soft_reset, GRBM_SOFT_RESET, SOFT_RESET_CPF) ||
	    REG_GET_FIELD(grbm_soft_reset, GRBM_SOFT_RESET, SOFT_RESET_CPC) ||
	    REG_GET_FIELD(grbm_soft_reset, GRBM_SOFT_RESET, SOFT_RESET_CPG)) {
		int i;

		for (i = 0; i < adev->gfx.num_compute_rings; i++) {
			struct amdgpu_ring *ring = &adev->gfx.compute_ring[i];

			gfx_v8_0_init_hqd(adev, ring);
		}
		gfx_v8_0_cp_compute_resume(adev);
	}
=======
	}

	if (grbm_soft_reset || srbm_soft_reset) {
		tmp = RREG32(mmGMCON_DEBUG);
		tmp = REG_SET_FIELD(tmp, GMCON_DEBUG, GFX_STALL, 0);
		tmp = REG_SET_FIELD(tmp, GMCON_DEBUG, GFX_CLEAR, 0);
		WREG32(mmGMCON_DEBUG, tmp);
	}

	/* Wait a little for things to settle down */
	udelay(50);

	return 0;
}

static void gfx_v8_0_init_hqd(struct amdgpu_device *adev,
			      struct amdgpu_ring *ring)
{
	vi_srbm_select(adev, ring->me, ring->pipe, ring->queue, 0);
	WREG32(mmCP_HQD_DEQUEUE_REQUEST, 0);
	WREG32(mmCP_HQD_PQ_RPTR, 0);
	WREG32(mmCP_HQD_PQ_WPTR, 0);
	vi_srbm_select(adev, 0, 0, 0, 0);
}

static int gfx_v8_0_post_soft_reset(void *handle)
{
	struct amdgpu_device *adev = (struct amdgpu_device *)handle;
	u32 grbm_soft_reset = 0, srbm_soft_reset = 0;

	if ((!adev->gfx.grbm_soft_reset) &&
	    (!adev->gfx.srbm_soft_reset))
		return 0;

	grbm_soft_reset = adev->gfx.grbm_soft_reset;
	srbm_soft_reset = adev->gfx.srbm_soft_reset;

	if (REG_GET_FIELD(grbm_soft_reset, GRBM_SOFT_RESET, SOFT_RESET_CP) ||
	    REG_GET_FIELD(grbm_soft_reset, GRBM_SOFT_RESET, SOFT_RESET_GFX))
		gfx_v8_0_cp_gfx_resume(adev);

	if (REG_GET_FIELD(grbm_soft_reset, GRBM_SOFT_RESET, SOFT_RESET_CP) ||
	    REG_GET_FIELD(grbm_soft_reset, GRBM_SOFT_RESET, SOFT_RESET_CPF) ||
	    REG_GET_FIELD(grbm_soft_reset, GRBM_SOFT_RESET, SOFT_RESET_CPC) ||
	    REG_GET_FIELD(grbm_soft_reset, GRBM_SOFT_RESET, SOFT_RESET_CPG)) {
		int i;

		for (i = 0; i < adev->gfx.num_compute_rings; i++) {
			struct amdgpu_ring *ring = &adev->gfx.compute_ring[i];

			gfx_v8_0_init_hqd(adev, ring);
		}
		gfx_v8_0_cp_compute_resume(adev);
	}
>>>>>>> 405182c2
	gfx_v8_0_rlc_start(adev);

	return 0;
}

/**
 * gfx_v8_0_get_gpu_clock_counter - return GPU clock counter snapshot
 *
 * @adev: amdgpu_device pointer
 *
 * Fetches a GPU clock counter snapshot.
 * Returns the 64 bit clock counter snapshot.
 */
static uint64_t gfx_v8_0_get_gpu_clock_counter(struct amdgpu_device *adev)
{
	uint64_t clock;

	mutex_lock(&adev->gfx.gpu_clock_mutex);
	WREG32(mmRLC_CAPTURE_GPU_CLOCK_COUNT, 1);
	clock = (uint64_t)RREG32(mmRLC_GPU_CLOCK_COUNT_LSB) |
		((uint64_t)RREG32(mmRLC_GPU_CLOCK_COUNT_MSB) << 32ULL);
	mutex_unlock(&adev->gfx.gpu_clock_mutex);
	return clock;
}

static void gfx_v8_0_ring_emit_gds_switch(struct amdgpu_ring *ring,
					  uint32_t vmid,
					  uint32_t gds_base, uint32_t gds_size,
					  uint32_t gws_base, uint32_t gws_size,
					  uint32_t oa_base, uint32_t oa_size)
{
	gds_base = gds_base >> AMDGPU_GDS_SHIFT;
	gds_size = gds_size >> AMDGPU_GDS_SHIFT;

	gws_base = gws_base >> AMDGPU_GWS_SHIFT;
	gws_size = gws_size >> AMDGPU_GWS_SHIFT;

	oa_base = oa_base >> AMDGPU_OA_SHIFT;
	oa_size = oa_size >> AMDGPU_OA_SHIFT;

	/* GDS Base */
	amdgpu_ring_write(ring, PACKET3(PACKET3_WRITE_DATA, 3));
	amdgpu_ring_write(ring, (WRITE_DATA_ENGINE_SEL(0) |
				WRITE_DATA_DST_SEL(0)));
	amdgpu_ring_write(ring, amdgpu_gds_reg_offset[vmid].mem_base);
	amdgpu_ring_write(ring, 0);
	amdgpu_ring_write(ring, gds_base);

	/* GDS Size */
	amdgpu_ring_write(ring, PACKET3(PACKET3_WRITE_DATA, 3));
	amdgpu_ring_write(ring, (WRITE_DATA_ENGINE_SEL(0) |
				WRITE_DATA_DST_SEL(0)));
	amdgpu_ring_write(ring, amdgpu_gds_reg_offset[vmid].mem_size);
	amdgpu_ring_write(ring, 0);
	amdgpu_ring_write(ring, gds_size);

	/* GWS */
	amdgpu_ring_write(ring, PACKET3(PACKET3_WRITE_DATA, 3));
	amdgpu_ring_write(ring, (WRITE_DATA_ENGINE_SEL(0) |
				WRITE_DATA_DST_SEL(0)));
	amdgpu_ring_write(ring, amdgpu_gds_reg_offset[vmid].gws);
	amdgpu_ring_write(ring, 0);
	amdgpu_ring_write(ring, gws_size << GDS_GWS_VMID0__SIZE__SHIFT | gws_base);

	/* OA */
	amdgpu_ring_write(ring, PACKET3(PACKET3_WRITE_DATA, 3));
	amdgpu_ring_write(ring, (WRITE_DATA_ENGINE_SEL(0) |
				WRITE_DATA_DST_SEL(0)));
	amdgpu_ring_write(ring, amdgpu_gds_reg_offset[vmid].oa);
	amdgpu_ring_write(ring, 0);
	amdgpu_ring_write(ring, (1 << (oa_size + oa_base)) - (1 << oa_base));
}

static uint32_t wave_read_ind(struct amdgpu_device *adev, uint32_t simd, uint32_t wave, uint32_t address)
{
	WREG32(mmSQ_IND_INDEX,
		(wave << SQ_IND_INDEX__WAVE_ID__SHIFT) |
		(simd << SQ_IND_INDEX__SIMD_ID__SHIFT) |
		(address << SQ_IND_INDEX__INDEX__SHIFT) |
		(SQ_IND_INDEX__FORCE_READ_MASK));
	return RREG32(mmSQ_IND_DATA);
}

static void wave_read_regs(struct amdgpu_device *adev, uint32_t simd,
			   uint32_t wave, uint32_t thread,
			   uint32_t regno, uint32_t num, uint32_t *out)
{
	WREG32(mmSQ_IND_INDEX,
		(wave << SQ_IND_INDEX__WAVE_ID__SHIFT) |
		(simd << SQ_IND_INDEX__SIMD_ID__SHIFT) |
		(regno << SQ_IND_INDEX__INDEX__SHIFT) |
		(thread << SQ_IND_INDEX__THREAD_ID__SHIFT) |
		(SQ_IND_INDEX__FORCE_READ_MASK) |
		(SQ_IND_INDEX__AUTO_INCR_MASK));
	while (num--)
		*(out++) = RREG32(mmSQ_IND_DATA);
}

static void gfx_v8_0_read_wave_data(struct amdgpu_device *adev, uint32_t simd, uint32_t wave, uint32_t *dst, int *no_fields)
{
	/* type 0 wave data */
	dst[(*no_fields)++] = 0;
	dst[(*no_fields)++] = wave_read_ind(adev, simd, wave, ixSQ_WAVE_STATUS);
	dst[(*no_fields)++] = wave_read_ind(adev, simd, wave, ixSQ_WAVE_PC_LO);
	dst[(*no_fields)++] = wave_read_ind(adev, simd, wave, ixSQ_WAVE_PC_HI);
	dst[(*no_fields)++] = wave_read_ind(adev, simd, wave, ixSQ_WAVE_EXEC_LO);
	dst[(*no_fields)++] = wave_read_ind(adev, simd, wave, ixSQ_WAVE_EXEC_HI);
	dst[(*no_fields)++] = wave_read_ind(adev, simd, wave, ixSQ_WAVE_HW_ID);
	dst[(*no_fields)++] = wave_read_ind(adev, simd, wave, ixSQ_WAVE_INST_DW0);
	dst[(*no_fields)++] = wave_read_ind(adev, simd, wave, ixSQ_WAVE_INST_DW1);
	dst[(*no_fields)++] = wave_read_ind(adev, simd, wave, ixSQ_WAVE_GPR_ALLOC);
	dst[(*no_fields)++] = wave_read_ind(adev, simd, wave, ixSQ_WAVE_LDS_ALLOC);
	dst[(*no_fields)++] = wave_read_ind(adev, simd, wave, ixSQ_WAVE_TRAPSTS);
	dst[(*no_fields)++] = wave_read_ind(adev, simd, wave, ixSQ_WAVE_IB_STS);
	dst[(*no_fields)++] = wave_read_ind(adev, simd, wave, ixSQ_WAVE_TBA_LO);
	dst[(*no_fields)++] = wave_read_ind(adev, simd, wave, ixSQ_WAVE_TBA_HI);
	dst[(*no_fields)++] = wave_read_ind(adev, simd, wave, ixSQ_WAVE_TMA_LO);
	dst[(*no_fields)++] = wave_read_ind(adev, simd, wave, ixSQ_WAVE_TMA_HI);
	dst[(*no_fields)++] = wave_read_ind(adev, simd, wave, ixSQ_WAVE_IB_DBG0);
	dst[(*no_fields)++] = wave_read_ind(adev, simd, wave, ixSQ_WAVE_M0);
}

static void gfx_v8_0_read_wave_sgprs(struct amdgpu_device *adev, uint32_t simd,
				     uint32_t wave, uint32_t start,
				     uint32_t size, uint32_t *dst)
{
	wave_read_regs(
		adev, simd, wave, 0,
		start + SQIND_WAVE_SGPRS_OFFSET, size, dst);
}


static const struct amdgpu_gfx_funcs gfx_v8_0_gfx_funcs = {
	.get_gpu_clock_counter = &gfx_v8_0_get_gpu_clock_counter,
	.select_se_sh = &gfx_v8_0_select_se_sh,
	.read_wave_data = &gfx_v8_0_read_wave_data,
	.read_wave_sgprs = &gfx_v8_0_read_wave_sgprs,
};

static int gfx_v8_0_early_init(void *handle)
{
	struct amdgpu_device *adev = (struct amdgpu_device *)handle;

	adev->gfx.num_gfx_rings = GFX8_NUM_GFX_RINGS;
	adev->gfx.num_compute_rings = GFX8_NUM_COMPUTE_RINGS;
	adev->gfx.funcs = &gfx_v8_0_gfx_funcs;
	gfx_v8_0_set_ring_funcs(adev);
	gfx_v8_0_set_irq_funcs(adev);
	gfx_v8_0_set_gds_init(adev);
	gfx_v8_0_set_rlc_funcs(adev);

	return 0;
}

static int gfx_v8_0_late_init(void *handle)
{
	struct amdgpu_device *adev = (struct amdgpu_device *)handle;
	int r;

	r = amdgpu_irq_get(adev, &adev->gfx.priv_reg_irq, 0);
	if (r)
		return r;

	r = amdgpu_irq_get(adev, &adev->gfx.priv_inst_irq, 0);
	if (r)
		return r;

	/* requires IBs so do in late init after IB pool is initialized */
	r = gfx_v8_0_do_edc_gpr_workarounds(adev);
	if (r)
		return r;

	amdgpu_set_powergating_state(adev,
			AMD_IP_BLOCK_TYPE_GFX, AMD_PG_STATE_GATE);

	return 0;
}

static void gfx_v8_0_enable_gfx_static_mg_power_gating(struct amdgpu_device *adev,
						       bool enable)
{
	if (adev->asic_type == CHIP_POLARIS11)
		/* Send msg to SMU via Powerplay */
		amdgpu_set_powergating_state(adev,
					     AMD_IP_BLOCK_TYPE_SMC,
					     enable ?
					     AMD_PG_STATE_GATE : AMD_PG_STATE_UNGATE);

	WREG32_FIELD(RLC_PG_CNTL, STATIC_PER_CU_PG_ENABLE, enable ? 1 : 0);
}

static void gfx_v8_0_enable_gfx_dynamic_mg_power_gating(struct amdgpu_device *adev,
							bool enable)
{
	WREG32_FIELD(RLC_PG_CNTL, DYN_PER_CU_PG_ENABLE, enable ? 1 : 0);
}

static void polaris11_enable_gfx_quick_mg_power_gating(struct amdgpu_device *adev,
		bool enable)
{
	WREG32_FIELD(RLC_PG_CNTL, QUICK_PG_ENABLE, enable ? 1 : 0);
}

static void cz_enable_gfx_cg_power_gating(struct amdgpu_device *adev,
					  bool enable)
{
	WREG32_FIELD(RLC_PG_CNTL, GFX_POWER_GATING_ENABLE, enable ? 1 : 0);
}

static void cz_enable_gfx_pipeline_power_gating(struct amdgpu_device *adev,
						bool enable)
{
	WREG32_FIELD(RLC_PG_CNTL, GFX_PIPELINE_PG_ENABLE, enable ? 1 : 0);

	/* Read any GFX register to wake up GFX. */
	if (!enable)
		RREG32(mmDB_RENDER_CONTROL);
}

static void cz_update_gfx_cg_power_gating(struct amdgpu_device *adev,
					  bool enable)
{
	if ((adev->pg_flags & AMD_PG_SUPPORT_GFX_PG) && enable) {
		cz_enable_gfx_cg_power_gating(adev, true);
		if (adev->pg_flags & AMD_PG_SUPPORT_GFX_PIPELINE)
			cz_enable_gfx_pipeline_power_gating(adev, true);
	} else {
		cz_enable_gfx_cg_power_gating(adev, false);
		cz_enable_gfx_pipeline_power_gating(adev, false);
	}
}

static int gfx_v8_0_set_powergating_state(void *handle,
					  enum amd_powergating_state state)
{
	struct amdgpu_device *adev = (struct amdgpu_device *)handle;
	bool enable = (state == AMD_PG_STATE_GATE) ? true : false;

	if (!(adev->pg_flags & AMD_PG_SUPPORT_GFX_PG))
		return 0;

	switch (adev->asic_type) {
	case CHIP_CARRIZO:
	case CHIP_STONEY:
		if (adev->pg_flags & AMD_PG_SUPPORT_GFX_PG)
			cz_update_gfx_cg_power_gating(adev, enable);

		if ((adev->pg_flags & AMD_PG_SUPPORT_GFX_SMG) && enable)
			gfx_v8_0_enable_gfx_static_mg_power_gating(adev, true);
		else
			gfx_v8_0_enable_gfx_static_mg_power_gating(adev, false);

		if ((adev->pg_flags & AMD_PG_SUPPORT_GFX_DMG) && enable)
			gfx_v8_0_enable_gfx_dynamic_mg_power_gating(adev, true);
		else
			gfx_v8_0_enable_gfx_dynamic_mg_power_gating(adev, false);
		break;
	case CHIP_POLARIS11:
		if ((adev->pg_flags & AMD_PG_SUPPORT_GFX_SMG) && enable)
			gfx_v8_0_enable_gfx_static_mg_power_gating(adev, true);
		else
			gfx_v8_0_enable_gfx_static_mg_power_gating(adev, false);

		if ((adev->pg_flags & AMD_PG_SUPPORT_GFX_DMG) && enable)
			gfx_v8_0_enable_gfx_dynamic_mg_power_gating(adev, true);
		else
			gfx_v8_0_enable_gfx_dynamic_mg_power_gating(adev, false);

		if ((adev->pg_flags & AMD_PG_SUPPORT_GFX_QUICK_MG) && enable)
			polaris11_enable_gfx_quick_mg_power_gating(adev, true);
		else
			polaris11_enable_gfx_quick_mg_power_gating(adev, false);
		break;
	default:
		break;
	}

	return 0;
}

static void gfx_v8_0_send_serdes_cmd(struct amdgpu_device *adev,
				     uint32_t reg_addr, uint32_t cmd)
{
	uint32_t data;

	gfx_v8_0_select_se_sh(adev, 0xffffffff, 0xffffffff, 0xffffffff);

	WREG32(mmRLC_SERDES_WR_CU_MASTER_MASK, 0xffffffff);
	WREG32(mmRLC_SERDES_WR_NONCU_MASTER_MASK, 0xffffffff);

	data = RREG32(mmRLC_SERDES_WR_CTRL);
	if (adev->asic_type == CHIP_STONEY)
		data &= ~(RLC_SERDES_WR_CTRL__WRITE_COMMAND_MASK |
			  RLC_SERDES_WR_CTRL__READ_COMMAND_MASK |
			  RLC_SERDES_WR_CTRL__P1_SELECT_MASK |
			  RLC_SERDES_WR_CTRL__P2_SELECT_MASK |
			  RLC_SERDES_WR_CTRL__RDDATA_RESET_MASK |
			  RLC_SERDES_WR_CTRL__POWER_DOWN_MASK |
			  RLC_SERDES_WR_CTRL__POWER_UP_MASK |
			  RLC_SERDES_WR_CTRL__SHORT_FORMAT_MASK |
			  RLC_SERDES_WR_CTRL__SRBM_OVERRIDE_MASK);
	else
		data &= ~(RLC_SERDES_WR_CTRL__WRITE_COMMAND_MASK |
			  RLC_SERDES_WR_CTRL__READ_COMMAND_MASK |
			  RLC_SERDES_WR_CTRL__P1_SELECT_MASK |
			  RLC_SERDES_WR_CTRL__P2_SELECT_MASK |
			  RLC_SERDES_WR_CTRL__RDDATA_RESET_MASK |
			  RLC_SERDES_WR_CTRL__POWER_DOWN_MASK |
			  RLC_SERDES_WR_CTRL__POWER_UP_MASK |
			  RLC_SERDES_WR_CTRL__SHORT_FORMAT_MASK |
			  RLC_SERDES_WR_CTRL__BPM_DATA_MASK |
			  RLC_SERDES_WR_CTRL__REG_ADDR_MASK |
			  RLC_SERDES_WR_CTRL__SRBM_OVERRIDE_MASK);
	data |= (RLC_SERDES_WR_CTRL__RSVD_BPM_ADDR_MASK |
		 (cmd << RLC_SERDES_WR_CTRL__BPM_DATA__SHIFT) |
		 (reg_addr << RLC_SERDES_WR_CTRL__REG_ADDR__SHIFT) |
		 (0xff << RLC_SERDES_WR_CTRL__BPM_ADDR__SHIFT));

	WREG32(mmRLC_SERDES_WR_CTRL, data);
}

#define MSG_ENTER_RLC_SAFE_MODE     1
#define MSG_EXIT_RLC_SAFE_MODE      0
#define RLC_GPR_REG2__REQ_MASK 0x00000001
#define RLC_GPR_REG2__REQ__SHIFT 0
#define RLC_GPR_REG2__MESSAGE__SHIFT 0x00000001
#define RLC_GPR_REG2__MESSAGE_MASK 0x0000001e

static void cz_enter_rlc_safe_mode(struct amdgpu_device *adev)
{
	u32 data = 0;
	unsigned i;

	data = RREG32(mmRLC_CNTL);
	if ((data & RLC_CNTL__RLC_ENABLE_F32_MASK) == 0)
		return;

	if ((adev->cg_flags & (AMD_CG_SUPPORT_GFX_CGCG | AMD_CG_SUPPORT_GFX_MGCG)) ||
	    (adev->pg_flags & (AMD_PG_SUPPORT_GFX_PG | AMD_PG_SUPPORT_GFX_SMG |
			       AMD_PG_SUPPORT_GFX_DMG))) {
		data |= RLC_GPR_REG2__REQ_MASK;
		data &= ~RLC_GPR_REG2__MESSAGE_MASK;
		data |= (MSG_ENTER_RLC_SAFE_MODE << RLC_GPR_REG2__MESSAGE__SHIFT);
		WREG32(mmRLC_GPR_REG2, data);

		for (i = 0; i < adev->usec_timeout; i++) {
			if ((RREG32(mmRLC_GPM_STAT) &
			     (RLC_GPM_STAT__GFX_CLOCK_STATUS_MASK |
			      RLC_GPM_STAT__GFX_POWER_STATUS_MASK)) ==
			    (RLC_GPM_STAT__GFX_CLOCK_STATUS_MASK |
			     RLC_GPM_STAT__GFX_POWER_STATUS_MASK))
				break;
			udelay(1);
		}

		for (i = 0; i < adev->usec_timeout; i++) {
			if (!REG_GET_FIELD(RREG32(mmRLC_GPR_REG2), RLC_GPR_REG2, REQ))
				break;
			udelay(1);
		}
		adev->gfx.rlc.in_safe_mode = true;
	}
}

static void cz_exit_rlc_safe_mode(struct amdgpu_device *adev)
{
	u32 data;
	unsigned i;

	data = RREG32(mmRLC_CNTL);
	if ((data & RLC_CNTL__RLC_ENABLE_F32_MASK) == 0)
		return;

	if ((adev->cg_flags & (AMD_CG_SUPPORT_GFX_CGCG | AMD_CG_SUPPORT_GFX_MGCG)) ||
	    (adev->pg_flags & (AMD_PG_SUPPORT_GFX_PG | AMD_PG_SUPPORT_GFX_SMG |
			       AMD_PG_SUPPORT_GFX_DMG))) {
		data |= RLC_GPR_REG2__REQ_MASK;
		data &= ~RLC_GPR_REG2__MESSAGE_MASK;
		data |= (MSG_EXIT_RLC_SAFE_MODE << RLC_GPR_REG2__MESSAGE__SHIFT);
		WREG32(mmRLC_GPR_REG2, data);
		adev->gfx.rlc.in_safe_mode = false;
	}

	for (i = 0; i < adev->usec_timeout; i++) {
		if (!REG_GET_FIELD(RREG32(mmRLC_GPR_REG2), RLC_GPR_REG2, REQ))
			break;
		udelay(1);
	}
}

static void iceland_enter_rlc_safe_mode(struct amdgpu_device *adev)
{
	u32 data;
	unsigned i;

	data = RREG32(mmRLC_CNTL);
	if (!(data & RLC_CNTL__RLC_ENABLE_F32_MASK))
		return;

	if (adev->cg_flags & (AMD_CG_SUPPORT_GFX_CGCG | AMD_CG_SUPPORT_GFX_MGCG)) {
		data |= RLC_SAFE_MODE__CMD_MASK;
		data &= ~RLC_SAFE_MODE__MESSAGE_MASK;
		data |= (1 << RLC_SAFE_MODE__MESSAGE__SHIFT);
		WREG32(mmRLC_SAFE_MODE, data);

		for (i = 0; i < adev->usec_timeout; i++) {
			if ((RREG32(mmRLC_GPM_STAT) &
			     (RLC_GPM_STAT__GFX_CLOCK_STATUS_MASK |
			      RLC_GPM_STAT__GFX_POWER_STATUS_MASK)) ==
			    (RLC_GPM_STAT__GFX_CLOCK_STATUS_MASK |
			     RLC_GPM_STAT__GFX_POWER_STATUS_MASK))
				break;
			udelay(1);
		}

		for (i = 0; i < adev->usec_timeout; i++) {
			if (!REG_GET_FIELD(RREG32(mmRLC_SAFE_MODE), RLC_SAFE_MODE, CMD))
				break;
			udelay(1);
		}
		adev->gfx.rlc.in_safe_mode = true;
	}
}

static void iceland_exit_rlc_safe_mode(struct amdgpu_device *adev)
{
	u32 data = 0;
	unsigned i;

	data = RREG32(mmRLC_CNTL);
	if (!(data & RLC_CNTL__RLC_ENABLE_F32_MASK))
		return;

	if (adev->cg_flags & (AMD_CG_SUPPORT_GFX_CGCG | AMD_CG_SUPPORT_GFX_MGCG)) {
		if (adev->gfx.rlc.in_safe_mode) {
			data |= RLC_SAFE_MODE__CMD_MASK;
			data &= ~RLC_SAFE_MODE__MESSAGE_MASK;
			WREG32(mmRLC_SAFE_MODE, data);
			adev->gfx.rlc.in_safe_mode = false;
		}
	}

	for (i = 0; i < adev->usec_timeout; i++) {
		if (!REG_GET_FIELD(RREG32(mmRLC_SAFE_MODE), RLC_SAFE_MODE, CMD))
			break;
		udelay(1);
	}
}

static void gfx_v8_0_nop_enter_rlc_safe_mode(struct amdgpu_device *adev)
{
	adev->gfx.rlc.in_safe_mode = true;
}

static void gfx_v8_0_nop_exit_rlc_safe_mode(struct amdgpu_device *adev)
{
	adev->gfx.rlc.in_safe_mode = false;
}

static const struct amdgpu_rlc_funcs cz_rlc_funcs = {
	.enter_safe_mode = cz_enter_rlc_safe_mode,
	.exit_safe_mode = cz_exit_rlc_safe_mode
};

static const struct amdgpu_rlc_funcs iceland_rlc_funcs = {
	.enter_safe_mode = iceland_enter_rlc_safe_mode,
	.exit_safe_mode = iceland_exit_rlc_safe_mode
};

static const struct amdgpu_rlc_funcs gfx_v8_0_nop_rlc_funcs = {
	.enter_safe_mode = gfx_v8_0_nop_enter_rlc_safe_mode,
	.exit_safe_mode = gfx_v8_0_nop_exit_rlc_safe_mode
};

static void gfx_v8_0_update_medium_grain_clock_gating(struct amdgpu_device *adev,
						      bool enable)
{
	uint32_t temp, data;

	adev->gfx.rlc.funcs->enter_safe_mode(adev);

	/* It is disabled by HW by default */
	if (enable && (adev->cg_flags & AMD_CG_SUPPORT_GFX_MGCG)) {
		if (adev->cg_flags & AMD_CG_SUPPORT_GFX_MGLS) {
			if (adev->cg_flags & AMD_CG_SUPPORT_GFX_RLC_LS)
				/* 1 - RLC memory Light sleep */
				WREG32_FIELD(RLC_MEM_SLP_CNTL, RLC_MEM_LS_EN, 1);

			if (adev->cg_flags & AMD_CG_SUPPORT_GFX_CP_LS)
				WREG32_FIELD(CP_MEM_SLP_CNTL, CP_MEM_LS_EN, 1);
		}

		/* 3 - RLC_CGTT_MGCG_OVERRIDE */
		temp = data = RREG32(mmRLC_CGTT_MGCG_OVERRIDE);
		if (adev->flags & AMD_IS_APU)
			data &= ~(RLC_CGTT_MGCG_OVERRIDE__CPF_MASK |
				  RLC_CGTT_MGCG_OVERRIDE__RLC_MASK |
				  RLC_CGTT_MGCG_OVERRIDE__MGCG_MASK);
		else
			data &= ~(RLC_CGTT_MGCG_OVERRIDE__CPF_MASK |
				  RLC_CGTT_MGCG_OVERRIDE__RLC_MASK |
				  RLC_CGTT_MGCG_OVERRIDE__MGCG_MASK |
				  RLC_CGTT_MGCG_OVERRIDE__GRBM_MASK);

		if (temp != data)
			WREG32(mmRLC_CGTT_MGCG_OVERRIDE, data);

		/* 4 - wait for RLC_SERDES_CU_MASTER & RLC_SERDES_NONCU_MASTER idle */
		gfx_v8_0_wait_for_rlc_serdes(adev);

		/* 5 - clear mgcg override */
		gfx_v8_0_send_serdes_cmd(adev, BPM_REG_MGCG_OVERRIDE, CLE_BPM_SERDES_CMD);

		if (adev->cg_flags & AMD_CG_SUPPORT_GFX_CGTS) {
			/* 6 - Enable CGTS(Tree Shade) MGCG /MGLS */
			temp = data = RREG32(mmCGTS_SM_CTRL_REG);
			data &= ~(CGTS_SM_CTRL_REG__SM_MODE_MASK);
			data |= (0x2 << CGTS_SM_CTRL_REG__SM_MODE__SHIFT);
			data |= CGTS_SM_CTRL_REG__SM_MODE_ENABLE_MASK;
			data &= ~CGTS_SM_CTRL_REG__OVERRIDE_MASK;
			if ((adev->cg_flags & AMD_CG_SUPPORT_GFX_MGLS) &&
			    (adev->cg_flags & AMD_CG_SUPPORT_GFX_CGTS_LS))
				data &= ~CGTS_SM_CTRL_REG__LS_OVERRIDE_MASK;
			data |= CGTS_SM_CTRL_REG__ON_MONITOR_ADD_EN_MASK;
			data |= (0x96 << CGTS_SM_CTRL_REG__ON_MONITOR_ADD__SHIFT);
			if (temp != data)
				WREG32(mmCGTS_SM_CTRL_REG, data);
		}
		udelay(50);

		/* 7 - wait for RLC_SERDES_CU_MASTER & RLC_SERDES_NONCU_MASTER idle */
		gfx_v8_0_wait_for_rlc_serdes(adev);
	} else {
		/* 1 - MGCG_OVERRIDE[0] for CP and MGCG_OVERRIDE[1] for RLC */
		temp = data = RREG32(mmRLC_CGTT_MGCG_OVERRIDE);
		data |= (RLC_CGTT_MGCG_OVERRIDE__CPF_MASK |
				RLC_CGTT_MGCG_OVERRIDE__RLC_MASK |
				RLC_CGTT_MGCG_OVERRIDE__MGCG_MASK |
				RLC_CGTT_MGCG_OVERRIDE__GRBM_MASK);
		if (temp != data)
			WREG32(mmRLC_CGTT_MGCG_OVERRIDE, data);

		/* 2 - disable MGLS in RLC */
		data = RREG32(mmRLC_MEM_SLP_CNTL);
		if (data & RLC_MEM_SLP_CNTL__RLC_MEM_LS_EN_MASK) {
			data &= ~RLC_MEM_SLP_CNTL__RLC_MEM_LS_EN_MASK;
			WREG32(mmRLC_MEM_SLP_CNTL, data);
		}

		/* 3 - disable MGLS in CP */
		data = RREG32(mmCP_MEM_SLP_CNTL);
		if (data & CP_MEM_SLP_CNTL__CP_MEM_LS_EN_MASK) {
			data &= ~CP_MEM_SLP_CNTL__CP_MEM_LS_EN_MASK;
			WREG32(mmCP_MEM_SLP_CNTL, data);
		}

		/* 4 - Disable CGTS(Tree Shade) MGCG and MGLS */
		temp = data = RREG32(mmCGTS_SM_CTRL_REG);
		data |= (CGTS_SM_CTRL_REG__OVERRIDE_MASK |
				CGTS_SM_CTRL_REG__LS_OVERRIDE_MASK);
		if (temp != data)
			WREG32(mmCGTS_SM_CTRL_REG, data);

		/* 5 - wait for RLC_SERDES_CU_MASTER & RLC_SERDES_NONCU_MASTER idle */
		gfx_v8_0_wait_for_rlc_serdes(adev);

		/* 6 - set mgcg override */
		gfx_v8_0_send_serdes_cmd(adev, BPM_REG_MGCG_OVERRIDE, SET_BPM_SERDES_CMD);

		udelay(50);

		/* 7- wait for RLC_SERDES_CU_MASTER & RLC_SERDES_NONCU_MASTER idle */
		gfx_v8_0_wait_for_rlc_serdes(adev);
	}

	adev->gfx.rlc.funcs->exit_safe_mode(adev);
}

static void gfx_v8_0_update_coarse_grain_clock_gating(struct amdgpu_device *adev,
						      bool enable)
{
	uint32_t temp, temp1, data, data1;

	temp = data = RREG32(mmRLC_CGCG_CGLS_CTRL);

	adev->gfx.rlc.funcs->enter_safe_mode(adev);

	if (enable && (adev->cg_flags & AMD_CG_SUPPORT_GFX_CGCG)) {
		temp1 = data1 =	RREG32(mmRLC_CGTT_MGCG_OVERRIDE);
		data1 &= ~RLC_CGTT_MGCG_OVERRIDE__CGCG_MASK;
		if (temp1 != data1)
			WREG32(mmRLC_CGTT_MGCG_OVERRIDE, data1);

		/* : wait for RLC_SERDES_CU_MASTER & RLC_SERDES_NONCU_MASTER idle */
		gfx_v8_0_wait_for_rlc_serdes(adev);

		/* 2 - clear cgcg override */
		gfx_v8_0_send_serdes_cmd(adev, BPM_REG_CGCG_OVERRIDE, CLE_BPM_SERDES_CMD);

		/* wait for RLC_SERDES_CU_MASTER & RLC_SERDES_NONCU_MASTER idle */
		gfx_v8_0_wait_for_rlc_serdes(adev);

		/* 3 - write cmd to set CGLS */
		gfx_v8_0_send_serdes_cmd(adev, BPM_REG_CGLS_EN, SET_BPM_SERDES_CMD);

		/* 4 - enable cgcg */
		data |= RLC_CGCG_CGLS_CTRL__CGCG_EN_MASK;

		if (adev->cg_flags & AMD_CG_SUPPORT_GFX_CGLS) {
			/* enable cgls*/
			data |= RLC_CGCG_CGLS_CTRL__CGLS_EN_MASK;

			temp1 = data1 =	RREG32(mmRLC_CGTT_MGCG_OVERRIDE);
			data1 &= ~RLC_CGTT_MGCG_OVERRIDE__CGLS_MASK;

			if (temp1 != data1)
				WREG32(mmRLC_CGTT_MGCG_OVERRIDE, data1);
		} else {
			data &= ~RLC_CGCG_CGLS_CTRL__CGLS_EN_MASK;
		}

		if (temp != data)
			WREG32(mmRLC_CGCG_CGLS_CTRL, data);

		/* 5 enable cntx_empty_int_enable/cntx_busy_int_enable/
		 * Cmp_busy/GFX_Idle interrupts
		 */
		gfx_v8_0_enable_gui_idle_interrupt(adev, true);
	} else {
		/* disable cntx_empty_int_enable & GFX Idle interrupt */
		gfx_v8_0_enable_gui_idle_interrupt(adev, false);

		/* TEST CGCG */
		temp1 = data1 =	RREG32(mmRLC_CGTT_MGCG_OVERRIDE);
		data1 |= (RLC_CGTT_MGCG_OVERRIDE__CGCG_MASK |
				RLC_CGTT_MGCG_OVERRIDE__CGLS_MASK);
		if (temp1 != data1)
			WREG32(mmRLC_CGTT_MGCG_OVERRIDE, data1);

		/* read gfx register to wake up cgcg */
		RREG32(mmCB_CGTT_SCLK_CTRL);
		RREG32(mmCB_CGTT_SCLK_CTRL);
		RREG32(mmCB_CGTT_SCLK_CTRL);
		RREG32(mmCB_CGTT_SCLK_CTRL);

		/* wait for RLC_SERDES_CU_MASTER & RLC_SERDES_NONCU_MASTER idle */
		gfx_v8_0_wait_for_rlc_serdes(adev);

		/* write cmd to Set CGCG Overrride */
		gfx_v8_0_send_serdes_cmd(adev, BPM_REG_CGCG_OVERRIDE, SET_BPM_SERDES_CMD);

		/* wait for RLC_SERDES_CU_MASTER & RLC_SERDES_NONCU_MASTER idle */
		gfx_v8_0_wait_for_rlc_serdes(adev);

		/* write cmd to Clear CGLS */
		gfx_v8_0_send_serdes_cmd(adev, BPM_REG_CGLS_EN, CLE_BPM_SERDES_CMD);

		/* disable cgcg, cgls should be disabled too. */
		data &= ~(RLC_CGCG_CGLS_CTRL__CGCG_EN_MASK |
			  RLC_CGCG_CGLS_CTRL__CGLS_EN_MASK);
		if (temp != data)
			WREG32(mmRLC_CGCG_CGLS_CTRL, data);
	}

	gfx_v8_0_wait_for_rlc_serdes(adev);

	adev->gfx.rlc.funcs->exit_safe_mode(adev);
}
static int gfx_v8_0_update_gfx_clock_gating(struct amdgpu_device *adev,
					    bool enable)
{
	if (enable) {
		/* CGCG/CGLS should be enabled after MGCG/MGLS/TS(CG/LS)
		 * ===  MGCG + MGLS + TS(CG/LS) ===
		 */
		gfx_v8_0_update_medium_grain_clock_gating(adev, enable);
		gfx_v8_0_update_coarse_grain_clock_gating(adev, enable);
	} else {
		/* CGCG/CGLS should be disabled before MGCG/MGLS/TS(CG/LS)
		 * ===  CGCG + CGLS ===
		 */
		gfx_v8_0_update_coarse_grain_clock_gating(adev, enable);
		gfx_v8_0_update_medium_grain_clock_gating(adev, enable);
	}
	return 0;
}

static int gfx_v8_0_tonga_update_gfx_clock_gating(struct amdgpu_device *adev,
					  enum amd_clockgating_state state)
{
	uint32_t msg_id, pp_state;
	void *pp_handle = adev->powerplay.pp_handle;

	if (state == AMD_CG_STATE_UNGATE)
		pp_state = 0;
	else
		pp_state = PP_STATE_CG | PP_STATE_LS;

	msg_id = PP_CG_MSG_ID(PP_GROUP_GFX,
			PP_BLOCK_GFX_CG,
			PP_STATE_SUPPORT_CG | PP_STATE_SUPPORT_LS,
			pp_state);
	amd_set_clockgating_by_smu(pp_handle, msg_id);

	msg_id = PP_CG_MSG_ID(PP_GROUP_GFX,
			PP_BLOCK_GFX_MG,
			PP_STATE_SUPPORT_CG | PP_STATE_SUPPORT_LS,
			pp_state);
	amd_set_clockgating_by_smu(pp_handle, msg_id);

	return 0;
}

static int gfx_v8_0_polaris_update_gfx_clock_gating(struct amdgpu_device *adev,
					  enum amd_clockgating_state state)
{
	uint32_t msg_id, pp_state;
	void *pp_handle = adev->powerplay.pp_handle;

	if (state == AMD_CG_STATE_UNGATE)
		pp_state = 0;
	else
		pp_state = PP_STATE_CG | PP_STATE_LS;

	msg_id = PP_CG_MSG_ID(PP_GROUP_GFX,
			PP_BLOCK_GFX_CG,
			PP_STATE_SUPPORT_CG | PP_STATE_SUPPORT_LS,
			pp_state);
	amd_set_clockgating_by_smu(pp_handle, msg_id);

	msg_id = PP_CG_MSG_ID(PP_GROUP_GFX,
			PP_BLOCK_GFX_3D,
			PP_STATE_SUPPORT_CG | PP_STATE_SUPPORT_LS,
			pp_state);
	amd_set_clockgating_by_smu(pp_handle, msg_id);

	msg_id = PP_CG_MSG_ID(PP_GROUP_GFX,
			PP_BLOCK_GFX_MG,
			PP_STATE_SUPPORT_CG | PP_STATE_SUPPORT_LS,
			pp_state);
	amd_set_clockgating_by_smu(pp_handle, msg_id);

	msg_id = PP_CG_MSG_ID(PP_GROUP_GFX,
			PP_BLOCK_GFX_RLC,
			PP_STATE_SUPPORT_CG | PP_STATE_SUPPORT_LS,
			pp_state);
	amd_set_clockgating_by_smu(pp_handle, msg_id);

	msg_id = PP_CG_MSG_ID(PP_GROUP_GFX,
			PP_BLOCK_GFX_CP,
			PP_STATE_SUPPORT_CG | PP_STATE_SUPPORT_LS,
			pp_state);
	amd_set_clockgating_by_smu(pp_handle, msg_id);

	return 0;
}

static int gfx_v8_0_set_clockgating_state(void *handle,
					  enum amd_clockgating_state state)
{
	struct amdgpu_device *adev = (struct amdgpu_device *)handle;

	switch (adev->asic_type) {
	case CHIP_FIJI:
	case CHIP_CARRIZO:
	case CHIP_STONEY:
		gfx_v8_0_update_gfx_clock_gating(adev,
						 state == AMD_CG_STATE_GATE ? true : false);
		break;
	case CHIP_TONGA:
		gfx_v8_0_tonga_update_gfx_clock_gating(adev, state);
		break;
	case CHIP_POLARIS10:
	case CHIP_POLARIS11:
		gfx_v8_0_polaris_update_gfx_clock_gating(adev, state);
		break;
	default:
		break;
	}
	return 0;
}

static u32 gfx_v8_0_ring_get_rptr(struct amdgpu_ring *ring)
{
	return ring->adev->wb.wb[ring->rptr_offs];
}

static u32 gfx_v8_0_ring_get_wptr_gfx(struct amdgpu_ring *ring)
{
	struct amdgpu_device *adev = ring->adev;

	if (ring->use_doorbell)
		/* XXX check if swapping is necessary on BE */
		return ring->adev->wb.wb[ring->wptr_offs];
	else
		return RREG32(mmCP_RB0_WPTR);
}

static void gfx_v8_0_ring_set_wptr_gfx(struct amdgpu_ring *ring)
{
	struct amdgpu_device *adev = ring->adev;

	if (ring->use_doorbell) {
		/* XXX check if swapping is necessary on BE */
		adev->wb.wb[ring->wptr_offs] = ring->wptr;
		WDOORBELL32(ring->doorbell_index, ring->wptr);
	} else {
		WREG32(mmCP_RB0_WPTR, ring->wptr);
		(void)RREG32(mmCP_RB0_WPTR);
	}
}

static void gfx_v8_0_ring_emit_hdp_flush(struct amdgpu_ring *ring)
{
	u32 ref_and_mask, reg_mem_engine;

	if (ring->funcs->type == AMDGPU_RING_TYPE_COMPUTE) {
		switch (ring->me) {
		case 1:
			ref_and_mask = GPU_HDP_FLUSH_DONE__CP2_MASK << ring->pipe;
			break;
		case 2:
			ref_and_mask = GPU_HDP_FLUSH_DONE__CP6_MASK << ring->pipe;
			break;
		default:
			return;
		}
		reg_mem_engine = 0;
	} else {
		ref_and_mask = GPU_HDP_FLUSH_DONE__CP0_MASK;
		reg_mem_engine = WAIT_REG_MEM_ENGINE(1); /* pfp */
	}

	amdgpu_ring_write(ring, PACKET3(PACKET3_WAIT_REG_MEM, 5));
	amdgpu_ring_write(ring, (WAIT_REG_MEM_OPERATION(1) | /* write, wait, write */
				 WAIT_REG_MEM_FUNCTION(3) |  /* == */
				 reg_mem_engine));
	amdgpu_ring_write(ring, mmGPU_HDP_FLUSH_REQ);
	amdgpu_ring_write(ring, mmGPU_HDP_FLUSH_DONE);
	amdgpu_ring_write(ring, ref_and_mask);
	amdgpu_ring_write(ring, ref_and_mask);
	amdgpu_ring_write(ring, 0x20); /* poll interval */
}

static void gfx_v8_0_ring_emit_vgt_flush(struct amdgpu_ring *ring)
{
	amdgpu_ring_write(ring, PACKET3(PACKET3_EVENT_WRITE, 0));
	amdgpu_ring_write(ring, EVENT_TYPE(VS_PARTIAL_FLUSH) |
		EVENT_INDEX(4));

	amdgpu_ring_write(ring, PACKET3(PACKET3_EVENT_WRITE, 0));
	amdgpu_ring_write(ring, EVENT_TYPE(VGT_FLUSH) |
		EVENT_INDEX(0));
}


static void gfx_v8_0_ring_emit_hdp_invalidate(struct amdgpu_ring *ring)
{
	amdgpu_ring_write(ring, PACKET3(PACKET3_WRITE_DATA, 3));
	amdgpu_ring_write(ring, (WRITE_DATA_ENGINE_SEL(0) |
				 WRITE_DATA_DST_SEL(0) |
				 WR_CONFIRM));
	amdgpu_ring_write(ring, mmHDP_DEBUG0);
	amdgpu_ring_write(ring, 0);
	amdgpu_ring_write(ring, 1);

}

static void gfx_v8_0_ring_emit_ib_gfx(struct amdgpu_ring *ring,
				      struct amdgpu_ib *ib,
				      unsigned vm_id, bool ctx_switch)
{
	u32 header, control = 0;

	if (ib->flags & AMDGPU_IB_FLAG_CE)
		header = PACKET3(PACKET3_INDIRECT_BUFFER_CONST, 2);
	else
		header = PACKET3(PACKET3_INDIRECT_BUFFER, 2);

	control |= ib->length_dw | (vm_id << 24);

	amdgpu_ring_write(ring, header);
	amdgpu_ring_write(ring,
#ifdef __BIG_ENDIAN
			  (2 << 0) |
#endif
			  (ib->gpu_addr & 0xFFFFFFFC));
	amdgpu_ring_write(ring, upper_32_bits(ib->gpu_addr) & 0xFFFF);
	amdgpu_ring_write(ring, control);
}

static void gfx_v8_0_ring_emit_ib_compute(struct amdgpu_ring *ring,
					  struct amdgpu_ib *ib,
					  unsigned vm_id, bool ctx_switch)
{
	u32 control = INDIRECT_BUFFER_VALID | ib->length_dw | (vm_id << 24);

	amdgpu_ring_write(ring, PACKET3(PACKET3_INDIRECT_BUFFER, 2));
	amdgpu_ring_write(ring,
#ifdef __BIG_ENDIAN
				(2 << 0) |
#endif
				(ib->gpu_addr & 0xFFFFFFFC));
	amdgpu_ring_write(ring, upper_32_bits(ib->gpu_addr) & 0xFFFF);
	amdgpu_ring_write(ring, control);
}

static void gfx_v8_0_ring_emit_fence_gfx(struct amdgpu_ring *ring, u64 addr,
					 u64 seq, unsigned flags)
{
	bool write64bit = flags & AMDGPU_FENCE_FLAG_64BIT;
	bool int_sel = flags & AMDGPU_FENCE_FLAG_INT;

	/* EVENT_WRITE_EOP - flush caches, send int */
	amdgpu_ring_write(ring, PACKET3(PACKET3_EVENT_WRITE_EOP, 4));
	amdgpu_ring_write(ring, (EOP_TCL1_ACTION_EN |
				 EOP_TC_ACTION_EN |
				 EOP_TC_WB_ACTION_EN |
				 EVENT_TYPE(CACHE_FLUSH_AND_INV_TS_EVENT) |
				 EVENT_INDEX(5)));
	amdgpu_ring_write(ring, addr & 0xfffffffc);
	amdgpu_ring_write(ring, (upper_32_bits(addr) & 0xffff) |
			  DATA_SEL(write64bit ? 2 : 1) | INT_SEL(int_sel ? 2 : 0));
	amdgpu_ring_write(ring, lower_32_bits(seq));
	amdgpu_ring_write(ring, upper_32_bits(seq));

}

static void gfx_v8_0_ring_emit_pipeline_sync(struct amdgpu_ring *ring)
{
	int usepfp = (ring->funcs->type == AMDGPU_RING_TYPE_GFX);
	uint32_t seq = ring->fence_drv.sync_seq;
	uint64_t addr = ring->fence_drv.gpu_addr;

	amdgpu_ring_write(ring, PACKET3(PACKET3_WAIT_REG_MEM, 5));
	amdgpu_ring_write(ring, (WAIT_REG_MEM_MEM_SPACE(1) | /* memory */
				 WAIT_REG_MEM_FUNCTION(3) | /* equal */
				 WAIT_REG_MEM_ENGINE(usepfp))); /* pfp or me */
	amdgpu_ring_write(ring, addr & 0xfffffffc);
	amdgpu_ring_write(ring, upper_32_bits(addr) & 0xffffffff);
	amdgpu_ring_write(ring, seq);
	amdgpu_ring_write(ring, 0xffffffff);
	amdgpu_ring_write(ring, 4); /* poll interval */
}

static void gfx_v8_0_ring_emit_vm_flush(struct amdgpu_ring *ring,
					unsigned vm_id, uint64_t pd_addr)
{
	int usepfp = (ring->funcs->type == AMDGPU_RING_TYPE_GFX);

	/* GFX8 emits 128 dw nop to prevent DE do vm_flush before CE finish CEIB */
	if (usepfp)
		amdgpu_ring_insert_nop(ring, 128);

	amdgpu_ring_write(ring, PACKET3(PACKET3_WRITE_DATA, 3));
	amdgpu_ring_write(ring, (WRITE_DATA_ENGINE_SEL(usepfp) |
				 WRITE_DATA_DST_SEL(0)) |
				 WR_CONFIRM);
	if (vm_id < 8) {
		amdgpu_ring_write(ring,
				  (mmVM_CONTEXT0_PAGE_TABLE_BASE_ADDR + vm_id));
	} else {
		amdgpu_ring_write(ring,
				  (mmVM_CONTEXT8_PAGE_TABLE_BASE_ADDR + vm_id - 8));
	}
	amdgpu_ring_write(ring, 0);
	amdgpu_ring_write(ring, pd_addr >> 12);

	/* bits 0-15 are the VM contexts0-15 */
	/* invalidate the cache */
	amdgpu_ring_write(ring, PACKET3(PACKET3_WRITE_DATA, 3));
	amdgpu_ring_write(ring, (WRITE_DATA_ENGINE_SEL(0) |
				 WRITE_DATA_DST_SEL(0)));
	amdgpu_ring_write(ring, mmVM_INVALIDATE_REQUEST);
	amdgpu_ring_write(ring, 0);
	amdgpu_ring_write(ring, 1 << vm_id);

	/* wait for the invalidate to complete */
	amdgpu_ring_write(ring, PACKET3(PACKET3_WAIT_REG_MEM, 5));
	amdgpu_ring_write(ring, (WAIT_REG_MEM_OPERATION(0) | /* wait */
				 WAIT_REG_MEM_FUNCTION(0) |  /* always */
				 WAIT_REG_MEM_ENGINE(0))); /* me */
	amdgpu_ring_write(ring, mmVM_INVALIDATE_REQUEST);
	amdgpu_ring_write(ring, 0);
	amdgpu_ring_write(ring, 0); /* ref */
	amdgpu_ring_write(ring, 0); /* mask */
	amdgpu_ring_write(ring, 0x20); /* poll interval */

	/* compute doesn't have PFP */
	if (usepfp) {
		/* sync PFP to ME, otherwise we might get invalid PFP reads */
		amdgpu_ring_write(ring, PACKET3(PACKET3_PFP_SYNC_ME, 0));
		amdgpu_ring_write(ring, 0x0);
		/* GFX8 emits 128 dw nop to prevent CE access VM before vm_flush finish */
		amdgpu_ring_insert_nop(ring, 128);
	}
}

static u32 gfx_v8_0_ring_get_wptr_compute(struct amdgpu_ring *ring)
{
	return ring->adev->wb.wb[ring->wptr_offs];
}

static void gfx_v8_0_ring_set_wptr_compute(struct amdgpu_ring *ring)
{
	struct amdgpu_device *adev = ring->adev;

	/* XXX check if swapping is necessary on BE */
	adev->wb.wb[ring->wptr_offs] = ring->wptr;
	WDOORBELL32(ring->doorbell_index, ring->wptr);
}

static void gfx_v8_0_ring_emit_fence_compute(struct amdgpu_ring *ring,
					     u64 addr, u64 seq,
					     unsigned flags)
{
	bool write64bit = flags & AMDGPU_FENCE_FLAG_64BIT;
	bool int_sel = flags & AMDGPU_FENCE_FLAG_INT;

	/* RELEASE_MEM - flush caches, send int */
	amdgpu_ring_write(ring, PACKET3(PACKET3_RELEASE_MEM, 5));
	amdgpu_ring_write(ring, (EOP_TCL1_ACTION_EN |
				 EOP_TC_ACTION_EN |
				 EOP_TC_WB_ACTION_EN |
				 EVENT_TYPE(CACHE_FLUSH_AND_INV_TS_EVENT) |
				 EVENT_INDEX(5)));
	amdgpu_ring_write(ring, DATA_SEL(write64bit ? 2 : 1) | INT_SEL(int_sel ? 2 : 0));
	amdgpu_ring_write(ring, addr & 0xfffffffc);
	amdgpu_ring_write(ring, upper_32_bits(addr));
	amdgpu_ring_write(ring, lower_32_bits(seq));
	amdgpu_ring_write(ring, upper_32_bits(seq));
}

static void gfx_v8_ring_emit_sb(struct amdgpu_ring *ring)
{
	amdgpu_ring_write(ring, PACKET3(PACKET3_SWITCH_BUFFER, 0));
	amdgpu_ring_write(ring, 0);
}

static void gfx_v8_ring_emit_cntxcntl(struct amdgpu_ring *ring, uint32_t flags)
{
	uint32_t dw2 = 0;

	dw2 |= 0x80000000; /* set load_enable otherwise this package is just NOPs */
	if (flags & AMDGPU_HAVE_CTX_SWITCH) {
<<<<<<< HEAD
=======
		gfx_v8_0_ring_emit_vgt_flush(ring);
>>>>>>> 405182c2
		/* set load_global_config & load_global_uconfig */
		dw2 |= 0x8001;
		/* set load_cs_sh_regs */
		dw2 |= 0x01000000;
		/* set load_per_context_state & load_gfx_sh_regs for GFX */
		dw2 |= 0x10002;

		/* set load_ce_ram if preamble presented */
		if (AMDGPU_PREAMBLE_IB_PRESENT & flags)
			dw2 |= 0x10000000;
	} else {
		/* still load_ce_ram if this is the first time preamble presented
		 * although there is no context switch happens.
		 */
		if (AMDGPU_PREAMBLE_IB_PRESENT_FIRST & flags)
			dw2 |= 0x10000000;
	}

	amdgpu_ring_write(ring, PACKET3(PACKET3_CONTEXT_CONTROL, 1));
	amdgpu_ring_write(ring, dw2);
	amdgpu_ring_write(ring, 0);
}

<<<<<<< HEAD
static unsigned gfx_v8_0_ring_get_emit_ib_size_gfx(struct amdgpu_ring *ring)
{
	return
		4; /* gfx_v8_0_ring_emit_ib_gfx */
}

static unsigned gfx_v8_0_ring_get_dma_frame_size_gfx(struct amdgpu_ring *ring)
{
	return
		20 + /* gfx_v8_0_ring_emit_gds_switch */
		7 + /* gfx_v8_0_ring_emit_hdp_flush */
		5 + /* gfx_v8_0_ring_emit_hdp_invalidate */
		6 + 6 + 6 +/* gfx_v8_0_ring_emit_fence_gfx x3 for user fence, vm fence */
		7 + /* gfx_v8_0_ring_emit_pipeline_sync */
		256 + 19 + /* gfx_v8_0_ring_emit_vm_flush */
		2 + /* gfx_v8_ring_emit_sb */
		3; /* gfx_v8_ring_emit_cntxcntl */
}

static unsigned gfx_v8_0_ring_get_emit_ib_size_compute(struct amdgpu_ring *ring)
{
	return
		4; /* gfx_v8_0_ring_emit_ib_compute */
}

static unsigned gfx_v8_0_ring_get_dma_frame_size_compute(struct amdgpu_ring *ring)
{
	return
		20 + /* gfx_v8_0_ring_emit_gds_switch */
		7 + /* gfx_v8_0_ring_emit_hdp_flush */
		5 + /* gfx_v8_0_ring_emit_hdp_invalidate */
		7 + /* gfx_v8_0_ring_emit_pipeline_sync */
		17 + /* gfx_v8_0_ring_emit_vm_flush */
		7 + 7 + 7; /* gfx_v8_0_ring_emit_fence_compute x3 for user fence, vm fence */
}

=======
>>>>>>> 405182c2
static void gfx_v8_0_set_gfx_eop_interrupt_state(struct amdgpu_device *adev,
						 enum amdgpu_interrupt_state state)
{
	WREG32_FIELD(CP_INT_CNTL_RING0, TIME_STAMP_INT_ENABLE,
		     state == AMDGPU_IRQ_STATE_DISABLE ? 0 : 1);
}

static void gfx_v8_0_set_compute_eop_interrupt_state(struct amdgpu_device *adev,
						     int me, int pipe,
						     enum amdgpu_interrupt_state state)
{
	/*
	 * amdgpu controls only pipe 0 of MEC1. That's why this function only
	 * handles the setting of interrupts for this specific pipe. All other
	 * pipes' interrupts are set by amdkfd.
	 */

	if (me == 1) {
		switch (pipe) {
		case 0:
			break;
		default:
			DRM_DEBUG("invalid pipe %d\n", pipe);
			return;
		}
	} else {
		DRM_DEBUG("invalid me %d\n", me);
		return;
	}

	WREG32_FIELD(CP_ME1_PIPE0_INT_CNTL, TIME_STAMP_INT_ENABLE,
		     state == AMDGPU_IRQ_STATE_DISABLE ? 0 : 1);
}

static int gfx_v8_0_set_priv_reg_fault_state(struct amdgpu_device *adev,
					     struct amdgpu_irq_src *source,
					     unsigned type,
					     enum amdgpu_interrupt_state state)
{
	WREG32_FIELD(CP_INT_CNTL_RING0, PRIV_REG_INT_ENABLE,
		     state == AMDGPU_IRQ_STATE_DISABLE ? 0 : 1);

	return 0;
}

static int gfx_v8_0_set_priv_inst_fault_state(struct amdgpu_device *adev,
					      struct amdgpu_irq_src *source,
					      unsigned type,
					      enum amdgpu_interrupt_state state)
{
	WREG32_FIELD(CP_INT_CNTL_RING0, PRIV_INSTR_INT_ENABLE,
		     state == AMDGPU_IRQ_STATE_DISABLE ? 0 : 1);

	return 0;
}

static int gfx_v8_0_set_eop_interrupt_state(struct amdgpu_device *adev,
					    struct amdgpu_irq_src *src,
					    unsigned type,
					    enum amdgpu_interrupt_state state)
{
	switch (type) {
	case AMDGPU_CP_IRQ_GFX_EOP:
		gfx_v8_0_set_gfx_eop_interrupt_state(adev, state);
		break;
	case AMDGPU_CP_IRQ_COMPUTE_MEC1_PIPE0_EOP:
		gfx_v8_0_set_compute_eop_interrupt_state(adev, 1, 0, state);
		break;
	case AMDGPU_CP_IRQ_COMPUTE_MEC1_PIPE1_EOP:
		gfx_v8_0_set_compute_eop_interrupt_state(adev, 1, 1, state);
		break;
	case AMDGPU_CP_IRQ_COMPUTE_MEC1_PIPE2_EOP:
		gfx_v8_0_set_compute_eop_interrupt_state(adev, 1, 2, state);
		break;
	case AMDGPU_CP_IRQ_COMPUTE_MEC1_PIPE3_EOP:
		gfx_v8_0_set_compute_eop_interrupt_state(adev, 1, 3, state);
		break;
	case AMDGPU_CP_IRQ_COMPUTE_MEC2_PIPE0_EOP:
		gfx_v8_0_set_compute_eop_interrupt_state(adev, 2, 0, state);
		break;
	case AMDGPU_CP_IRQ_COMPUTE_MEC2_PIPE1_EOP:
		gfx_v8_0_set_compute_eop_interrupt_state(adev, 2, 1, state);
		break;
	case AMDGPU_CP_IRQ_COMPUTE_MEC2_PIPE2_EOP:
		gfx_v8_0_set_compute_eop_interrupt_state(adev, 2, 2, state);
		break;
	case AMDGPU_CP_IRQ_COMPUTE_MEC2_PIPE3_EOP:
		gfx_v8_0_set_compute_eop_interrupt_state(adev, 2, 3, state);
		break;
	default:
		break;
	}
	return 0;
}

static int gfx_v8_0_eop_irq(struct amdgpu_device *adev,
			    struct amdgpu_irq_src *source,
			    struct amdgpu_iv_entry *entry)
{
	int i;
	u8 me_id, pipe_id, queue_id;
	struct amdgpu_ring *ring;

	DRM_DEBUG("IH: CP EOP\n");
	me_id = (entry->ring_id & 0x0c) >> 2;
	pipe_id = (entry->ring_id & 0x03) >> 0;
	queue_id = (entry->ring_id & 0x70) >> 4;

	switch (me_id) {
	case 0:
		amdgpu_fence_process(&adev->gfx.gfx_ring[0]);
		break;
	case 1:
	case 2:
		for (i = 0; i < adev->gfx.num_compute_rings; i++) {
			ring = &adev->gfx.compute_ring[i];
			/* Per-queue interrupt is supported for MEC starting from VI.
			  * The interrupt can only be enabled/disabled per pipe instead of per queue.
			  */
			if ((ring->me == me_id) && (ring->pipe == pipe_id) && (ring->queue == queue_id))
				amdgpu_fence_process(ring);
		}
		break;
	}
	return 0;
}

static int gfx_v8_0_priv_reg_irq(struct amdgpu_device *adev,
				 struct amdgpu_irq_src *source,
				 struct amdgpu_iv_entry *entry)
{
	DRM_ERROR("Illegal register access in command stream\n");
	schedule_work(&adev->reset_work);
	return 0;
}

static int gfx_v8_0_priv_inst_irq(struct amdgpu_device *adev,
				  struct amdgpu_irq_src *source,
				  struct amdgpu_iv_entry *entry)
{
	DRM_ERROR("Illegal instruction in command stream\n");
	schedule_work(&adev->reset_work);
	return 0;
}

static const struct amd_ip_funcs gfx_v8_0_ip_funcs = {
	.name = "gfx_v8_0",
	.early_init = gfx_v8_0_early_init,
	.late_init = gfx_v8_0_late_init,
	.sw_init = gfx_v8_0_sw_init,
	.sw_fini = gfx_v8_0_sw_fini,
	.hw_init = gfx_v8_0_hw_init,
	.hw_fini = gfx_v8_0_hw_fini,
	.suspend = gfx_v8_0_suspend,
	.resume = gfx_v8_0_resume,
	.is_idle = gfx_v8_0_is_idle,
	.wait_for_idle = gfx_v8_0_wait_for_idle,
	.check_soft_reset = gfx_v8_0_check_soft_reset,
	.pre_soft_reset = gfx_v8_0_pre_soft_reset,
	.soft_reset = gfx_v8_0_soft_reset,
	.post_soft_reset = gfx_v8_0_post_soft_reset,
	.set_clockgating_state = gfx_v8_0_set_clockgating_state,
	.set_powergating_state = gfx_v8_0_set_powergating_state,
};

static const struct amdgpu_ring_funcs gfx_v8_0_ring_funcs_gfx = {
<<<<<<< HEAD
=======
	.type = AMDGPU_RING_TYPE_GFX,
	.align_mask = 0xff,
	.nop = PACKET3(PACKET3_NOP, 0x3FFF),
>>>>>>> 405182c2
	.get_rptr = gfx_v8_0_ring_get_rptr,
	.get_wptr = gfx_v8_0_ring_get_wptr_gfx,
	.set_wptr = gfx_v8_0_ring_set_wptr_gfx,
	.emit_frame_size =
		20 + /* gfx_v8_0_ring_emit_gds_switch */
		7 + /* gfx_v8_0_ring_emit_hdp_flush */
		5 + /* gfx_v8_0_ring_emit_hdp_invalidate */
		6 + 6 + 6 +/* gfx_v8_0_ring_emit_fence_gfx x3 for user fence, vm fence */
		7 + /* gfx_v8_0_ring_emit_pipeline_sync */
		128 + 19 + /* gfx_v8_0_ring_emit_vm_flush */
		2 + /* gfx_v8_ring_emit_sb */
		3 + 4, /* gfx_v8_ring_emit_cntxcntl including vgt flush */
	.emit_ib_size =	4, /* gfx_v8_0_ring_emit_ib_gfx */
	.emit_ib = gfx_v8_0_ring_emit_ib_gfx,
	.emit_fence = gfx_v8_0_ring_emit_fence_gfx,
	.emit_pipeline_sync = gfx_v8_0_ring_emit_pipeline_sync,
	.emit_vm_flush = gfx_v8_0_ring_emit_vm_flush,
	.emit_gds_switch = gfx_v8_0_ring_emit_gds_switch,
	.emit_hdp_flush = gfx_v8_0_ring_emit_hdp_flush,
	.emit_hdp_invalidate = gfx_v8_0_ring_emit_hdp_invalidate,
	.test_ring = gfx_v8_0_ring_test_ring,
	.test_ib = gfx_v8_0_ring_test_ib,
	.insert_nop = amdgpu_ring_insert_nop,
	.pad_ib = amdgpu_ring_generic_pad_ib,
	.emit_switch_buffer = gfx_v8_ring_emit_sb,
	.emit_cntxcntl = gfx_v8_ring_emit_cntxcntl,
<<<<<<< HEAD
	.get_emit_ib_size = gfx_v8_0_ring_get_emit_ib_size_gfx,
	.get_dma_frame_size = gfx_v8_0_ring_get_dma_frame_size_gfx,
};

static const struct amdgpu_ring_funcs gfx_v8_0_ring_funcs_compute = {
=======
};

static const struct amdgpu_ring_funcs gfx_v8_0_ring_funcs_compute = {
	.type = AMDGPU_RING_TYPE_COMPUTE,
	.align_mask = 0xff,
	.nop = PACKET3(PACKET3_NOP, 0x3FFF),
>>>>>>> 405182c2
	.get_rptr = gfx_v8_0_ring_get_rptr,
	.get_wptr = gfx_v8_0_ring_get_wptr_compute,
	.set_wptr = gfx_v8_0_ring_set_wptr_compute,
	.emit_frame_size =
		20 + /* gfx_v8_0_ring_emit_gds_switch */
		7 + /* gfx_v8_0_ring_emit_hdp_flush */
		5 + /* gfx_v8_0_ring_emit_hdp_invalidate */
		7 + /* gfx_v8_0_ring_emit_pipeline_sync */
		17 + /* gfx_v8_0_ring_emit_vm_flush */
		7 + 7 + 7, /* gfx_v8_0_ring_emit_fence_compute x3 for user fence, vm fence */
	.emit_ib_size =	4, /* gfx_v8_0_ring_emit_ib_compute */
	.emit_ib = gfx_v8_0_ring_emit_ib_compute,
	.emit_fence = gfx_v8_0_ring_emit_fence_compute,
	.emit_pipeline_sync = gfx_v8_0_ring_emit_pipeline_sync,
	.emit_vm_flush = gfx_v8_0_ring_emit_vm_flush,
	.emit_gds_switch = gfx_v8_0_ring_emit_gds_switch,
	.emit_hdp_flush = gfx_v8_0_ring_emit_hdp_flush,
	.emit_hdp_invalidate = gfx_v8_0_ring_emit_hdp_invalidate,
	.test_ring = gfx_v8_0_ring_test_ring,
	.test_ib = gfx_v8_0_ring_test_ib,
	.insert_nop = amdgpu_ring_insert_nop,
	.pad_ib = amdgpu_ring_generic_pad_ib,
	.get_emit_ib_size = gfx_v8_0_ring_get_emit_ib_size_compute,
	.get_dma_frame_size = gfx_v8_0_ring_get_dma_frame_size_compute,
};

static void gfx_v8_0_set_ring_funcs(struct amdgpu_device *adev)
{
	int i;

	for (i = 0; i < adev->gfx.num_gfx_rings; i++)
		adev->gfx.gfx_ring[i].funcs = &gfx_v8_0_ring_funcs_gfx;

	for (i = 0; i < adev->gfx.num_compute_rings; i++)
		adev->gfx.compute_ring[i].funcs = &gfx_v8_0_ring_funcs_compute;
}

static const struct amdgpu_irq_src_funcs gfx_v8_0_eop_irq_funcs = {
	.set = gfx_v8_0_set_eop_interrupt_state,
	.process = gfx_v8_0_eop_irq,
};

static const struct amdgpu_irq_src_funcs gfx_v8_0_priv_reg_irq_funcs = {
	.set = gfx_v8_0_set_priv_reg_fault_state,
	.process = gfx_v8_0_priv_reg_irq,
};

static const struct amdgpu_irq_src_funcs gfx_v8_0_priv_inst_irq_funcs = {
	.set = gfx_v8_0_set_priv_inst_fault_state,
	.process = gfx_v8_0_priv_inst_irq,
};

static void gfx_v8_0_set_irq_funcs(struct amdgpu_device *adev)
{
	adev->gfx.eop_irq.num_types = AMDGPU_CP_IRQ_LAST;
	adev->gfx.eop_irq.funcs = &gfx_v8_0_eop_irq_funcs;

	adev->gfx.priv_reg_irq.num_types = 1;
	adev->gfx.priv_reg_irq.funcs = &gfx_v8_0_priv_reg_irq_funcs;

	adev->gfx.priv_inst_irq.num_types = 1;
	adev->gfx.priv_inst_irq.funcs = &gfx_v8_0_priv_inst_irq_funcs;
}

static void gfx_v8_0_set_rlc_funcs(struct amdgpu_device *adev)
{
	switch (adev->asic_type) {
	case CHIP_TOPAZ:
		adev->gfx.rlc.funcs = &iceland_rlc_funcs;
		break;
	case CHIP_STONEY:
	case CHIP_CARRIZO:
		adev->gfx.rlc.funcs = &cz_rlc_funcs;
		break;
	default:
		adev->gfx.rlc.funcs = &gfx_v8_0_nop_rlc_funcs;
		break;
	}
}

static void gfx_v8_0_set_gds_init(struct amdgpu_device *adev)
{
	/* init asci gds info */
	adev->gds.mem.total_size = RREG32(mmGDS_VMID0_SIZE);
	adev->gds.gws.total_size = 64;
	adev->gds.oa.total_size = 16;

	if (adev->gds.mem.total_size == 64 * 1024) {
		adev->gds.mem.gfx_partition_size = 4096;
		adev->gds.mem.cs_partition_size = 4096;

		adev->gds.gws.gfx_partition_size = 4;
		adev->gds.gws.cs_partition_size = 4;

		adev->gds.oa.gfx_partition_size = 4;
		adev->gds.oa.cs_partition_size = 1;
	} else {
		adev->gds.mem.gfx_partition_size = 1024;
		adev->gds.mem.cs_partition_size = 1024;

		adev->gds.gws.gfx_partition_size = 16;
		adev->gds.gws.cs_partition_size = 16;

		adev->gds.oa.gfx_partition_size = 4;
		adev->gds.oa.cs_partition_size = 4;
	}
}

static void gfx_v8_0_set_user_cu_inactive_bitmap(struct amdgpu_device *adev,
						 u32 bitmap)
{
	u32 data;

	if (!bitmap)
		return;

	data = bitmap << GC_USER_SHADER_ARRAY_CONFIG__INACTIVE_CUS__SHIFT;
	data &= GC_USER_SHADER_ARRAY_CONFIG__INACTIVE_CUS_MASK;

	WREG32(mmGC_USER_SHADER_ARRAY_CONFIG, data);
}

static u32 gfx_v8_0_get_cu_active_bitmap(struct amdgpu_device *adev)
{
	u32 data, mask;

	data =  RREG32(mmCC_GC_SHADER_ARRAY_CONFIG) |
		RREG32(mmGC_USER_SHADER_ARRAY_CONFIG);

	mask = gfx_v8_0_create_bitmask(adev->gfx.config.max_cu_per_sh);

	return ~REG_GET_FIELD(data, CC_GC_SHADER_ARRAY_CONFIG, INACTIVE_CUS) & mask;
}

static void gfx_v8_0_get_cu_info(struct amdgpu_device *adev)
{
	int i, j, k, counter, active_cu_number = 0;
	u32 mask, bitmap, ao_bitmap, ao_cu_mask = 0;
	struct amdgpu_cu_info *cu_info = &adev->gfx.cu_info;
	unsigned disable_masks[4 * 2];

	memset(cu_info, 0, sizeof(*cu_info));

	amdgpu_gfx_parse_disable_cu(disable_masks, 4, 2);

	mutex_lock(&adev->grbm_idx_mutex);
	for (i = 0; i < adev->gfx.config.max_shader_engines; i++) {
		for (j = 0; j < adev->gfx.config.max_sh_per_se; j++) {
			mask = 1;
			ao_bitmap = 0;
			counter = 0;
			gfx_v8_0_select_se_sh(adev, i, j, 0xffffffff);
			if (i < 4 && j < 2)
				gfx_v8_0_set_user_cu_inactive_bitmap(
					adev, disable_masks[i * 2 + j]);
			bitmap = gfx_v8_0_get_cu_active_bitmap(adev);
			cu_info->bitmap[i][j] = bitmap;

			for (k = 0; k < 16; k ++) {
				if (bitmap & mask) {
					if (counter < 2)
						ao_bitmap |= mask;
					counter ++;
				}
				mask <<= 1;
			}
			active_cu_number += counter;
			ao_cu_mask |= (ao_bitmap << (i * 16 + j * 8));
		}
	}
	gfx_v8_0_select_se_sh(adev, 0xffffffff, 0xffffffff, 0xffffffff);
	mutex_unlock(&adev->grbm_idx_mutex);

	cu_info->number = active_cu_number;
	cu_info->ao_cu_mask = ao_cu_mask;
}

const struct amdgpu_ip_block_version gfx_v8_0_ip_block =
{
	.type = AMD_IP_BLOCK_TYPE_GFX,
	.major = 8,
	.minor = 0,
	.rev = 0,
	.funcs = &gfx_v8_0_ip_funcs,
};

const struct amdgpu_ip_block_version gfx_v8_1_ip_block =
{
	.type = AMD_IP_BLOCK_TYPE_GFX,
	.major = 8,
	.minor = 1,
	.rev = 0,
	.funcs = &gfx_v8_0_ip_funcs,
};<|MERGE_RESOLUTION|>--- conflicted
+++ resolved
@@ -3665,8 +3665,6 @@
 							num_rb_pipes);
 	}
 
-<<<<<<< HEAD
-=======
 	/* cache the values for userspace */
 	for (i = 0; i < adev->gfx.config.max_shader_engines; i++) {
 		for (j = 0; j < adev->gfx.config.max_sh_per_se; j++) {
@@ -3682,7 +3680,6 @@
 		}
 	}
 	gfx_v8_0_select_se_sh(adev, 0xffffffff, 0xffffffff, 0xffffffff);
->>>>>>> 405182c2
 	mutex_unlock(&adev->grbm_idx_mutex);
 }
 
@@ -5050,7 +5047,6 @@
 		tmp &= ~srbm_soft_reset;
 		WREG32(mmSRBM_SOFT_RESET, tmp);
 		tmp = RREG32(mmSRBM_SOFT_RESET);
-<<<<<<< HEAD
 	}
 
 	if (grbm_soft_reset || srbm_soft_reset) {
@@ -5105,62 +5101,6 @@
 		}
 		gfx_v8_0_cp_compute_resume(adev);
 	}
-=======
-	}
-
-	if (grbm_soft_reset || srbm_soft_reset) {
-		tmp = RREG32(mmGMCON_DEBUG);
-		tmp = REG_SET_FIELD(tmp, GMCON_DEBUG, GFX_STALL, 0);
-		tmp = REG_SET_FIELD(tmp, GMCON_DEBUG, GFX_CLEAR, 0);
-		WREG32(mmGMCON_DEBUG, tmp);
-	}
-
-	/* Wait a little for things to settle down */
-	udelay(50);
-
-	return 0;
-}
-
-static void gfx_v8_0_init_hqd(struct amdgpu_device *adev,
-			      struct amdgpu_ring *ring)
-{
-	vi_srbm_select(adev, ring->me, ring->pipe, ring->queue, 0);
-	WREG32(mmCP_HQD_DEQUEUE_REQUEST, 0);
-	WREG32(mmCP_HQD_PQ_RPTR, 0);
-	WREG32(mmCP_HQD_PQ_WPTR, 0);
-	vi_srbm_select(adev, 0, 0, 0, 0);
-}
-
-static int gfx_v8_0_post_soft_reset(void *handle)
-{
-	struct amdgpu_device *adev = (struct amdgpu_device *)handle;
-	u32 grbm_soft_reset = 0, srbm_soft_reset = 0;
-
-	if ((!adev->gfx.grbm_soft_reset) &&
-	    (!adev->gfx.srbm_soft_reset))
-		return 0;
-
-	grbm_soft_reset = adev->gfx.grbm_soft_reset;
-	srbm_soft_reset = adev->gfx.srbm_soft_reset;
-
-	if (REG_GET_FIELD(grbm_soft_reset, GRBM_SOFT_RESET, SOFT_RESET_CP) ||
-	    REG_GET_FIELD(grbm_soft_reset, GRBM_SOFT_RESET, SOFT_RESET_GFX))
-		gfx_v8_0_cp_gfx_resume(adev);
-
-	if (REG_GET_FIELD(grbm_soft_reset, GRBM_SOFT_RESET, SOFT_RESET_CP) ||
-	    REG_GET_FIELD(grbm_soft_reset, GRBM_SOFT_RESET, SOFT_RESET_CPF) ||
-	    REG_GET_FIELD(grbm_soft_reset, GRBM_SOFT_RESET, SOFT_RESET_CPC) ||
-	    REG_GET_FIELD(grbm_soft_reset, GRBM_SOFT_RESET, SOFT_RESET_CPG)) {
-		int i;
-
-		for (i = 0; i < adev->gfx.num_compute_rings; i++) {
-			struct amdgpu_ring *ring = &adev->gfx.compute_ring[i];
-
-			gfx_v8_0_init_hqd(adev, ring);
-		}
-		gfx_v8_0_cp_compute_resume(adev);
-	}
->>>>>>> 405182c2
 	gfx_v8_0_rlc_start(adev);
 
 	return 0;
@@ -6111,10 +6051,6 @@
 {
 	int usepfp = (ring->funcs->type == AMDGPU_RING_TYPE_GFX);
 
-	/* GFX8 emits 128 dw nop to prevent DE do vm_flush before CE finish CEIB */
-	if (usepfp)
-		amdgpu_ring_insert_nop(ring, 128);
-
 	amdgpu_ring_write(ring, PACKET3(PACKET3_WRITE_DATA, 3));
 	amdgpu_ring_write(ring, (WRITE_DATA_ENGINE_SEL(usepfp) |
 				 WRITE_DATA_DST_SEL(0)) |
@@ -6206,10 +6142,7 @@
 
 	dw2 |= 0x80000000; /* set load_enable otherwise this package is just NOPs */
 	if (flags & AMDGPU_HAVE_CTX_SWITCH) {
-<<<<<<< HEAD
-=======
 		gfx_v8_0_ring_emit_vgt_flush(ring);
->>>>>>> 405182c2
 		/* set load_global_config & load_global_uconfig */
 		dw2 |= 0x8001;
 		/* set load_cs_sh_regs */
@@ -6233,45 +6166,6 @@
 	amdgpu_ring_write(ring, 0);
 }
 
-<<<<<<< HEAD
-static unsigned gfx_v8_0_ring_get_emit_ib_size_gfx(struct amdgpu_ring *ring)
-{
-	return
-		4; /* gfx_v8_0_ring_emit_ib_gfx */
-}
-
-static unsigned gfx_v8_0_ring_get_dma_frame_size_gfx(struct amdgpu_ring *ring)
-{
-	return
-		20 + /* gfx_v8_0_ring_emit_gds_switch */
-		7 + /* gfx_v8_0_ring_emit_hdp_flush */
-		5 + /* gfx_v8_0_ring_emit_hdp_invalidate */
-		6 + 6 + 6 +/* gfx_v8_0_ring_emit_fence_gfx x3 for user fence, vm fence */
-		7 + /* gfx_v8_0_ring_emit_pipeline_sync */
-		256 + 19 + /* gfx_v8_0_ring_emit_vm_flush */
-		2 + /* gfx_v8_ring_emit_sb */
-		3; /* gfx_v8_ring_emit_cntxcntl */
-}
-
-static unsigned gfx_v8_0_ring_get_emit_ib_size_compute(struct amdgpu_ring *ring)
-{
-	return
-		4; /* gfx_v8_0_ring_emit_ib_compute */
-}
-
-static unsigned gfx_v8_0_ring_get_dma_frame_size_compute(struct amdgpu_ring *ring)
-{
-	return
-		20 + /* gfx_v8_0_ring_emit_gds_switch */
-		7 + /* gfx_v8_0_ring_emit_hdp_flush */
-		5 + /* gfx_v8_0_ring_emit_hdp_invalidate */
-		7 + /* gfx_v8_0_ring_emit_pipeline_sync */
-		17 + /* gfx_v8_0_ring_emit_vm_flush */
-		7 + 7 + 7; /* gfx_v8_0_ring_emit_fence_compute x3 for user fence, vm fence */
-}
-
-=======
->>>>>>> 405182c2
 static void gfx_v8_0_set_gfx_eop_interrupt_state(struct amdgpu_device *adev,
 						 enum amdgpu_interrupt_state state)
 {
@@ -6438,12 +6332,9 @@
 };
 
 static const struct amdgpu_ring_funcs gfx_v8_0_ring_funcs_gfx = {
-<<<<<<< HEAD
-=======
 	.type = AMDGPU_RING_TYPE_GFX,
 	.align_mask = 0xff,
 	.nop = PACKET3(PACKET3_NOP, 0x3FFF),
->>>>>>> 405182c2
 	.get_rptr = gfx_v8_0_ring_get_rptr,
 	.get_wptr = gfx_v8_0_ring_get_wptr_gfx,
 	.set_wptr = gfx_v8_0_ring_set_wptr_gfx,
@@ -6470,20 +6361,12 @@
 	.pad_ib = amdgpu_ring_generic_pad_ib,
 	.emit_switch_buffer = gfx_v8_ring_emit_sb,
 	.emit_cntxcntl = gfx_v8_ring_emit_cntxcntl,
-<<<<<<< HEAD
-	.get_emit_ib_size = gfx_v8_0_ring_get_emit_ib_size_gfx,
-	.get_dma_frame_size = gfx_v8_0_ring_get_dma_frame_size_gfx,
-};
-
-static const struct amdgpu_ring_funcs gfx_v8_0_ring_funcs_compute = {
-=======
 };
 
 static const struct amdgpu_ring_funcs gfx_v8_0_ring_funcs_compute = {
 	.type = AMDGPU_RING_TYPE_COMPUTE,
 	.align_mask = 0xff,
 	.nop = PACKET3(PACKET3_NOP, 0x3FFF),
->>>>>>> 405182c2
 	.get_rptr = gfx_v8_0_ring_get_rptr,
 	.get_wptr = gfx_v8_0_ring_get_wptr_compute,
 	.set_wptr = gfx_v8_0_ring_set_wptr_compute,
@@ -6506,8 +6389,6 @@
 	.test_ib = gfx_v8_0_ring_test_ib,
 	.insert_nop = amdgpu_ring_insert_nop,
 	.pad_ib = amdgpu_ring_generic_pad_ib,
-	.get_emit_ib_size = gfx_v8_0_ring_get_emit_ib_size_compute,
-	.get_dma_frame_size = gfx_v8_0_ring_get_dma_frame_size_compute,
 };
 
 static void gfx_v8_0_set_ring_funcs(struct amdgpu_device *adev)
