--- conflicted
+++ resolved
@@ -80,32 +80,17 @@
 		switch (hwmgr->chip_id) {
 		case CHIP_TOPAZ:
 			topaz_set_asic_special_caps(hwmgr);
-<<<<<<< HEAD
-			hwmgr->feature_mask &= ~(PP_SMC_VOLTAGE_CONTROL_MASK |
-						PP_VBI_TIME_SUPPORT_MASK |
-=======
 			hwmgr->feature_mask &= ~ (PP_VBI_TIME_SUPPORT_MASK |
->>>>>>> 405182c2
 						PP_ENABLE_GFX_CG_THRU_SMU);
 			hwmgr->pp_table_version = PP_TABLE_V0;
 			break;
 		case CHIP_TONGA:
 			tonga_set_asic_special_caps(hwmgr);
-<<<<<<< HEAD
-			hwmgr->feature_mask &= ~(PP_SMC_VOLTAGE_CONTROL_MASK |
-						PP_VBI_TIME_SUPPORT_MASK);
-			break;
-		case CHIP_FIJI:
-			fiji_set_asic_special_caps(hwmgr);
-			hwmgr->feature_mask &= ~(PP_SMC_VOLTAGE_CONTROL_MASK |
-						PP_VBI_TIME_SUPPORT_MASK |
-=======
 			hwmgr->feature_mask &= ~PP_VBI_TIME_SUPPORT_MASK;
 			break;
 		case CHIP_FIJI:
 			fiji_set_asic_special_caps(hwmgr);
 			hwmgr->feature_mask &= ~ (PP_VBI_TIME_SUPPORT_MASK |
->>>>>>> 405182c2
 						PP_ENABLE_GFX_CG_THRU_SMU);
 			break;
 		case CHIP_POLARIS11:
@@ -697,26 +682,13 @@
 
 int hwmgr_set_user_specify_caps(struct pp_hwmgr *hwmgr)
 {
-<<<<<<< HEAD
-	if (amdgpu_sclk_deep_sleep_en)
-=======
 	if (amdgpu_pp_feature_mask & PP_SCLK_DEEP_SLEEP_MASK)
->>>>>>> 405182c2
 		phm_cap_set(hwmgr->platform_descriptor.platformCaps,
 			PHM_PlatformCaps_SclkDeepSleep);
 	else
 		phm_cap_unset(hwmgr->platform_descriptor.platformCaps,
 			PHM_PlatformCaps_SclkDeepSleep);
 
-<<<<<<< HEAD
-	if (amdgpu_powercontainment)
-		phm_cap_set(hwmgr->platform_descriptor.platformCaps,
-			    PHM_PlatformCaps_PowerContainment);
-	else
-		phm_cap_unset(hwmgr->platform_descriptor.platformCaps,
-			    PHM_PlatformCaps_PowerContainment);
-
-=======
 	if (amdgpu_pp_feature_mask & PP_POWER_CONTAINMENT_MASK) {
 		phm_cap_set(hwmgr->platform_descriptor.platformCaps,
 			    PHM_PlatformCaps_PowerContainment);
@@ -728,7 +700,6 @@
 		phm_cap_unset(hwmgr->platform_descriptor.platformCaps,
 			PHM_PlatformCaps_CAC);
 	}
->>>>>>> 405182c2
 	hwmgr->feature_mask = amdgpu_pp_feature_mask;
 
 	return 0;
@@ -766,12 +737,6 @@
 						PHM_PlatformCaps_TCPRamping);
 
 	phm_cap_set(hwmgr->platform_descriptor.platformCaps,
-<<<<<<< HEAD
-							PHM_PlatformCaps_CAC);
-
-	phm_cap_set(hwmgr->platform_descriptor.platformCaps,
-=======
->>>>>>> 405182c2
 						PHM_PlatformCaps_RegulatorHot);
 
 	phm_cap_set(hwmgr->platform_descriptor.platformCaps,
@@ -800,11 +765,6 @@
 	phm_cap_set(hwmgr->platform_descriptor.platformCaps,
 			PHM_PlatformCaps_TablelessHardwareInterface);
 
-<<<<<<< HEAD
-	phm_cap_set(hwmgr->platform_descriptor.platformCaps,
-			PHM_PlatformCaps_CAC);
-=======
->>>>>>> 405182c2
 	return 0;
 }
 
@@ -827,12 +787,6 @@
 	phm_cap_set(hwmgr->platform_descriptor.platformCaps,
 			 PHM_PlatformCaps_TablelessHardwareInterface);
 
-<<<<<<< HEAD
-	phm_cap_set(hwmgr->platform_descriptor.platformCaps,
-			PHM_PlatformCaps_CAC);
-
-=======
->>>>>>> 405182c2
 	return 0;
 }
 
@@ -849,11 +803,6 @@
 	phm_cap_set(hwmgr->platform_descriptor.platformCaps,
 			 PHM_PlatformCaps_TablelessHardwareInterface);
 	phm_cap_set(hwmgr->platform_descriptor.platformCaps,
-<<<<<<< HEAD
-			PHM_PlatformCaps_CAC);
-	phm_cap_set(hwmgr->platform_descriptor.platformCaps,
-=======
->>>>>>> 405182c2
 		    PHM_PlatformCaps_EVV);
 	return 0;
 }