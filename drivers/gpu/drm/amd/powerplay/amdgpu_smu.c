--- conflicted
+++ resolved
@@ -231,14 +231,8 @@
 int smu_get_dpm_freq_range(struct smu_context *smu, enum smu_clk_type clk_type,
 			   uint32_t *min, uint32_t *max)
 {
-<<<<<<< HEAD
-	int ret = 0, clk_id = 0;
-	uint32_t param = 0;
 	uint32_t clock_limit;
-=======
-	uint32_t clock_limit;
-	int ret = 0;
->>>>>>> 3877dcd0
+	int ret = 0;
 
 	if (!min && !max)
 		return -EINVAL;
@@ -260,27 +254,6 @@
 			clock_limit = 0;
 			break;
 		}
-<<<<<<< HEAD
-
-		/* clock in Mhz unit */
-		if (min)
-			*min = clock_limit / 100;
-		if (max)
-			*max = clock_limit / 100;
-
-		return 0;
-	}
-
-	mutex_lock(&smu->mutex);
-	clk_id = smu_clk_get_index(smu, clk_type);
-	if (clk_id < 0) {
-		ret = -EINVAL;
-		goto failed;
-	}
-
-	param = (clk_id & 0xffff) << 16;
-=======
->>>>>>> 3877dcd0
 
 		/* clock in Mhz unit */
 		if (min)
@@ -1662,11 +1635,6 @@
 		ret = smu_asic_set_performance_level(smu, level);
 		if (ret) {
 			ret = smu_default_set_performance_level(smu, level);
-<<<<<<< HEAD
-		}
-		if (!ret)
-			smu_dpm_ctx->dpm_level = level;
-=======
 			if (ret) {
 				pr_err("Failed to set performance level!");
 				return ret;
@@ -1675,7 +1643,6 @@
 
 		/* update the saved copy */
 		smu_dpm_ctx->dpm_level = level;
->>>>>>> 3877dcd0
 	}
 
 	if (smu_dpm_ctx->dpm_level != AMD_DPM_FORCED_LEVEL_MANUAL) {
