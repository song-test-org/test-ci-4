--- conflicted
+++ resolved
@@ -100,11 +100,7 @@
 {
 	struct kfd_cu_info cu_info;
 	uint32_t cu_per_sh[KFD_MAX_NUM_SE][KFD_MAX_NUM_SH_PER_SE] = {0};
-<<<<<<< HEAD
-	int i, se, sh, cu;
-=======
 	int i, se, sh, cu, cu_bitmap_sh_mul;
->>>>>>> 88084a3d
 
 	amdgpu_amdkfd_get_cu_info(mm->dev->adev, &cu_info);
 
