--- conflicted
+++ resolved
@@ -91,10 +91,6 @@
 
 static unsigned long i915_stolen_to_physical(struct drm_i915_private *dev_priv)
 {
-<<<<<<< HEAD
-	struct drm_i915_private *dev_priv = to_i915(dev);
-=======
->>>>>>> 405182c2
 	struct pci_dev *pdev = dev_priv->drm.pdev;
 	struct i915_ggtt *ggtt = &dev_priv->ggtt;
 	struct resource *r;
@@ -118,11 +114,7 @@
 		pci_read_config_dword(pdev, INTEL_BSM, &bsm);
 
 		base = bsm & INTEL_BSM_MASK;
-<<<<<<< HEAD
-	} else if (IS_I865G(dev)) {
-=======
 	} else if (IS_I865G(dev_priv)) {
->>>>>>> 405182c2
 		u32 tseg_size = 0;
 		u16 toud = 0;
 		u8 tmp;
@@ -145,11 +137,7 @@
 					 I865_TOUD, &toud);
 
 		base = (toud << 16) + tseg_size;
-<<<<<<< HEAD
-	} else if (IS_I85X(dev)) {
-=======
 	} else if (IS_I85X(dev_priv)) {
->>>>>>> 405182c2
 		u32 tseg_size = 0;
 		u32 tom;
 		u8 tmp;
@@ -704,13 +692,10 @@
 	if (gtt_offset == I915_GTT_OFFSET_NONE)
 		return obj;
 
-<<<<<<< HEAD
-=======
 	ret = i915_gem_object_pin_pages(obj);
 	if (ret)
 		goto err;
 
->>>>>>> 405182c2
 	vma = i915_gem_obj_lookup_or_create_vma(obj, &ggtt->base, NULL);
 	if (IS_ERR(vma)) {
 		ret = PTR_ERR(vma);
@@ -728,19 +713,6 @@
 	ret = drm_mm_reserve_node(&ggtt->base.mm, &vma->node);
 	if (ret) {
 		DRM_DEBUG_KMS("failed to allocate stolen GTT space\n");
-<<<<<<< HEAD
-		goto err;
-	}
-
-	vma->pages = obj->pages;
-	vma->flags |= I915_VMA_GLOBAL_BIND;
-	__i915_vma_set_map_and_fenceable(vma);
-	list_move_tail(&vma->vm_link, &ggtt->base.inactive_list);
-	obj->bind_count++;
-
-	list_add_tail(&obj->global_list, &dev_priv->mm.bound_list);
-	i915_gem_object_pin_pages(obj);
-=======
 		goto err_pages;
 	}
 
@@ -750,7 +722,6 @@
 	list_move_tail(&vma->vm_link, &ggtt->base.inactive_list);
 	list_move_tail(&obj->global_link, &dev_priv->mm.bound_list);
 	obj->bind_count++;
->>>>>>> 405182c2
 
 	return obj;
 
