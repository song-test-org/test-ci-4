--- conflicted
+++ resolved
@@ -1796,11 +1796,7 @@
 	 */
 	mapping = obj->base.filp->f_path.dentry->d_inode->i_mapping;
 	gfp = mapping_gfp_mask(mapping);
-<<<<<<< HEAD
-	gfp |= __GFP_NORETRY | __GFP_NOWARN;
-=======
 	gfp |= __GFP_NORETRY | __GFP_NOWARN | __GFP_NO_KSWAPD;
->>>>>>> 70ae7b05
 	gfp &= ~(__GFP_IO | __GFP_WAIT);
 	for_each_sg(st->sgl, sg, page_count, i) {
 		page = shmem_read_mapping_page_gfp(mapping, i, gfp);
@@ -1813,11 +1809,7 @@
 			 * our own buffer, now let the real VM do its job and
 			 * go down in flames if truly OOM.
 			 */
-<<<<<<< HEAD
-			gfp &= ~(__GFP_NORETRY | __GFP_NOWARN);
-=======
 			gfp &= ~(__GFP_NORETRY | __GFP_NOWARN | __GFP_NO_KSWAPD);
->>>>>>> 70ae7b05
 			gfp |= __GFP_IO | __GFP_WAIT;
 
 			i915_gem_shrink_all(dev_priv);
@@ -1825,11 +1817,7 @@
 			if (IS_ERR(page))
 				goto err_pages;
 
-<<<<<<< HEAD
-			gfp |= __GFP_NORETRY | __GFP_NOWARN;
-=======
 			gfp |= __GFP_NORETRY | __GFP_NOWARN | __GFP_NO_KSWAPD;
->>>>>>> 70ae7b05
 			gfp &= ~(__GFP_IO | __GFP_WAIT);
 		}
 
