/* i915_drv.h -- Private header for the I915 driver -*- linux-c -*-
 */
/*
 *
 * Copyright 2003 Tungsten Graphics, Inc., Cedar Park, Texas.
 * All Rights Reserved.
 *
 * Permission is hereby granted, free of charge, to any person obtaining a
 * copy of this software and associated documentation files (the
 * "Software"), to deal in the Software without restriction, including
 * without limitation the rights to use, copy, modify, merge, publish,
 * distribute, sub license, and/or sell copies of the Software, and to
 * permit persons to whom the Software is furnished to do so, subject to
 * the following conditions:
 *
 * The above copyright notice and this permission notice (including the
 * next paragraph) shall be included in all copies or substantial portions
 * of the Software.
 *
 * THE SOFTWARE IS PROVIDED "AS IS", WITHOUT WARRANTY OF ANY KIND, EXPRESS
 * OR IMPLIED, INCLUDING BUT NOT LIMITED TO THE WARRANTIES OF
 * MERCHANTABILITY, FITNESS FOR A PARTICULAR PURPOSE AND NON-INFRINGEMENT.
 * IN NO EVENT SHALL TUNGSTEN GRAPHICS AND/OR ITS SUPPLIERS BE LIABLE FOR
 * ANY CLAIM, DAMAGES OR OTHER LIABILITY, WHETHER IN AN ACTION OF CONTRACT,
 * TORT OR OTHERWISE, ARISING FROM, OUT OF OR IN CONNECTION WITH THE
 * SOFTWARE OR THE USE OR OTHER DEALINGS IN THE SOFTWARE.
 *
 */

#ifndef _I915_DRV_H_
#define _I915_DRV_H_

#include <uapi/drm/i915_drm.h>
#include <uapi/drm/drm_fourcc.h>

#include <drm/drmP.h>
#include "i915_params.h"
#include "i915_reg.h"
#include "intel_bios.h"
#include "intel_ringbuffer.h"
#include "intel_lrc.h"
#include "i915_gem_gtt.h"
#include "i915_gem_render_state.h"
#include <linux/io-mapping.h>
#include <linux/i2c.h>
#include <linux/i2c-algo-bit.h>
#include <drm/intel-gtt.h>
#include <drm/drm_legacy.h> /* for struct drm_dma_handle */
#include <drm/drm_gem.h>
#include <linux/backlight.h>
#include <linux/hashtable.h>
#include <linux/intel-iommu.h>
#include <linux/kref.h>
#include <linux/pm_qos.h>
#include "intel_guc.h"

/* General customization:
 */

#define DRIVER_NAME		"i915"
#define DRIVER_DESC		"Intel Graphics"
#define DRIVER_DATE		"20160229"

#undef WARN_ON
/* Many gcc seem to no see through this and fall over :( */
#if 0
#define WARN_ON(x) ({ \
	bool __i915_warn_cond = (x); \
	if (__builtin_constant_p(__i915_warn_cond)) \
		BUILD_BUG_ON(__i915_warn_cond); \
	WARN(__i915_warn_cond, "WARN_ON(" #x ")"); })
#else
#define WARN_ON(x) WARN((x), "%s", "WARN_ON(" __stringify(x) ")")
#endif

#undef WARN_ON_ONCE
#define WARN_ON_ONCE(x) WARN_ONCE((x), "%s", "WARN_ON_ONCE(" __stringify(x) ")")

#define MISSING_CASE(x) WARN(1, "Missing switch case (%lu) in %s\n", \
			     (long) (x), __func__);

/* Use I915_STATE_WARN(x) and I915_STATE_WARN_ON() (rather than WARN() and
 * WARN_ON()) for hw state sanity checks to check for unexpected conditions
 * which may not necessarily be a user visible problem.  This will either
 * WARN() or DRM_ERROR() depending on the verbose_checks moduleparam, to
 * enable distros and users to tailor their preferred amount of i915 abrt
 * spam.
 */
#define I915_STATE_WARN(condition, format...) ({			\
	int __ret_warn_on = !!(condition);				\
	if (unlikely(__ret_warn_on))					\
		if (!WARN(i915.verbose_state_checks, format))		\
			DRM_ERROR(format);				\
	unlikely(__ret_warn_on);					\
})

#define I915_STATE_WARN_ON(x)						\
	I915_STATE_WARN((x), "%s", "WARN_ON(" __stringify(x) ")")

static inline const char *yesno(bool v)
{
	return v ? "yes" : "no";
}

static inline const char *onoff(bool v)
{
	return v ? "on" : "off";
}

enum pipe {
	INVALID_PIPE = -1,
	PIPE_A = 0,
	PIPE_B,
	PIPE_C,
	_PIPE_EDP,
	I915_MAX_PIPES = _PIPE_EDP
};
#define pipe_name(p) ((p) + 'A')

enum transcoder {
	TRANSCODER_A = 0,
	TRANSCODER_B,
	TRANSCODER_C,
	TRANSCODER_EDP,
	I915_MAX_TRANSCODERS
};
#define transcoder_name(t) ((t) + 'A')

/*
 * I915_MAX_PLANES in the enum below is the maximum (across all platforms)
 * number of planes per CRTC.  Not all platforms really have this many planes,
 * which means some arrays of size I915_MAX_PLANES may have unused entries
 * between the topmost sprite plane and the cursor plane.
 */
enum plane {
	PLANE_A = 0,
	PLANE_B,
	PLANE_C,
	PLANE_CURSOR,
	I915_MAX_PLANES,
};
#define plane_name(p) ((p) + 'A')

#define sprite_name(p, s) ((p) * INTEL_INFO(dev)->num_sprites[(p)] + (s) + 'A')

enum port {
	PORT_A = 0,
	PORT_B,
	PORT_C,
	PORT_D,
	PORT_E,
	I915_MAX_PORTS
};
#define port_name(p) ((p) + 'A')

#define I915_NUM_PHYS_VLV 2

enum dpio_channel {
	DPIO_CH0,
	DPIO_CH1
};

enum dpio_phy {
	DPIO_PHY0,
	DPIO_PHY1
};

enum intel_display_power_domain {
	POWER_DOMAIN_PIPE_A,
	POWER_DOMAIN_PIPE_B,
	POWER_DOMAIN_PIPE_C,
	POWER_DOMAIN_PIPE_A_PANEL_FITTER,
	POWER_DOMAIN_PIPE_B_PANEL_FITTER,
	POWER_DOMAIN_PIPE_C_PANEL_FITTER,
	POWER_DOMAIN_TRANSCODER_A,
	POWER_DOMAIN_TRANSCODER_B,
	POWER_DOMAIN_TRANSCODER_C,
	POWER_DOMAIN_TRANSCODER_EDP,
	POWER_DOMAIN_PORT_DDI_A_LANES,
	POWER_DOMAIN_PORT_DDI_B_LANES,
	POWER_DOMAIN_PORT_DDI_C_LANES,
	POWER_DOMAIN_PORT_DDI_D_LANES,
	POWER_DOMAIN_PORT_DDI_E_LANES,
	POWER_DOMAIN_PORT_DSI,
	POWER_DOMAIN_PORT_CRT,
	POWER_DOMAIN_PORT_OTHER,
	POWER_DOMAIN_VGA,
	POWER_DOMAIN_AUDIO,
	POWER_DOMAIN_PLLS,
	POWER_DOMAIN_AUX_A,
	POWER_DOMAIN_AUX_B,
	POWER_DOMAIN_AUX_C,
	POWER_DOMAIN_AUX_D,
	POWER_DOMAIN_GMBUS,
	POWER_DOMAIN_MODESET,
	POWER_DOMAIN_INIT,

	POWER_DOMAIN_NUM,
};

#define POWER_DOMAIN_PIPE(pipe) ((pipe) + POWER_DOMAIN_PIPE_A)
#define POWER_DOMAIN_PIPE_PANEL_FITTER(pipe) \
		((pipe) + POWER_DOMAIN_PIPE_A_PANEL_FITTER)
#define POWER_DOMAIN_TRANSCODER(tran) \
	((tran) == TRANSCODER_EDP ? POWER_DOMAIN_TRANSCODER_EDP : \
	 (tran) + POWER_DOMAIN_TRANSCODER_A)

enum hpd_pin {
	HPD_NONE = 0,
	HPD_TV = HPD_NONE,     /* TV is known to be unreliable */
	HPD_CRT,
	HPD_SDVO_B,
	HPD_SDVO_C,
	HPD_PORT_A,
	HPD_PORT_B,
	HPD_PORT_C,
	HPD_PORT_D,
	HPD_PORT_E,
	HPD_NUM_PINS
};

#define for_each_hpd_pin(__pin) \
	for ((__pin) = (HPD_NONE + 1); (__pin) < HPD_NUM_PINS; (__pin)++)

struct i915_hotplug {
	struct work_struct hotplug_work;

	struct {
		unsigned long last_jiffies;
		int count;
		enum {
			HPD_ENABLED = 0,
			HPD_DISABLED = 1,
			HPD_MARK_DISABLED = 2
		} state;
	} stats[HPD_NUM_PINS];
	u32 event_bits;
	struct delayed_work reenable_work;

	struct intel_digital_port *irq_port[I915_MAX_PORTS];
	u32 long_port_mask;
	u32 short_port_mask;
	struct work_struct dig_port_work;

	/*
	 * if we get a HPD irq from DP and a HPD irq from non-DP
	 * the non-DP HPD could block the workqueue on a mode config
	 * mutex getting, that userspace may have taken. However
	 * userspace is waiting on the DP workqueue to run which is
	 * blocked behind the non-DP one.
	 */
	struct workqueue_struct *dp_wq;
};

#define I915_GEM_GPU_DOMAINS \
	(I915_GEM_DOMAIN_RENDER | \
	 I915_GEM_DOMAIN_SAMPLER | \
	 I915_GEM_DOMAIN_COMMAND | \
	 I915_GEM_DOMAIN_INSTRUCTION | \
	 I915_GEM_DOMAIN_VERTEX)

#define for_each_pipe(__dev_priv, __p) \
	for ((__p) = 0; (__p) < INTEL_INFO(__dev_priv)->num_pipes; (__p)++)
#define for_each_pipe_masked(__dev_priv, __p, __mask) \
	for ((__p) = 0; (__p) < INTEL_INFO(__dev_priv)->num_pipes; (__p)++) \
		for_each_if ((__mask) & (1 << (__p)))
#define for_each_plane(__dev_priv, __pipe, __p)				\
	for ((__p) = 0;							\
	     (__p) < INTEL_INFO(__dev_priv)->num_sprites[(__pipe)] + 1;	\
	     (__p)++)
#define for_each_sprite(__dev_priv, __p, __s)				\
	for ((__s) = 0;							\
	     (__s) < INTEL_INFO(__dev_priv)->num_sprites[(__p)];	\
	     (__s)++)

#define for_each_crtc(dev, crtc) \
	list_for_each_entry(crtc, &dev->mode_config.crtc_list, head)

#define for_each_intel_plane(dev, intel_plane) \
	list_for_each_entry(intel_plane,			\
			    &dev->mode_config.plane_list,	\
			    base.head)

#define for_each_intel_plane_on_crtc(dev, intel_crtc, intel_plane)	\
	list_for_each_entry(intel_plane,				\
			    &(dev)->mode_config.plane_list,		\
			    base.head)					\
		for_each_if ((intel_plane)->pipe == (intel_crtc)->pipe)

#define for_each_intel_crtc(dev, intel_crtc) \
	list_for_each_entry(intel_crtc, &dev->mode_config.crtc_list, base.head)

#define for_each_intel_encoder(dev, intel_encoder)		\
	list_for_each_entry(intel_encoder,			\
			    &(dev)->mode_config.encoder_list,	\
			    base.head)

#define for_each_intel_connector(dev, intel_connector)		\
	list_for_each_entry(intel_connector,			\
			    &dev->mode_config.connector_list,	\
			    base.head)

#define for_each_encoder_on_crtc(dev, __crtc, intel_encoder) \
	list_for_each_entry((intel_encoder), &(dev)->mode_config.encoder_list, base.head) \
		for_each_if ((intel_encoder)->base.crtc == (__crtc))

#define for_each_connector_on_encoder(dev, __encoder, intel_connector) \
	list_for_each_entry((intel_connector), &(dev)->mode_config.connector_list, base.head) \
		for_each_if ((intel_connector)->base.encoder == (__encoder))

#define for_each_power_domain(domain, mask)				\
	for ((domain) = 0; (domain) < POWER_DOMAIN_NUM; (domain)++)	\
		for_each_if ((1 << (domain)) & (mask))

struct drm_i915_private;
struct i915_mm_struct;
struct i915_mmu_object;

struct drm_i915_file_private {
	struct drm_i915_private *dev_priv;
	struct drm_file *file;

	struct {
		spinlock_t lock;
		struct list_head request_list;
/* 20ms is a fairly arbitrary limit (greater than the average frame time)
 * chosen to prevent the CPU getting more than a frame ahead of the GPU
 * (when using lax throttling for the frontbuffer). We also use it to
 * offer free GPU waitboosts for severely congested workloads.
 */
#define DRM_I915_THROTTLE_JIFFIES msecs_to_jiffies(20)
	} mm;
	struct idr context_idr;

	struct intel_rps_client {
		struct list_head link;
		unsigned boosts;
	} rps;

	unsigned int bsd_ring;
};

enum intel_dpll_id {
	DPLL_ID_PRIVATE = -1, /* non-shared dpll in use */
	/* real shared dpll ids must be >= 0 */
	DPLL_ID_PCH_PLL_A = 0,
	DPLL_ID_PCH_PLL_B = 1,
	/* hsw/bdw */
	DPLL_ID_WRPLL1 = 0,
	DPLL_ID_WRPLL2 = 1,
	DPLL_ID_SPLL = 2,

	/* skl */
	DPLL_ID_SKL_DPLL1 = 0,
	DPLL_ID_SKL_DPLL2 = 1,
	DPLL_ID_SKL_DPLL3 = 2,
};
#define I915_NUM_PLLS 3

struct intel_dpll_hw_state {
	/* i9xx, pch plls */
	uint32_t dpll;
	uint32_t dpll_md;
	uint32_t fp0;
	uint32_t fp1;

	/* hsw, bdw */
	uint32_t wrpll;
	uint32_t spll;

	/* skl */
	/*
	 * DPLL_CTRL1 has 6 bits for each each this DPLL. We store those in
	 * lower part of ctrl1 and they get shifted into position when writing
	 * the register.  This allows us to easily compare the state to share
	 * the DPLL.
	 */
	uint32_t ctrl1;
	/* HDMI only, 0 when used for DP */
	uint32_t cfgcr1, cfgcr2;

	/* bxt */
	uint32_t ebb0, ebb4, pll0, pll1, pll2, pll3, pll6, pll8, pll9, pll10,
		 pcsdw12;
};

struct intel_shared_dpll_config {
	unsigned crtc_mask; /* mask of CRTCs sharing this PLL */
	struct intel_dpll_hw_state hw_state;
};

struct intel_shared_dpll {
	struct intel_shared_dpll_config config;

	int active; /* count of number of active CRTCs (i.e. DPMS on) */
	bool on; /* is the PLL actually active? Disabled during modeset */
	const char *name;
	/* should match the index in the dev_priv->shared_dplls array */
	enum intel_dpll_id id;
	/* The mode_set hook is optional and should be used together with the
	 * intel_prepare_shared_dpll function. */
	void (*mode_set)(struct drm_i915_private *dev_priv,
			 struct intel_shared_dpll *pll);
	void (*enable)(struct drm_i915_private *dev_priv,
		       struct intel_shared_dpll *pll);
	void (*disable)(struct drm_i915_private *dev_priv,
			struct intel_shared_dpll *pll);
	bool (*get_hw_state)(struct drm_i915_private *dev_priv,
			     struct intel_shared_dpll *pll,
			     struct intel_dpll_hw_state *hw_state);
};

#define SKL_DPLL0 0
#define SKL_DPLL1 1
#define SKL_DPLL2 2
#define SKL_DPLL3 3

/* Used by dp and fdi links */
struct intel_link_m_n {
	uint32_t	tu;
	uint32_t	gmch_m;
	uint32_t	gmch_n;
	uint32_t	link_m;
	uint32_t	link_n;
};

void intel_link_compute_m_n(int bpp, int nlanes,
			    int pixel_clock, int link_clock,
			    struct intel_link_m_n *m_n);

/* Interface history:
 *
 * 1.1: Original.
 * 1.2: Add Power Management
 * 1.3: Add vblank support
 * 1.4: Fix cmdbuffer path, add heap destroy
 * 1.5: Add vblank pipe configuration
 * 1.6: - New ioctl for scheduling buffer swaps on vertical blank
 *      - Support vertical blank on secondary display pipe
 */
#define DRIVER_MAJOR		1
#define DRIVER_MINOR		6
#define DRIVER_PATCHLEVEL	0

#define WATCH_LISTS	0

struct opregion_header;
struct opregion_acpi;
struct opregion_swsci;
struct opregion_asle;

struct intel_opregion {
	struct opregion_header *header;
	struct opregion_acpi *acpi;
	struct opregion_swsci *swsci;
	u32 swsci_gbda_sub_functions;
	u32 swsci_sbcb_sub_functions;
	struct opregion_asle *asle;
	void *rvda;
	const void *vbt;
	u32 vbt_size;
	u32 *lid_state;
	struct work_struct asle_work;
};
#define OPREGION_SIZE            (8*1024)

struct intel_overlay;
struct intel_overlay_error_state;

#define I915_FENCE_REG_NONE -1
#define I915_MAX_NUM_FENCES 32
/* 32 fences + sign bit for FENCE_REG_NONE */
#define I915_MAX_NUM_FENCE_BITS 6

struct drm_i915_fence_reg {
	struct list_head lru_list;
	struct drm_i915_gem_object *obj;
	int pin_count;
};

struct sdvo_device_mapping {
	u8 initialized;
	u8 dvo_port;
	u8 slave_addr;
	u8 dvo_wiring;
	u8 i2c_pin;
	u8 ddc_pin;
};

struct intel_display_error_state;

struct drm_i915_error_state {
	struct kref ref;
	struct timeval time;

	char error_msg[128];
	int iommu;
	u32 reset_count;
	u32 suspend_count;

	/* Generic register state */
	u32 eir;
	u32 pgtbl_er;
	u32 ier;
	u32 gtier[4];
	u32 ccid;
	u32 derrmr;
	u32 forcewake;
	u32 error; /* gen6+ */
	u32 err_int; /* gen7 */
	u32 fault_data0; /* gen8, gen9 */
	u32 fault_data1; /* gen8, gen9 */
	u32 done_reg;
	u32 gac_eco;
	u32 gam_ecochk;
	u32 gab_ctl;
	u32 gfx_mode;
	u32 extra_instdone[I915_NUM_INSTDONE_REG];
	u64 fence[I915_MAX_NUM_FENCES];
	struct intel_overlay_error_state *overlay;
	struct intel_display_error_state *display;
	struct drm_i915_error_object *semaphore_obj;

	struct drm_i915_error_ring {
		bool valid;
		/* Software tracked state */
		bool waiting;
		int hangcheck_score;
		enum intel_ring_hangcheck_action hangcheck_action;
		int num_requests;

		/* our own tracking of ring head and tail */
		u32 cpu_ring_head;
		u32 cpu_ring_tail;

		u32 semaphore_seqno[I915_NUM_RINGS - 1];

		/* Register state */
		u32 start;
		u32 tail;
		u32 head;
		u32 ctl;
		u32 hws;
		u32 ipeir;
		u32 ipehr;
		u32 instdone;
		u32 bbstate;
		u32 instpm;
		u32 instps;
		u32 seqno;
		u64 bbaddr;
		u64 acthd;
		u32 fault_reg;
		u64 faddr;
		u32 rc_psmi; /* sleep state */
		u32 semaphore_mboxes[I915_NUM_RINGS - 1];

		struct drm_i915_error_object {
			int page_count;
			u64 gtt_offset;
			u32 *pages[0];
		} *ringbuffer, *batchbuffer, *wa_batchbuffer, *ctx, *hws_page;

		struct drm_i915_error_object *wa_ctx;

		struct drm_i915_error_request {
			long jiffies;
			u32 seqno;
			u32 tail;
		} *requests;

		struct {
			u32 gfx_mode;
			union {
				u64 pdp[4];
				u32 pp_dir_base;
			};
		} vm_info;

		pid_t pid;
		char comm[TASK_COMM_LEN];
	} ring[I915_NUM_RINGS];

	struct drm_i915_error_buffer {
		u32 size;
		u32 name;
		u32 rseqno[I915_NUM_RINGS], wseqno;
		u64 gtt_offset;
		u32 read_domains;
		u32 write_domain;
		s32 fence_reg:I915_MAX_NUM_FENCE_BITS;
		s32 pinned:2;
		u32 tiling:2;
		u32 dirty:1;
		u32 purgeable:1;
		u32 userptr:1;
		s32 ring:4;
		u32 cache_level:3;
	} **active_bo, **pinned_bo;

	u32 *active_bo_count, *pinned_bo_count;
	u32 vm_count;
};

struct intel_connector;
struct intel_encoder;
struct intel_crtc_state;
struct intel_initial_plane_config;
struct intel_crtc;
struct intel_limit;
struct dpll;

struct drm_i915_display_funcs {
	int (*get_display_clock_speed)(struct drm_device *dev);
	int (*get_fifo_size)(struct drm_device *dev, int plane);
	/**
	 * find_dpll() - Find the best values for the PLL
	 * @limit: limits for the PLL
	 * @crtc: current CRTC
	 * @target: target frequency in kHz
	 * @refclk: reference clock frequency in kHz
	 * @match_clock: if provided, @best_clock P divider must
	 *               match the P divider from @match_clock
	 *               used for LVDS downclocking
	 * @best_clock: best PLL values found
	 *
	 * Returns true on success, false on failure.
	 */
	bool (*find_dpll)(const struct intel_limit *limit,
			  struct intel_crtc_state *crtc_state,
			  int target, int refclk,
			  struct dpll *match_clock,
			  struct dpll *best_clock);
	int (*compute_pipe_wm)(struct intel_crtc_state *cstate);
	int (*compute_intermediate_wm)(struct drm_device *dev,
				       struct intel_crtc *intel_crtc,
				       struct intel_crtc_state *newstate);
	void (*initial_watermarks)(struct intel_crtc_state *cstate);
	void (*optimize_watermarks)(struct intel_crtc_state *cstate);
	void (*update_wm)(struct drm_crtc *crtc);
	int (*modeset_calc_cdclk)(struct drm_atomic_state *state);
	void (*modeset_commit_cdclk)(struct drm_atomic_state *state);
	/* Returns the active state of the crtc, and if the crtc is active,
	 * fills out the pipe-config with the hw state. */
	bool (*get_pipe_config)(struct intel_crtc *,
				struct intel_crtc_state *);
	void (*get_initial_plane_config)(struct intel_crtc *,
					 struct intel_initial_plane_config *);
	int (*crtc_compute_clock)(struct intel_crtc *crtc,
				  struct intel_crtc_state *crtc_state);
	void (*crtc_enable)(struct drm_crtc *crtc);
	void (*crtc_disable)(struct drm_crtc *crtc);
	void (*audio_codec_enable)(struct drm_connector *connector,
				   struct intel_encoder *encoder,
				   const struct drm_display_mode *adjusted_mode);
	void (*audio_codec_disable)(struct intel_encoder *encoder);
	void (*fdi_link_train)(struct drm_crtc *crtc);
	void (*init_clock_gating)(struct drm_device *dev);
	int (*queue_flip)(struct drm_device *dev, struct drm_crtc *crtc,
			  struct drm_framebuffer *fb,
			  struct drm_i915_gem_object *obj,
			  struct drm_i915_gem_request *req,
			  uint32_t flags);
	void (*hpd_irq_setup)(struct drm_device *dev);
	/* clock updates for mode set */
	/* cursor updates */
	/* render clock increase/decrease */
	/* display clock increase/decrease */
	/* pll clock increase/decrease */
};

enum forcewake_domain_id {
	FW_DOMAIN_ID_RENDER = 0,
	FW_DOMAIN_ID_BLITTER,
	FW_DOMAIN_ID_MEDIA,

	FW_DOMAIN_ID_COUNT
};

enum forcewake_domains {
	FORCEWAKE_RENDER = (1 << FW_DOMAIN_ID_RENDER),
	FORCEWAKE_BLITTER = (1 << FW_DOMAIN_ID_BLITTER),
	FORCEWAKE_MEDIA	= (1 << FW_DOMAIN_ID_MEDIA),
	FORCEWAKE_ALL = (FORCEWAKE_RENDER |
			 FORCEWAKE_BLITTER |
			 FORCEWAKE_MEDIA)
};

struct intel_uncore_funcs {
	void (*force_wake_get)(struct drm_i915_private *dev_priv,
							enum forcewake_domains domains);
	void (*force_wake_put)(struct drm_i915_private *dev_priv,
							enum forcewake_domains domains);

	uint8_t  (*mmio_readb)(struct drm_i915_private *dev_priv, i915_reg_t r, bool trace);
	uint16_t (*mmio_readw)(struct drm_i915_private *dev_priv, i915_reg_t r, bool trace);
	uint32_t (*mmio_readl)(struct drm_i915_private *dev_priv, i915_reg_t r, bool trace);
	uint64_t (*mmio_readq)(struct drm_i915_private *dev_priv, i915_reg_t r, bool trace);

	void (*mmio_writeb)(struct drm_i915_private *dev_priv, i915_reg_t r,
				uint8_t val, bool trace);
	void (*mmio_writew)(struct drm_i915_private *dev_priv, i915_reg_t r,
				uint16_t val, bool trace);
	void (*mmio_writel)(struct drm_i915_private *dev_priv, i915_reg_t r,
				uint32_t val, bool trace);
	void (*mmio_writeq)(struct drm_i915_private *dev_priv, i915_reg_t r,
				uint64_t val, bool trace);
};

struct intel_uncore {
	spinlock_t lock; /** lock is also taken in irq contexts. */

	struct intel_uncore_funcs funcs;

	unsigned fifo_count;
	enum forcewake_domains fw_domains;

	struct intel_uncore_forcewake_domain {
		struct drm_i915_private *i915;
		enum forcewake_domain_id id;
		unsigned wake_count;
		struct timer_list timer;
		i915_reg_t reg_set;
		u32 val_set;
		u32 val_clear;
		i915_reg_t reg_ack;
		i915_reg_t reg_post;
		u32 val_reset;
	} fw_domain[FW_DOMAIN_ID_COUNT];

	int unclaimed_mmio_check;
};

/* Iterate over initialised fw domains */
#define for_each_fw_domain_mask(domain__, mask__, dev_priv__, i__) \
	for ((i__) = 0, (domain__) = &(dev_priv__)->uncore.fw_domain[0]; \
	     (i__) < FW_DOMAIN_ID_COUNT; \
	     (i__)++, (domain__) = &(dev_priv__)->uncore.fw_domain[i__]) \
		for_each_if (((mask__) & (dev_priv__)->uncore.fw_domains) & (1 << (i__)))

#define for_each_fw_domain(domain__, dev_priv__, i__) \
	for_each_fw_domain_mask(domain__, FORCEWAKE_ALL, dev_priv__, i__)

#define CSR_VERSION(major, minor)	((major) << 16 | (minor))
#define CSR_VERSION_MAJOR(version)	((version) >> 16)
#define CSR_VERSION_MINOR(version)	((version) & 0xffff)

struct intel_csr {
	struct work_struct work;
	const char *fw_path;
	uint32_t *dmc_payload;
	uint32_t dmc_fw_size;
	uint32_t version;
	uint32_t mmio_count;
	i915_reg_t mmioaddr[8];
	uint32_t mmiodata[8];
	uint32_t dc_state;
<<<<<<< HEAD
=======
	uint32_t allowed_dc_mask;
>>>>>>> 2abc525b
};

#define DEV_INFO_FOR_EACH_FLAG(func, sep) \
	func(is_mobile) sep \
	func(is_i85x) sep \
	func(is_i915g) sep \
	func(is_i945gm) sep \
	func(is_g33) sep \
	func(need_gfx_hws) sep \
	func(is_g4x) sep \
	func(is_pineview) sep \
	func(is_broadwater) sep \
	func(is_crestline) sep \
	func(is_ivybridge) sep \
	func(is_valleyview) sep \
	func(is_cherryview) sep \
	func(is_haswell) sep \
	func(is_skylake) sep \
	func(is_broxton) sep \
	func(is_kabylake) sep \
	func(is_preliminary) sep \
	func(has_fbc) sep \
	func(has_pipe_cxsr) sep \
	func(has_hotplug) sep \
	func(cursor_needs_physical) sep \
	func(has_overlay) sep \
	func(overlay_needs_physical) sep \
	func(supports_tv) sep \
	func(has_llc) sep \
	func(has_snoop) sep \
	func(has_ddi) sep \
	func(has_fpga_dbg)

#define DEFINE_FLAG(name) u8 name:1
#define SEP_SEMICOLON ;

struct intel_device_info {
	u32 display_mmio_offset;
	u16 device_id;
	u8 num_pipes:3;
	u8 num_sprites[I915_MAX_PIPES];
	u8 gen;
	u8 ring_mask; /* Rings supported by the HW */
	DEV_INFO_FOR_EACH_FLAG(DEFINE_FLAG, SEP_SEMICOLON);
	/* Register offsets for the various display pipes and transcoders */
	int pipe_offsets[I915_MAX_TRANSCODERS];
	int trans_offsets[I915_MAX_TRANSCODERS];
	int palette_offsets[I915_MAX_PIPES];
	int cursor_offsets[I915_MAX_PIPES];

	/* Slice/subslice/EU info */
	u8 slice_total;
	u8 subslice_total;
	u8 subslice_per_slice;
	u8 eu_total;
	u8 eu_per_subslice;
	/* For each slice, which subslice(s) has(have) 7 EUs (bitfield)? */
	u8 subslice_7eu[3];
	u8 has_slice_pg:1;
	u8 has_subslice_pg:1;
	u8 has_eu_pg:1;
};

#undef DEFINE_FLAG
#undef SEP_SEMICOLON

enum i915_cache_level {
	I915_CACHE_NONE = 0,
	I915_CACHE_LLC, /* also used for snoopable memory on non-LLC */
	I915_CACHE_L3_LLC, /* gen7+, L3 sits between the domain specifc
			      caches, eg sampler/render caches, and the
			      large Last-Level-Cache. LLC is coherent with
			      the CPU, but L3 is only visible to the GPU. */
	I915_CACHE_WT, /* hsw:gt3e WriteThrough for scanouts */
};

struct i915_ctx_hang_stats {
	/* This context had batch pending when hang was declared */
	unsigned batch_pending;

	/* This context had batch active when hang was declared */
	unsigned batch_active;

	/* Time when this context was last blamed for a GPU reset */
	unsigned long guilty_ts;

	/* If the contexts causes a second GPU hang within this time,
	 * it is permanently banned from submitting any more work.
	 */
	unsigned long ban_period_seconds;

	/* This context is banned to submit more work */
	bool banned;
};

/* This must match up with the value previously used for execbuf2.rsvd1. */
#define DEFAULT_CONTEXT_HANDLE 0

#define CONTEXT_NO_ZEROMAP (1<<0)
/**
 * struct intel_context - as the name implies, represents a context.
 * @ref: reference count.
 * @user_handle: userspace tracking identity for this context.
 * @remap_slice: l3 row remapping information.
 * @flags: context specific flags:
 *         CONTEXT_NO_ZEROMAP: do not allow mapping things to page 0.
 * @file_priv: filp associated with this context (NULL for global default
 *	       context).
 * @hang_stats: information about the role of this context in possible GPU
 *		hangs.
 * @ppgtt: virtual memory space used by this context.
 * @legacy_hw_ctx: render context backing object and whether it is correctly
 *                initialized (legacy ring submission mechanism only).
 * @link: link in the global list of contexts.
 *
 * Contexts are memory images used by the hardware to store copies of their
 * internal state.
 */
struct intel_context {
	struct kref ref;
	int user_handle;
	uint8_t remap_slice;
	struct drm_i915_private *i915;
	int flags;
	struct drm_i915_file_private *file_priv;
	struct i915_ctx_hang_stats hang_stats;
	struct i915_hw_ppgtt *ppgtt;

	/* Legacy ring buffer submission */
	struct {
		struct drm_i915_gem_object *rcs_state;
		bool initialized;
	} legacy_hw_ctx;

	/* Execlists */
	struct {
		struct drm_i915_gem_object *state;
		struct intel_ringbuffer *ringbuf;
		int pin_count;
		struct i915_vma *lrc_vma;
		u64 lrc_desc;
		uint32_t *lrc_reg_state;
	} engine[I915_NUM_RINGS];

	struct list_head link;
};

enum fb_op_origin {
	ORIGIN_GTT,
	ORIGIN_CPU,
	ORIGIN_CS,
	ORIGIN_FLIP,
	ORIGIN_DIRTYFB,
};

struct intel_fbc {
	/* This is always the inner lock when overlapping with struct_mutex and
	 * it's the outer lock when overlapping with stolen_lock. */
	struct mutex lock;
	unsigned threshold;
	unsigned int possible_framebuffer_bits;
	unsigned int busy_bits;
	unsigned int visible_pipes_mask;
	struct intel_crtc *crtc;

	struct drm_mm_node compressed_fb;
	struct drm_mm_node *compressed_llb;

	bool false_color;

	bool enabled;
	bool active;

	struct intel_fbc_state_cache {
		struct {
			unsigned int mode_flags;
			uint32_t hsw_bdw_pixel_rate;
		} crtc;

		struct {
			unsigned int rotation;
			int src_w;
			int src_h;
			bool visible;
		} plane;

		struct {
			u64 ilk_ggtt_offset;
			uint32_t pixel_format;
			unsigned int stride;
			int fence_reg;
			unsigned int tiling_mode;
		} fb;
	} state_cache;

	struct intel_fbc_reg_params {
		struct {
			enum pipe pipe;
			enum plane plane;
			unsigned int fence_y_offset;
		} crtc;

		struct {
			u64 ggtt_offset;
			uint32_t pixel_format;
			unsigned int stride;
			int fence_reg;
		} fb;

		int cfb_size;
	} params;

	struct intel_fbc_work {
		bool scheduled;
		u32 scheduled_vblank;
		struct work_struct work;
	} work;

	const char *no_fbc_reason;
};

/**
 * HIGH_RR is the highest eDP panel refresh rate read from EDID
 * LOW_RR is the lowest eDP panel refresh rate found from EDID
 * parsing for same resolution.
 */
enum drrs_refresh_rate_type {
	DRRS_HIGH_RR,
	DRRS_LOW_RR,
	DRRS_MAX_RR, /* RR count */
};

enum drrs_support_type {
	DRRS_NOT_SUPPORTED = 0,
	STATIC_DRRS_SUPPORT = 1,
	SEAMLESS_DRRS_SUPPORT = 2
};

struct intel_dp;
struct i915_drrs {
	struct mutex mutex;
	struct delayed_work work;
	struct intel_dp *dp;
	unsigned busy_frontbuffer_bits;
	enum drrs_refresh_rate_type refresh_rate_type;
	enum drrs_support_type type;
};

struct i915_psr {
	struct mutex lock;
	bool sink_support;
	bool source_ok;
	struct intel_dp *enabled;
	bool active;
	struct delayed_work work;
	unsigned busy_frontbuffer_bits;
	bool psr2_support;
	bool aux_frame_sync;
	bool link_standby;
};

enum intel_pch {
	PCH_NONE = 0,	/* No PCH present */
	PCH_IBX,	/* Ibexpeak PCH */
	PCH_CPT,	/* Cougarpoint PCH */
	PCH_LPT,	/* Lynxpoint PCH */
	PCH_SPT,        /* Sunrisepoint PCH */
	PCH_NOP,
};

enum intel_sbi_destination {
	SBI_ICLK,
	SBI_MPHY,
};

#define QUIRK_PIPEA_FORCE (1<<0)
#define QUIRK_LVDS_SSC_DISABLE (1<<1)
#define QUIRK_INVERT_BRIGHTNESS (1<<2)
#define QUIRK_BACKLIGHT_PRESENT (1<<3)
#define QUIRK_PIPEB_FORCE (1<<4)
#define QUIRK_PIN_SWIZZLED_PAGES (1<<5)

struct intel_fbdev;
struct intel_fbc_work;

struct intel_gmbus {
	struct i2c_adapter adapter;
	u32 force_bit;
	u32 reg0;
	i915_reg_t gpio_reg;
	struct i2c_algo_bit_data bit_algo;
	struct drm_i915_private *dev_priv;
};

struct i915_suspend_saved_registers {
	u32 saveDSPARB;
	u32 saveLVDS;
	u32 savePP_ON_DELAYS;
	u32 savePP_OFF_DELAYS;
	u32 savePP_ON;
	u32 savePP_OFF;
	u32 savePP_CONTROL;
	u32 savePP_DIVISOR;
	u32 saveFBC_CONTROL;
	u32 saveCACHE_MODE_0;
	u32 saveMI_ARB_STATE;
	u32 saveSWF0[16];
	u32 saveSWF1[16];
	u32 saveSWF3[3];
	uint64_t saveFENCE[I915_MAX_NUM_FENCES];
	u32 savePCH_PORT_HOTPLUG;
	u16 saveGCDGMBUS;
};

struct vlv_s0ix_state {
	/* GAM */
	u32 wr_watermark;
	u32 gfx_prio_ctrl;
	u32 arb_mode;
	u32 gfx_pend_tlb0;
	u32 gfx_pend_tlb1;
	u32 lra_limits[GEN7_LRA_LIMITS_REG_NUM];
	u32 media_max_req_count;
	u32 gfx_max_req_count;
	u32 render_hwsp;
	u32 ecochk;
	u32 bsd_hwsp;
	u32 blt_hwsp;
	u32 tlb_rd_addr;

	/* MBC */
	u32 g3dctl;
	u32 gsckgctl;
	u32 mbctl;

	/* GCP */
	u32 ucgctl1;
	u32 ucgctl3;
	u32 rcgctl1;
	u32 rcgctl2;
	u32 rstctl;
	u32 misccpctl;

	/* GPM */
	u32 gfxpause;
	u32 rpdeuhwtc;
	u32 rpdeuc;
	u32 ecobus;
	u32 pwrdwnupctl;
	u32 rp_down_timeout;
	u32 rp_deucsw;
	u32 rcubmabdtmr;
	u32 rcedata;
	u32 spare2gh;

	/* Display 1 CZ domain */
	u32 gt_imr;
	u32 gt_ier;
	u32 pm_imr;
	u32 pm_ier;
	u32 gt_scratch[GEN7_GT_SCRATCH_REG_NUM];

	/* GT SA CZ domain */
	u32 tilectl;
	u32 gt_fifoctl;
	u32 gtlc_wake_ctrl;
	u32 gtlc_survive;
	u32 pmwgicz;

	/* Display 2 CZ domain */
	u32 gu_ctl0;
	u32 gu_ctl1;
	u32 pcbr;
	u32 clock_gate_dis2;
};

struct intel_rps_ei {
	u32 cz_clock;
	u32 render_c0;
	u32 media_c0;
};

struct intel_gen6_power_mgmt {
	/*
	 * work, interrupts_enabled and pm_iir are protected by
	 * dev_priv->irq_lock
	 */
	struct work_struct work;
	bool interrupts_enabled;
	u32 pm_iir;

	/* Frequencies are stored in potentially platform dependent multiples.
	 * In other words, *_freq needs to be multiplied by X to be interesting.
	 * Soft limits are those which are used for the dynamic reclocking done
	 * by the driver (raise frequencies under heavy loads, and lower for
	 * lighter loads). Hard limits are those imposed by the hardware.
	 *
	 * A distinction is made for overclocking, which is never enabled by
	 * default, and is considered to be above the hard limit if it's
	 * possible at all.
	 */
	u8 cur_freq;		/* Current frequency (cached, may not == HW) */
	u8 min_freq_softlimit;	/* Minimum frequency permitted by the driver */
	u8 max_freq_softlimit;	/* Max frequency permitted by the driver */
	u8 max_freq;		/* Maximum frequency, RP0 if not overclocking */
	u8 min_freq;		/* AKA RPn. Minimum frequency */
	u8 idle_freq;		/* Frequency to request when we are idle */
	u8 efficient_freq;	/* AKA RPe. Pre-determined balanced frequency */
	u8 rp1_freq;		/* "less than" RP0 power/freqency */
	u8 rp0_freq;		/* Non-overclocked max frequency. */

	u8 up_threshold; /* Current %busy required to uplock */
	u8 down_threshold; /* Current %busy required to downclock */

	int last_adj;
	enum { LOW_POWER, BETWEEN, HIGH_POWER } power;

	spinlock_t client_lock;
	struct list_head clients;
	bool client_boost;

	bool enabled;
	struct delayed_work delayed_resume_work;
	unsigned boosts;

	struct intel_rps_client semaphores, mmioflips;

	/* manual wa residency calculations */
	struct intel_rps_ei up_ei, down_ei;

	/*
	 * Protects RPS/RC6 register access and PCU communication.
	 * Must be taken after struct_mutex if nested. Note that
	 * this lock may be held for long periods of time when
	 * talking to hw - so only take it when talking to hw!
	 */
	struct mutex hw_lock;
};

/* defined intel_pm.c */
extern spinlock_t mchdev_lock;

struct intel_ilk_power_mgmt {
	u8 cur_delay;
	u8 min_delay;
	u8 max_delay;
	u8 fmax;
	u8 fstart;

	u64 last_count1;
	unsigned long last_time1;
	unsigned long chipset_power;
	u64 last_count2;
	u64 last_time2;
	unsigned long gfx_power;
	u8 corr;

	int c_m;
	int r_t;
};

struct drm_i915_private;
struct i915_power_well;

struct i915_power_well_ops {
	/*
	 * Synchronize the well's hw state to match the current sw state, for
	 * example enable/disable it based on the current refcount. Called
	 * during driver init and resume time, possibly after first calling
	 * the enable/disable handlers.
	 */
	void (*sync_hw)(struct drm_i915_private *dev_priv,
			struct i915_power_well *power_well);
	/*
	 * Enable the well and resources that depend on it (for example
	 * interrupts located on the well). Called after the 0->1 refcount
	 * transition.
	 */
	void (*enable)(struct drm_i915_private *dev_priv,
		       struct i915_power_well *power_well);
	/*
	 * Disable the well and resources that depend on it. Called after
	 * the 1->0 refcount transition.
	 */
	void (*disable)(struct drm_i915_private *dev_priv,
			struct i915_power_well *power_well);
	/* Returns the hw enabled state. */
	bool (*is_enabled)(struct drm_i915_private *dev_priv,
			   struct i915_power_well *power_well);
};

/* Power well structure for haswell */
struct i915_power_well {
	const char *name;
	bool always_on;
	/* power well enable/disable usage count */
	int count;
	/* cached hw enabled state */
	bool hw_enabled;
	unsigned long domains;
	unsigned long data;
	const struct i915_power_well_ops *ops;
};

struct i915_power_domains {
	/*
	 * Power wells needed for initialization at driver init and suspend
	 * time are on. They are kept on until after the first modeset.
	 */
	bool init_power_on;
	bool initializing;
	int power_well_count;

	struct mutex lock;
	int domain_use_count[POWER_DOMAIN_NUM];
	struct i915_power_well *power_wells;
};

#define MAX_L3_SLICES 2
struct intel_l3_parity {
	u32 *remap_info[MAX_L3_SLICES];
	struct work_struct error_work;
	int which_slice;
};

struct i915_gem_mm {
	/** Memory allocator for GTT stolen memory */
	struct drm_mm stolen;
	/** Protects the usage of the GTT stolen memory allocator. This is
	 * always the inner lock when overlapping with struct_mutex. */
	struct mutex stolen_lock;

	/** List of all objects in gtt_space. Used to restore gtt
	 * mappings on resume */
	struct list_head bound_list;
	/**
	 * List of objects which are not bound to the GTT (thus
	 * are idle and not used by the GPU) but still have
	 * (presumably uncached) pages still attached.
	 */
	struct list_head unbound_list;

	/** Usable portion of the GTT for GEM */
	unsigned long stolen_base; /* limited to low memory (32-bit) */

	/** PPGTT used for aliasing the PPGTT with the GTT */
	struct i915_hw_ppgtt *aliasing_ppgtt;

	struct notifier_block oom_notifier;
	struct shrinker shrinker;
	bool shrinker_no_lock_stealing;

	/** LRU list of objects with fence regs on them. */
	struct list_head fence_list;

	/**
	 * We leave the user IRQ off as much as possible,
	 * but this means that requests will finish and never
	 * be retired once the system goes idle. Set a timer to
	 * fire periodically while the ring is running. When it
	 * fires, go retire requests.
	 */
	struct delayed_work retire_work;

	/**
	 * When we detect an idle GPU, we want to turn on
	 * powersaving features. So once we see that there
	 * are no more requests outstanding and no more
	 * arrive within a small period of time, we fire
	 * off the idle_work.
	 */
	struct delayed_work idle_work;

	/**
	 * Are we in a non-interruptible section of code like
	 * modesetting?
	 */
	bool interruptible;

	/**
	 * Is the GPU currently considered idle, or busy executing userspace
	 * requests?  Whilst idle, we attempt to power down the hardware and
	 * display clocks. In order to reduce the effect on performance, there
	 * is a slight delay before we do so.
	 */
	bool busy;

	/* the indicator for dispatch video commands on two BSD rings */
	unsigned int bsd_ring_dispatch_index;

	/** Bit 6 swizzling required for X tiling */
	uint32_t bit_6_swizzle_x;
	/** Bit 6 swizzling required for Y tiling */
	uint32_t bit_6_swizzle_y;

	/* accounting, useful for userland debugging */
	spinlock_t object_stat_lock;
	size_t object_memory;
	u32 object_count;
};

struct drm_i915_error_state_buf {
	struct drm_i915_private *i915;
	unsigned bytes;
	unsigned size;
	int err;
	u8 *buf;
	loff_t start;
	loff_t pos;
};

struct i915_error_state_file_priv {
	struct drm_device *dev;
	struct drm_i915_error_state *error;
};

struct i915_gpu_error {
	/* For hangcheck timer */
#define DRM_I915_HANGCHECK_PERIOD 1500 /* in ms */
#define DRM_I915_HANGCHECK_JIFFIES msecs_to_jiffies(DRM_I915_HANGCHECK_PERIOD)
	/* Hang gpu twice in this window and your context gets banned */
#define DRM_I915_CTX_BAN_PERIOD DIV_ROUND_UP(8*DRM_I915_HANGCHECK_PERIOD, 1000)

	struct workqueue_struct *hangcheck_wq;
	struct delayed_work hangcheck_work;

	/* For reset and error_state handling. */
	spinlock_t lock;
	/* Protected by the above dev->gpu_error.lock. */
	struct drm_i915_error_state *first_error;

	unsigned long missed_irq_rings;

	/**
	 * State variable controlling the reset flow and count
	 *
	 * This is a counter which gets incremented when reset is triggered,
	 * and again when reset has been handled. So odd values (lowest bit set)
	 * means that reset is in progress and even values that
	 * (reset_counter >> 1):th reset was successfully completed.
	 *
	 * If reset is not completed succesfully, the I915_WEDGE bit is
	 * set meaning that hardware is terminally sour and there is no
	 * recovery. All waiters on the reset_queue will be woken when
	 * that happens.
	 *
	 * This counter is used by the wait_seqno code to notice that reset
	 * event happened and it needs to restart the entire ioctl (since most
	 * likely the seqno it waited for won't ever signal anytime soon).
	 *
	 * This is important for lock-free wait paths, where no contended lock
	 * naturally enforces the correct ordering between the bail-out of the
	 * waiter and the gpu reset work code.
	 */
	atomic_t reset_counter;

#define I915_RESET_IN_PROGRESS_FLAG	1
#define I915_WEDGED			(1 << 31)

	/**
	 * Waitqueue to signal when the reset has completed. Used by clients
	 * that wait for dev_priv->mm.wedged to settle.
	 */
	wait_queue_head_t reset_queue;

	/* Userspace knobs for gpu hang simulation;
	 * combines both a ring mask, and extra flags
	 */
	u32 stop_rings;
#define I915_STOP_RING_ALLOW_BAN       (1 << 31)
#define I915_STOP_RING_ALLOW_WARN      (1 << 30)

	/* For missed irq/seqno simulation. */
	unsigned int test_irq_rings;

	/* Used to prevent gem_check_wedged returning -EAGAIN during gpu reset   */
	bool reload_in_reset;
};

enum modeset_restore {
	MODESET_ON_LID_OPEN,
	MODESET_DONE,
	MODESET_SUSPENDED,
};

#define DP_AUX_A 0x40
#define DP_AUX_B 0x10
#define DP_AUX_C 0x20
#define DP_AUX_D 0x30

#define DDC_PIN_B  0x05
#define DDC_PIN_C  0x04
#define DDC_PIN_D  0x06

struct ddi_vbt_port_info {
	/*
	 * This is an index in the HDMI/DVI DDI buffer translation table.
	 * The special value HDMI_LEVEL_SHIFT_UNKNOWN means the VBT didn't
	 * populate this field.
	 */
#define HDMI_LEVEL_SHIFT_UNKNOWN	0xff
	uint8_t hdmi_level_shift;

	uint8_t supports_dvi:1;
	uint8_t supports_hdmi:1;
	uint8_t supports_dp:1;

	uint8_t alternate_aux_channel;
	uint8_t alternate_ddc_pin;

	uint8_t dp_boost_level;
	uint8_t hdmi_boost_level;
};

enum psr_lines_to_wait {
	PSR_0_LINES_TO_WAIT = 0,
	PSR_1_LINE_TO_WAIT,
	PSR_4_LINES_TO_WAIT,
	PSR_8_LINES_TO_WAIT
};

struct intel_vbt_data {
	struct drm_display_mode *lfp_lvds_vbt_mode; /* if any */
	struct drm_display_mode *sdvo_lvds_vbt_mode; /* if any */

	/* Feature bits */
	unsigned int int_tv_support:1;
	unsigned int lvds_dither:1;
	unsigned int lvds_vbt:1;
	unsigned int int_crt_support:1;
	unsigned int lvds_use_ssc:1;
	unsigned int display_clock_mode:1;
	unsigned int fdi_rx_polarity_inverted:1;
	unsigned int has_mipi:1;
	int lvds_ssc_freq;
	unsigned int bios_lvds_val; /* initial [PCH_]LVDS reg val in VBIOS */

	enum drrs_support_type drrs_type;

	/* eDP */
	int edp_rate;
	int edp_lanes;
	int edp_preemphasis;
	int edp_vswing;
	bool edp_initialized;
	bool edp_support;
	int edp_bpp;
	struct edp_power_seq edp_pps;

	struct {
		bool full_link;
		bool require_aux_wakeup;
		int idle_frames;
		enum psr_lines_to_wait lines_to_wait;
		int tp1_wakeup_time;
		int tp2_tp3_wakeup_time;
	} psr;

	struct {
		u16 pwm_freq_hz;
		bool present;
		bool active_low_pwm;
		u8 min_brightness;	/* min_brightness/255 of max */
	} backlight;

	/* MIPI DSI */
	struct {
		u16 port;
		u16 panel_id;
		struct mipi_config *config;
		struct mipi_pps_data *pps;
		u8 seq_version;
		u32 size;
		u8 *data;
		const u8 *sequence[MIPI_SEQ_MAX];
	} dsi;

	int crt_ddc_pin;

	int child_dev_num;
	union child_device_config *child_dev;

	struct ddi_vbt_port_info ddi_port_info[I915_MAX_PORTS];
};

enum intel_ddb_partitioning {
	INTEL_DDB_PART_1_2,
	INTEL_DDB_PART_5_6, /* IVB+ */
};

struct intel_wm_level {
	bool enable;
	uint32_t pri_val;
	uint32_t spr_val;
	uint32_t cur_val;
	uint32_t fbc_val;
};

struct ilk_wm_values {
	uint32_t wm_pipe[3];
	uint32_t wm_lp[3];
	uint32_t wm_lp_spr[3];
	uint32_t wm_linetime[3];
	bool enable_fbc_wm;
	enum intel_ddb_partitioning partitioning;
};

struct vlv_pipe_wm {
	uint16_t primary;
	uint16_t sprite[2];
	uint8_t cursor;
};

struct vlv_sr_wm {
	uint16_t plane;
	uint8_t cursor;
};

struct vlv_wm_values {
	struct vlv_pipe_wm pipe[3];
	struct vlv_sr_wm sr;
	struct {
		uint8_t cursor;
		uint8_t sprite[2];
		uint8_t primary;
	} ddl[3];
	uint8_t level;
	bool cxsr;
};

struct skl_ddb_entry {
	uint16_t start, end;	/* in number of blocks, 'end' is exclusive */
};

static inline uint16_t skl_ddb_entry_size(const struct skl_ddb_entry *entry)
{
	return entry->end - entry->start;
}

static inline bool skl_ddb_entry_equal(const struct skl_ddb_entry *e1,
				       const struct skl_ddb_entry *e2)
{
	if (e1->start == e2->start && e1->end == e2->end)
		return true;

	return false;
}

struct skl_ddb_allocation {
	struct skl_ddb_entry pipe[I915_MAX_PIPES];
	struct skl_ddb_entry plane[I915_MAX_PIPES][I915_MAX_PLANES]; /* packed/uv */
	struct skl_ddb_entry y_plane[I915_MAX_PIPES][I915_MAX_PLANES];
};

struct skl_wm_values {
	bool dirty[I915_MAX_PIPES];
	struct skl_ddb_allocation ddb;
	uint32_t wm_linetime[I915_MAX_PIPES];
	uint32_t plane[I915_MAX_PIPES][I915_MAX_PLANES][8];
	uint32_t plane_trans[I915_MAX_PIPES][I915_MAX_PLANES];
};

struct skl_wm_level {
	bool plane_en[I915_MAX_PLANES];
	uint16_t plane_res_b[I915_MAX_PLANES];
	uint8_t plane_res_l[I915_MAX_PLANES];
};

/*
 * This struct helps tracking the state needed for runtime PM, which puts the
 * device in PCI D3 state. Notice that when this happens, nothing on the
 * graphics device works, even register access, so we don't get interrupts nor
 * anything else.
 *
 * Every piece of our code that needs to actually touch the hardware needs to
 * either call intel_runtime_pm_get or call intel_display_power_get with the
 * appropriate power domain.
 *
 * Our driver uses the autosuspend delay feature, which means we'll only really
 * suspend if we stay with zero refcount for a certain amount of time. The
 * default value is currently very conservative (see intel_runtime_pm_enable), but
 * it can be changed with the standard runtime PM files from sysfs.
 *
 * The irqs_disabled variable becomes true exactly after we disable the IRQs and
 * goes back to false exactly before we reenable the IRQs. We use this variable
 * to check if someone is trying to enable/disable IRQs while they're supposed
 * to be disabled. This shouldn't happen and we'll print some error messages in
 * case it happens.
 *
 * For more, read the Documentation/power/runtime_pm.txt.
 */
struct i915_runtime_pm {
	atomic_t wakeref_count;
	atomic_t atomic_seq;
	bool suspended;
	bool irqs_enabled;
};

enum intel_pipe_crc_source {
	INTEL_PIPE_CRC_SOURCE_NONE,
	INTEL_PIPE_CRC_SOURCE_PLANE1,
	INTEL_PIPE_CRC_SOURCE_PLANE2,
	INTEL_PIPE_CRC_SOURCE_PF,
	INTEL_PIPE_CRC_SOURCE_PIPE,
	/* TV/DP on pre-gen5/vlv can't use the pipe source. */
	INTEL_PIPE_CRC_SOURCE_TV,
	INTEL_PIPE_CRC_SOURCE_DP_B,
	INTEL_PIPE_CRC_SOURCE_DP_C,
	INTEL_PIPE_CRC_SOURCE_DP_D,
	INTEL_PIPE_CRC_SOURCE_AUTO,
	INTEL_PIPE_CRC_SOURCE_MAX,
};

struct intel_pipe_crc_entry {
	uint32_t frame;
	uint32_t crc[5];
};

#define INTEL_PIPE_CRC_ENTRIES_NR	128
struct intel_pipe_crc {
	spinlock_t lock;
	bool opened;		/* exclusive access to the result file */
	struct intel_pipe_crc_entry *entries;
	enum intel_pipe_crc_source source;
	int head, tail;
	wait_queue_head_t wq;
};

struct i915_frontbuffer_tracking {
	struct mutex lock;

	/*
	 * Tracking bits for delayed frontbuffer flushing du to gpu activity or
	 * scheduled flips.
	 */
	unsigned busy_bits;
	unsigned flip_bits;
};

struct i915_wa_reg {
	i915_reg_t addr;
	u32 value;
	/* bitmask representing WA bits */
	u32 mask;
};

/*
 * RING_MAX_NONPRIV_SLOTS is per-engine but at this point we are only
 * allowing it for RCS as we don't foresee any requirement of having
 * a whitelist for other engines. When it is really required for
 * other engines then the limit need to be increased.
 */
#define I915_MAX_WA_REGS (16 + RING_MAX_NONPRIV_SLOTS)

struct i915_workarounds {
	struct i915_wa_reg reg[I915_MAX_WA_REGS];
	u32 count;
	u32 hw_whitelist_count[I915_NUM_RINGS];
};

struct i915_virtual_gpu {
	bool active;
};

struct i915_execbuffer_params {
	struct drm_device               *dev;
	struct drm_file                 *file;
	uint32_t                        dispatch_flags;
	uint32_t                        args_batch_start_offset;
	uint64_t                        batch_obj_vm_offset;
	struct intel_engine_cs          *ring;
	struct drm_i915_gem_object      *batch_obj;
	struct intel_context            *ctx;
	struct drm_i915_gem_request     *request;
};

/* used in computing the new watermarks state */
struct intel_wm_config {
	unsigned int num_pipes_active;
	bool sprites_enabled;
	bool sprites_scaled;
};

struct drm_i915_private {
	struct drm_device *dev;
	struct kmem_cache *objects;
	struct kmem_cache *vmas;
	struct kmem_cache *requests;

	const struct intel_device_info info;

	int relative_constants_mode;

	void __iomem *regs;

	struct intel_uncore uncore;

	struct i915_virtual_gpu vgpu;

	struct intel_guc guc;

	struct intel_csr csr;

	struct intel_gmbus gmbus[GMBUS_NUM_PINS];

	/** gmbus_mutex protects against concurrent usage of the single hw gmbus
	 * controller on different i2c buses. */
	struct mutex gmbus_mutex;

	/**
	 * Base address of the gmbus and gpio block.
	 */
	uint32_t gpio_mmio_base;

	/* MMIO base address for MIPI regs */
	uint32_t mipi_mmio_base;

	uint32_t psr_mmio_base;

	wait_queue_head_t gmbus_wait_queue;

	struct pci_dev *bridge_dev;
	struct intel_engine_cs ring[I915_NUM_RINGS];
	struct drm_i915_gem_object *semaphore_obj;
	uint32_t last_seqno, next_seqno;

	struct drm_dma_handle *status_page_dmah;
	struct resource mch_res;

	/* protects the irq masks */
	spinlock_t irq_lock;

	/* protects the mmio flip data */
	spinlock_t mmio_flip_lock;

	bool display_irqs_enabled;

	/* To control wakeup latency, e.g. for irq-driven dp aux transfers. */
	struct pm_qos_request pm_qos;

	/* Sideband mailbox protection */
	struct mutex sb_lock;

	/** Cached value of IMR to avoid reads in updating the bitfield */
	union {
		u32 irq_mask;
		u32 de_irq_mask[I915_MAX_PIPES];
	};
	u32 gt_irq_mask;
	u32 pm_irq_mask;
	u32 pm_rps_events;
	u32 pipestat_irq_mask[I915_MAX_PIPES];

	struct i915_hotplug hotplug;
	struct intel_fbc fbc;
	struct i915_drrs drrs;
	struct intel_opregion opregion;
	struct intel_vbt_data vbt;

	bool preserve_bios_swizzle;

	/* overlay */
	struct intel_overlay *overlay;

	/* backlight registers and fields in struct intel_panel */
	struct mutex backlight_lock;

	/* LVDS info */
	bool no_aux_handshake;

	/* protects panel power sequencer state */
	struct mutex pps_mutex;

	struct drm_i915_fence_reg fence_regs[I915_MAX_NUM_FENCES]; /* assume 965 */
	int num_fence_regs; /* 8 on pre-965, 16 otherwise */

	unsigned int fsb_freq, mem_freq, is_ddr3;
	unsigned int skl_boot_cdclk;
	unsigned int cdclk_freq, max_cdclk_freq, atomic_cdclk_freq;
	unsigned int max_dotclk_freq;
	unsigned int rawclk_freq;
	unsigned int hpll_freq;
	unsigned int czclk_freq;

	/**
	 * wq - Driver workqueue for GEM.
	 *
	 * NOTE: Work items scheduled here are not allowed to grab any modeset
	 * locks, for otherwise the flushing done in the pageflip code will
	 * result in deadlocks.
	 */
	struct workqueue_struct *wq;

	/* Display functions */
	struct drm_i915_display_funcs display;

	/* PCH chipset type */
	enum intel_pch pch_type;
	unsigned short pch_id;

	unsigned long quirks;

	enum modeset_restore modeset_restore;
	struct mutex modeset_restore_lock;
	struct drm_atomic_state *modeset_restore_state;

	struct list_head vm_list; /* Global list of all address spaces */
	struct i915_gtt gtt; /* VM representing the global address space */

	struct i915_gem_mm mm;
	DECLARE_HASHTABLE(mm_structs, 7);
	struct mutex mm_lock;

	/* Kernel Modesetting */

	struct sdvo_device_mapping sdvo_mappings[2];

	struct drm_crtc *plane_to_crtc_mapping[I915_MAX_PIPES];
	struct drm_crtc *pipe_to_crtc_mapping[I915_MAX_PIPES];
	wait_queue_head_t pending_flip_queue;

#ifdef CONFIG_DEBUG_FS
	struct intel_pipe_crc pipe_crc[I915_MAX_PIPES];
#endif

	/* dpll and cdclk state is protected by connection_mutex */
	int num_shared_dpll;
	struct intel_shared_dpll shared_dplls[I915_NUM_PLLS];

	unsigned int active_crtcs;
	unsigned int min_pixclk[I915_MAX_PIPES];

	int dpio_phy_iosf_port[I915_NUM_PHYS_VLV];

	struct i915_workarounds workarounds;

	/* Reclocking support */
	bool render_reclock_avail;

	struct i915_frontbuffer_tracking fb_tracking;

	u16 orig_clock;

	bool mchbar_need_disable;

	struct intel_l3_parity l3_parity;

	/* Cannot be determined by PCIID. You must always read a register. */
	size_t ellc_size;

	/* gen6+ rps state */
	struct intel_gen6_power_mgmt rps;

	/* ilk-only ips/rps state. Everything in here is protected by the global
	 * mchdev_lock in intel_pm.c */
	struct intel_ilk_power_mgmt ips;

	struct i915_power_domains power_domains;

	struct i915_psr psr;

	struct i915_gpu_error gpu_error;

	struct drm_i915_gem_object *vlv_pctx;

#ifdef CONFIG_DRM_FBDEV_EMULATION
	/* list of fbdev register on this device */
	struct intel_fbdev *fbdev;
	struct work_struct fbdev_suspend_work;
#endif

	struct drm_property *broadcast_rgb_property;
	struct drm_property *force_audio_property;

	/* hda/i915 audio component */
	struct i915_audio_component *audio_component;
	bool audio_component_registered;
	/**
	 * av_mutex - mutex for audio/video sync
	 *
	 */
	struct mutex av_mutex;

	uint32_t hw_context_size;
	struct list_head context_list;

	u32 fdi_rx_config;

	u32 chv_phy_control;

	u32 suspend_count;
	bool suspended_to_idle;
	struct i915_suspend_saved_registers regfile;
	struct vlv_s0ix_state vlv_s0ix_state;

	struct {
		/*
		 * Raw watermark latency values:
		 * in 0.1us units for WM0,
		 * in 0.5us units for WM1+.
		 */
		/* primary */
		uint16_t pri_latency[5];
		/* sprite */
		uint16_t spr_latency[5];
		/* cursor */
		uint16_t cur_latency[5];
		/*
		 * Raw watermark memory latency values
		 * for SKL for all 8 levels
		 * in 1us units.
		 */
		uint16_t skl_latency[8];

		/* Committed wm config */
		struct intel_wm_config config;

		/*
		 * The skl_wm_values structure is a bit too big for stack
		 * allocation, so we keep the staging struct where we store
		 * intermediate results here instead.
		 */
		struct skl_wm_values skl_results;

		/* current hardware state */
		union {
			struct ilk_wm_values hw;
			struct skl_wm_values skl_hw;
			struct vlv_wm_values vlv;
		};

		uint8_t max_level;

		/*
		 * Should be held around atomic WM register writing; also
		 * protects * intel_crtc->wm.active and
		 * cstate->wm.need_postvbl_update.
		 */
		struct mutex wm_mutex;
	} wm;

	struct i915_runtime_pm pm;

	/* Abstract the submission mechanism (legacy ringbuffer or execlists) away */
	struct {
		int (*execbuf_submit)(struct i915_execbuffer_params *params,
				      struct drm_i915_gem_execbuffer2 *args,
				      struct list_head *vmas);
		int (*init_rings)(struct drm_device *dev);
		void (*cleanup_ring)(struct intel_engine_cs *ring);
		void (*stop_ring)(struct intel_engine_cs *ring);
	} gt;

	struct intel_context *kernel_context;

	bool edp_low_vswing;

	/* perform PHY state sanity checks? */
	bool chv_phy_assert[2];

	struct intel_encoder *dig_port_map[I915_MAX_PORTS];

	/*
	 * NOTE: This is the dri1/ums dungeon, don't add stuff here. Your patch
	 * will be rejected. Instead look for a better place.
	 */
};

static inline struct drm_i915_private *to_i915(const struct drm_device *dev)
{
	return dev->dev_private;
}

static inline struct drm_i915_private *dev_to_i915(struct device *dev)
{
	return to_i915(dev_get_drvdata(dev));
}

static inline struct drm_i915_private *guc_to_i915(struct intel_guc *guc)
{
	return container_of(guc, struct drm_i915_private, guc);
}

/* Iterate over initialised rings */
#define for_each_ring(ring__, dev_priv__, i__) \
	for ((i__) = 0; (i__) < I915_NUM_RINGS; (i__)++) \
		for_each_if ((((ring__) = &(dev_priv__)->ring[(i__)]), intel_ring_initialized((ring__))))

enum hdmi_force_audio {
	HDMI_AUDIO_OFF_DVI = -2,	/* no aux data for HDMI-DVI converter */
	HDMI_AUDIO_OFF,			/* force turn off HDMI audio */
	HDMI_AUDIO_AUTO,		/* trust EDID */
	HDMI_AUDIO_ON,			/* force turn on HDMI audio */
};

#define I915_GTT_OFFSET_NONE ((u32)-1)

struct drm_i915_gem_object_ops {
	unsigned int flags;
#define I915_GEM_OBJECT_HAS_STRUCT_PAGE 0x1

	/* Interface between the GEM object and its backing storage.
	 * get_pages() is called once prior to the use of the associated set
	 * of pages before to binding them into the GTT, and put_pages() is
	 * called after we no longer need them. As we expect there to be
	 * associated cost with migrating pages between the backing storage
	 * and making them available for the GPU (e.g. clflush), we may hold
	 * onto the pages after they are no longer referenced by the GPU
	 * in case they may be used again shortly (for example migrating the
	 * pages to a different memory domain within the GTT). put_pages()
	 * will therefore most likely be called when the object itself is
	 * being released or under memory pressure (where we attempt to
	 * reap pages for the shrinker).
	 */
	int (*get_pages)(struct drm_i915_gem_object *);
	void (*put_pages)(struct drm_i915_gem_object *);

	int (*dmabuf_export)(struct drm_i915_gem_object *);
	void (*release)(struct drm_i915_gem_object *);
};

/*
 * Frontbuffer tracking bits. Set in obj->frontbuffer_bits while a gem bo is
 * considered to be the frontbuffer for the given plane interface-wise. This
 * doesn't mean that the hw necessarily already scans it out, but that any
 * rendering (by the cpu or gpu) will land in the frontbuffer eventually.
 *
 * We have one bit per pipe and per scanout plane type.
 */
#define INTEL_MAX_SPRITE_BITS_PER_PIPE 5
#define INTEL_FRONTBUFFER_BITS_PER_PIPE 8
#define INTEL_FRONTBUFFER_BITS \
	(INTEL_FRONTBUFFER_BITS_PER_PIPE * I915_MAX_PIPES)
#define INTEL_FRONTBUFFER_PRIMARY(pipe) \
	(1 << (INTEL_FRONTBUFFER_BITS_PER_PIPE * (pipe)))
#define INTEL_FRONTBUFFER_CURSOR(pipe) \
	(1 << (1 + (INTEL_FRONTBUFFER_BITS_PER_PIPE * (pipe))))
#define INTEL_FRONTBUFFER_SPRITE(pipe, plane) \
	(1 << (2 + plane + (INTEL_FRONTBUFFER_BITS_PER_PIPE * (pipe))))
#define INTEL_FRONTBUFFER_OVERLAY(pipe) \
	(1 << (2 + INTEL_MAX_SPRITE_BITS_PER_PIPE + (INTEL_FRONTBUFFER_BITS_PER_PIPE * (pipe))))
#define INTEL_FRONTBUFFER_ALL_MASK(pipe) \
	(0xff << (INTEL_FRONTBUFFER_BITS_PER_PIPE * (pipe)))

struct drm_i915_gem_object {
	struct drm_gem_object base;

	const struct drm_i915_gem_object_ops *ops;

	/** List of VMAs backed by this object */
	struct list_head vma_list;

	/** Stolen memory for this object, instead of being backed by shmem. */
	struct drm_mm_node *stolen;
	struct list_head global_list;

	struct list_head ring_list[I915_NUM_RINGS];
	/** Used in execbuf to temporarily hold a ref */
	struct list_head obj_exec_link;

	struct list_head batch_pool_link;

	/**
	 * This is set if the object is on the active lists (has pending
	 * rendering and so a non-zero seqno), and is not set if it i s on
	 * inactive (ready to be unbound) list.
	 */
	unsigned int active:I915_NUM_RINGS;

	/**
	 * This is set if the object has been written to since last bound
	 * to the GTT
	 */
	unsigned int dirty:1;

	/**
	 * Fence register bits (if any) for this object.  Will be set
	 * as needed when mapped into the GTT.
	 * Protected by dev->struct_mutex.
	 */
	signed int fence_reg:I915_MAX_NUM_FENCE_BITS;

	/**
	 * Advice: are the backing pages purgeable?
	 */
	unsigned int madv:2;

	/**
	 * Current tiling mode for the object.
	 */
	unsigned int tiling_mode:2;
	/**
	 * Whether the tiling parameters for the currently associated fence
	 * register have changed. Note that for the purposes of tracking
	 * tiling changes we also treat the unfenced register, the register
	 * slot that the object occupies whilst it executes a fenced
	 * command (such as BLT on gen2/3), as a "fence".
	 */
	unsigned int fence_dirty:1;

	/**
	 * Is the object at the current location in the gtt mappable and
	 * fenceable? Used to avoid costly recalculations.
	 */
	unsigned int map_and_fenceable:1;

	/**
	 * Whether the current gtt mapping needs to be mappable (and isn't just
	 * mappable by accident). Track pin and fault separate for a more
	 * accurate mappable working set.
	 */
	unsigned int fault_mappable:1;

	/*
	 * Is the object to be mapped as read-only to the GPU
	 * Only honoured if hardware has relevant pte bit
	 */
	unsigned long gt_ro:1;
	unsigned int cache_level:3;
	unsigned int cache_dirty:1;

	unsigned int frontbuffer_bits:INTEL_FRONTBUFFER_BITS;

	unsigned int pin_display;

	struct sg_table *pages;
	int pages_pin_count;
	struct get_page {
		struct scatterlist *sg;
		int last;
	} get_page;

	/* prime dma-buf support */
	void *dma_buf_vmapping;
	int vmapping_count;

	/** Breadcrumb of last rendering to the buffer.
	 * There can only be one writer, but we allow for multiple readers.
	 * If there is a writer that necessarily implies that all other
	 * read requests are complete - but we may only be lazily clearing
	 * the read requests. A read request is naturally the most recent
	 * request on a ring, so we may have two different write and read
	 * requests on one ring where the write request is older than the
	 * read request. This allows for the CPU to read from an active
	 * buffer by only waiting for the write to complete.
	 * */
	struct drm_i915_gem_request *last_read_req[I915_NUM_RINGS];
	struct drm_i915_gem_request *last_write_req;
	/** Breadcrumb of last fenced GPU access to the buffer. */
	struct drm_i915_gem_request *last_fenced_req;

	/** Current tiling stride for the object, if it's tiled. */
	uint32_t stride;

	/** References from framebuffers, locks out tiling changes. */
	unsigned long framebuffer_references;

	/** Record of address bit 17 of each page at last unbind. */
	unsigned long *bit_17;

	union {
		/** for phy allocated objects */
		struct drm_dma_handle *phys_handle;

		struct i915_gem_userptr {
			uintptr_t ptr;
			unsigned read_only :1;
			unsigned workers :4;
#define I915_GEM_USERPTR_MAX_WORKERS 15

			struct i915_mm_struct *mm;
			struct i915_mmu_object *mmu_object;
			struct work_struct *work;
		} userptr;
	};
};
#define to_intel_bo(x) container_of(x, struct drm_i915_gem_object, base)

void i915_gem_track_fb(struct drm_i915_gem_object *old,
		       struct drm_i915_gem_object *new,
		       unsigned frontbuffer_bits);

/**
 * Request queue structure.
 *
 * The request queue allows us to note sequence numbers that have been emitted
 * and may be associated with active buffers to be retired.
 *
 * By keeping this list, we can avoid having to do questionable sequence
 * number comparisons on buffer last_read|write_seqno. It also allows an
 * emission time to be associated with the request for tracking how far ahead
 * of the GPU the submission is.
 *
 * The requests are reference counted, so upon creation they should have an
 * initial reference taken using kref_init
 */
struct drm_i915_gem_request {
	struct kref ref;

	/** On Which ring this request was generated */
	struct drm_i915_private *i915;
	struct intel_engine_cs *ring;

	 /** GEM sequence number associated with the previous request,
	  * when the HWS breadcrumb is equal to this the GPU is processing
	  * this request.
	  */
	u32 previous_seqno;

	 /** GEM sequence number associated with this request,
	  * when the HWS breadcrumb is equal or greater than this the GPU
	  * has finished processing this request.
	  */
	u32 seqno;

	/** Position in the ringbuffer of the start of the request */
	u32 head;

	/**
	 * Position in the ringbuffer of the start of the postfix.
	 * This is required to calculate the maximum available ringbuffer
	 * space without overwriting the postfix.
	 */
	 u32 postfix;

	/** Position in the ringbuffer of the end of the whole request */
	u32 tail;

	/**
	 * Context and ring buffer related to this request
	 * Contexts are refcounted, so when this request is associated with a
	 * context, we must increment the context's refcount, to guarantee that
	 * it persists while any request is linked to it. Requests themselves
	 * are also refcounted, so the request will only be freed when the last
	 * reference to it is dismissed, and the code in
	 * i915_gem_request_free() will then decrement the refcount on the
	 * context.
	 */
	struct intel_context *ctx;
	struct intel_ringbuffer *ringbuf;

	/** Batch buffer related to this request if any (used for
	    error state dump only) */
	struct drm_i915_gem_object *batch_obj;

	/** Time at which this request was emitted, in jiffies. */
	unsigned long emitted_jiffies;

	/** global list entry for this request */
	struct list_head list;

	struct drm_i915_file_private *file_priv;
	/** file_priv list entry for this request */
	struct list_head client_list;

	/** process identifier submitting this request */
	struct pid *pid;

	/**
	 * The ELSP only accepts two elements at a time, so we queue
	 * context/tail pairs on a given queue (ring->execlist_queue) until the
	 * hardware is available. The queue serves a double purpose: we also use
	 * it to keep track of the up to 2 contexts currently in the hardware
	 * (usually one in execution and the other queued up by the GPU): We
	 * only remove elements from the head of the queue when the hardware
	 * informs us that an element has been completed.
	 *
	 * All accesses to the queue are mediated by a spinlock
	 * (ring->execlist_lock).
	 */

	/** Execlist link in the submission queue.*/
	struct list_head execlist_link;

	/** Execlists no. of times this request has been sent to the ELSP */
	int elsp_submitted;

};

struct drm_i915_gem_request * __must_check
i915_gem_request_alloc(struct intel_engine_cs *engine,
		       struct intel_context *ctx);
void i915_gem_request_cancel(struct drm_i915_gem_request *req);
void i915_gem_request_free(struct kref *req_ref);
int i915_gem_request_add_to_client(struct drm_i915_gem_request *req,
				   struct drm_file *file);

static inline uint32_t
i915_gem_request_get_seqno(struct drm_i915_gem_request *req)
{
	return req ? req->seqno : 0;
}

static inline struct intel_engine_cs *
i915_gem_request_get_ring(struct drm_i915_gem_request *req)
{
	return req ? req->ring : NULL;
}

static inline struct drm_i915_gem_request *
i915_gem_request_reference(struct drm_i915_gem_request *req)
{
	if (req)
		kref_get(&req->ref);
	return req;
}

static inline void
i915_gem_request_unreference(struct drm_i915_gem_request *req)
{
	WARN_ON(!mutex_is_locked(&req->ring->dev->struct_mutex));
	kref_put(&req->ref, i915_gem_request_free);
}

static inline void
i915_gem_request_unreference__unlocked(struct drm_i915_gem_request *req)
{
	struct drm_device *dev;

	if (!req)
		return;

	dev = req->ring->dev;
	if (kref_put_mutex(&req->ref, i915_gem_request_free, &dev->struct_mutex))
		mutex_unlock(&dev->struct_mutex);
}

static inline void i915_gem_request_assign(struct drm_i915_gem_request **pdst,
					   struct drm_i915_gem_request *src)
{
	if (src)
		i915_gem_request_reference(src);

	if (*pdst)
		i915_gem_request_unreference(*pdst);

	*pdst = src;
}

/*
 * XXX: i915_gem_request_completed should be here but currently needs the
 * definition of i915_seqno_passed() which is below. It will be moved in
 * a later patch when the call to i915_seqno_passed() is obsoleted...
 */

/*
 * A command that requires special handling by the command parser.
 */
struct drm_i915_cmd_descriptor {
	/*
	 * Flags describing how the command parser processes the command.
	 *
	 * CMD_DESC_FIXED: The command has a fixed length if this is set,
	 *                 a length mask if not set
	 * CMD_DESC_SKIP: The command is allowed but does not follow the
	 *                standard length encoding for the opcode range in
	 *                which it falls
	 * CMD_DESC_REJECT: The command is never allowed
	 * CMD_DESC_REGISTER: The command should be checked against the
	 *                    register whitelist for the appropriate ring
	 * CMD_DESC_MASTER: The command is allowed if the submitting process
	 *                  is the DRM master
	 */
	u32 flags;
#define CMD_DESC_FIXED    (1<<0)
#define CMD_DESC_SKIP     (1<<1)
#define CMD_DESC_REJECT   (1<<2)
#define CMD_DESC_REGISTER (1<<3)
#define CMD_DESC_BITMASK  (1<<4)
#define CMD_DESC_MASTER   (1<<5)

	/*
	 * The command's unique identification bits and the bitmask to get them.
	 * This isn't strictly the opcode field as defined in the spec and may
	 * also include type, subtype, and/or subop fields.
	 */
	struct {
		u32 value;
		u32 mask;
	} cmd;

	/*
	 * The command's length. The command is either fixed length (i.e. does
	 * not include a length field) or has a length field mask. The flag
	 * CMD_DESC_FIXED indicates a fixed length. Otherwise, the command has
	 * a length mask. All command entries in a command table must include
	 * length information.
	 */
	union {
		u32 fixed;
		u32 mask;
	} length;

	/*
	 * Describes where to find a register address in the command to check
	 * against the ring's register whitelist. Only valid if flags has the
	 * CMD_DESC_REGISTER bit set.
	 *
	 * A non-zero step value implies that the command may access multiple
	 * registers in sequence (e.g. LRI), in that case step gives the
	 * distance in dwords between individual offset fields.
	 */
	struct {
		u32 offset;
		u32 mask;
		u32 step;
	} reg;

#define MAX_CMD_DESC_BITMASKS 3
	/*
	 * Describes command checks where a particular dword is masked and
	 * compared against an expected value. If the command does not match
	 * the expected value, the parser rejects it. Only valid if flags has
	 * the CMD_DESC_BITMASK bit set. Only entries where mask is non-zero
	 * are valid.
	 *
	 * If the check specifies a non-zero condition_mask then the parser
	 * only performs the check when the bits specified by condition_mask
	 * are non-zero.
	 */
	struct {
		u32 offset;
		u32 mask;
		u32 expected;
		u32 condition_offset;
		u32 condition_mask;
	} bits[MAX_CMD_DESC_BITMASKS];
};

/*
 * A table of commands requiring special handling by the command parser.
 *
 * Each ring has an array of tables. Each table consists of an array of command
 * descriptors, which must be sorted with command opcodes in ascending order.
 */
struct drm_i915_cmd_table {
	const struct drm_i915_cmd_descriptor *table;
	int count;
};

/* Note that the (struct drm_i915_private *) cast is just to shut up gcc. */
#define __I915__(p) ({ \
	struct drm_i915_private *__p; \
	if (__builtin_types_compatible_p(typeof(*p), struct drm_i915_private)) \
		__p = (struct drm_i915_private *)p; \
	else if (__builtin_types_compatible_p(typeof(*p), struct drm_device)) \
		__p = to_i915((struct drm_device *)p); \
	else \
		BUILD_BUG(); \
	__p; \
})
#define INTEL_INFO(p) 	(&__I915__(p)->info)
#define INTEL_DEVID(p)	(INTEL_INFO(p)->device_id)
#define INTEL_REVID(p)	(__I915__(p)->dev->pdev->revision)

#define REVID_FOREVER		0xff
/*
 * Return true if revision is in range [since,until] inclusive.
 *
 * Use 0 for open-ended since, and REVID_FOREVER for open-ended until.
 */
#define IS_REVID(p, since, until) \
	(INTEL_REVID(p) >= (since) && INTEL_REVID(p) <= (until))

#define IS_I830(dev)		(INTEL_DEVID(dev) == 0x3577)
#define IS_845G(dev)		(INTEL_DEVID(dev) == 0x2562)
#define IS_I85X(dev)		(INTEL_INFO(dev)->is_i85x)
#define IS_I865G(dev)		(INTEL_DEVID(dev) == 0x2572)
#define IS_I915G(dev)		(INTEL_INFO(dev)->is_i915g)
#define IS_I915GM(dev)		(INTEL_DEVID(dev) == 0x2592)
#define IS_I945G(dev)		(INTEL_DEVID(dev) == 0x2772)
#define IS_I945GM(dev)		(INTEL_INFO(dev)->is_i945gm)
#define IS_BROADWATER(dev)	(INTEL_INFO(dev)->is_broadwater)
#define IS_CRESTLINE(dev)	(INTEL_INFO(dev)->is_crestline)
#define IS_GM45(dev)		(INTEL_DEVID(dev) == 0x2A42)
#define IS_G4X(dev)		(INTEL_INFO(dev)->is_g4x)
#define IS_PINEVIEW_G(dev)	(INTEL_DEVID(dev) == 0xa001)
#define IS_PINEVIEW_M(dev)	(INTEL_DEVID(dev) == 0xa011)
#define IS_PINEVIEW(dev)	(INTEL_INFO(dev)->is_pineview)
#define IS_G33(dev)		(INTEL_INFO(dev)->is_g33)
#define IS_IRONLAKE_M(dev)	(INTEL_DEVID(dev) == 0x0046)
#define IS_IVYBRIDGE(dev)	(INTEL_INFO(dev)->is_ivybridge)
#define IS_IVB_GT1(dev)		(INTEL_DEVID(dev) == 0x0156 || \
				 INTEL_DEVID(dev) == 0x0152 || \
				 INTEL_DEVID(dev) == 0x015a)
#define IS_VALLEYVIEW(dev)	(INTEL_INFO(dev)->is_valleyview)
#define IS_CHERRYVIEW(dev)	(INTEL_INFO(dev)->is_cherryview)
#define IS_HASWELL(dev)	(INTEL_INFO(dev)->is_haswell)
#define IS_BROADWELL(dev)	(!INTEL_INFO(dev)->is_cherryview && IS_GEN8(dev))
#define IS_SKYLAKE(dev)	(INTEL_INFO(dev)->is_skylake)
#define IS_BROXTON(dev)		(INTEL_INFO(dev)->is_broxton)
#define IS_KABYLAKE(dev)	(INTEL_INFO(dev)->is_kabylake)
#define IS_MOBILE(dev)		(INTEL_INFO(dev)->is_mobile)
#define IS_HSW_EARLY_SDV(dev)	(IS_HASWELL(dev) && \
				 (INTEL_DEVID(dev) & 0xFF00) == 0x0C00)
#define IS_BDW_ULT(dev)		(IS_BROADWELL(dev) && \
				 ((INTEL_DEVID(dev) & 0xf) == 0x6 ||	\
				 (INTEL_DEVID(dev) & 0xf) == 0xb ||	\
				 (INTEL_DEVID(dev) & 0xf) == 0xe))
/* ULX machines are also considered ULT. */
#define IS_BDW_ULX(dev)		(IS_BROADWELL(dev) && \
				 (INTEL_DEVID(dev) & 0xf) == 0xe)
#define IS_BDW_GT3(dev)		(IS_BROADWELL(dev) && \
				 (INTEL_DEVID(dev) & 0x00F0) == 0x0020)
#define IS_HSW_ULT(dev)		(IS_HASWELL(dev) && \
				 (INTEL_DEVID(dev) & 0xFF00) == 0x0A00)
#define IS_HSW_GT3(dev)		(IS_HASWELL(dev) && \
				 (INTEL_DEVID(dev) & 0x00F0) == 0x0020)
/* ULX machines are also considered ULT. */
#define IS_HSW_ULX(dev)		(INTEL_DEVID(dev) == 0x0A0E || \
				 INTEL_DEVID(dev) == 0x0A1E)
#define IS_SKL_ULT(dev)		(INTEL_DEVID(dev) == 0x1906 || \
				 INTEL_DEVID(dev) == 0x1913 || \
				 INTEL_DEVID(dev) == 0x1916 || \
				 INTEL_DEVID(dev) == 0x1921 || \
				 INTEL_DEVID(dev) == 0x1926)
#define IS_SKL_ULX(dev)		(INTEL_DEVID(dev) == 0x190E || \
				 INTEL_DEVID(dev) == 0x1915 || \
				 INTEL_DEVID(dev) == 0x191E)
#define IS_KBL_ULT(dev)		(INTEL_DEVID(dev) == 0x5906 || \
				 INTEL_DEVID(dev) == 0x5913 || \
				 INTEL_DEVID(dev) == 0x5916 || \
				 INTEL_DEVID(dev) == 0x5921 || \
				 INTEL_DEVID(dev) == 0x5926)
#define IS_KBL_ULX(dev)		(INTEL_DEVID(dev) == 0x590E || \
				 INTEL_DEVID(dev) == 0x5915 || \
				 INTEL_DEVID(dev) == 0x591E)
#define IS_SKL_GT3(dev)		(IS_SKYLAKE(dev) && \
				 (INTEL_DEVID(dev) & 0x00F0) == 0x0020)
#define IS_SKL_GT4(dev)		(IS_SKYLAKE(dev) && \
				 (INTEL_DEVID(dev) & 0x00F0) == 0x0030)

#define IS_PRELIMINARY_HW(intel_info) ((intel_info)->is_preliminary)

#define SKL_REVID_A0		0x0
#define SKL_REVID_B0		0x1
#define SKL_REVID_C0		0x2
#define SKL_REVID_D0		0x3
#define SKL_REVID_E0		0x4
#define SKL_REVID_F0		0x5

#define IS_SKL_REVID(p, since, until) (IS_SKYLAKE(p) && IS_REVID(p, since, until))

#define BXT_REVID_A0		0x0
#define BXT_REVID_A1		0x1
#define BXT_REVID_B0		0x3
#define BXT_REVID_C0		0x9

#define IS_BXT_REVID(p, since, until) (IS_BROXTON(p) && IS_REVID(p, since, until))

/*
 * The genX designation typically refers to the render engine, so render
 * capability related checks should use IS_GEN, while display and other checks
 * have their own (e.g. HAS_PCH_SPLIT for ILK+ display, IS_foo for particular
 * chips, etc.).
 */
#define IS_GEN2(dev)	(INTEL_INFO(dev)->gen == 2)
#define IS_GEN3(dev)	(INTEL_INFO(dev)->gen == 3)
#define IS_GEN4(dev)	(INTEL_INFO(dev)->gen == 4)
#define IS_GEN5(dev)	(INTEL_INFO(dev)->gen == 5)
#define IS_GEN6(dev)	(INTEL_INFO(dev)->gen == 6)
#define IS_GEN7(dev)	(INTEL_INFO(dev)->gen == 7)
#define IS_GEN8(dev)	(INTEL_INFO(dev)->gen == 8)
#define IS_GEN9(dev)	(INTEL_INFO(dev)->gen == 9)

#define RENDER_RING		(1<<RCS)
#define BSD_RING		(1<<VCS)
#define BLT_RING		(1<<BCS)
#define VEBOX_RING		(1<<VECS)
#define BSD2_RING		(1<<VCS2)
#define HAS_BSD(dev)		(INTEL_INFO(dev)->ring_mask & BSD_RING)
#define HAS_BSD2(dev)		(INTEL_INFO(dev)->ring_mask & BSD2_RING)
#define HAS_BLT(dev)		(INTEL_INFO(dev)->ring_mask & BLT_RING)
#define HAS_VEBOX(dev)		(INTEL_INFO(dev)->ring_mask & VEBOX_RING)
#define HAS_LLC(dev)		(INTEL_INFO(dev)->has_llc)
#define HAS_SNOOP(dev)		(INTEL_INFO(dev)->has_snoop)
#define HAS_WT(dev)		((IS_HASWELL(dev) || IS_BROADWELL(dev)) && \
				 __I915__(dev)->ellc_size)
#define I915_NEED_GFX_HWS(dev)	(INTEL_INFO(dev)->need_gfx_hws)

#define HAS_HW_CONTEXTS(dev)	(INTEL_INFO(dev)->gen >= 6)
#define HAS_LOGICAL_RING_CONTEXTS(dev)	(INTEL_INFO(dev)->gen >= 8)
#define USES_PPGTT(dev)		(i915.enable_ppgtt)
#define USES_FULL_PPGTT(dev)	(i915.enable_ppgtt >= 2)
#define USES_FULL_48BIT_PPGTT(dev)	(i915.enable_ppgtt == 3)

#define HAS_OVERLAY(dev)		(INTEL_INFO(dev)->has_overlay)
#define OVERLAY_NEEDS_PHYSICAL(dev)	(INTEL_INFO(dev)->overlay_needs_physical)

/* Early gen2 have a totally busted CS tlb and require pinned batches. */
#define HAS_BROKEN_CS_TLB(dev)		(IS_I830(dev) || IS_845G(dev))

/* WaRsDisableCoarsePowerGating:skl,bxt */
#define NEEDS_WaRsDisableCoarsePowerGating(dev) (IS_BXT_REVID(dev, 0, BXT_REVID_A1) || \
						 ((IS_SKL_GT3(dev) || IS_SKL_GT4(dev)) && \
						  IS_SKL_REVID(dev, 0, SKL_REVID_F0)))
/*
 * dp aux and gmbus irq on gen4 seems to be able to generate legacy interrupts
 * even when in MSI mode. This results in spurious interrupt warnings if the
 * legacy irq no. is shared with another device. The kernel then disables that
 * interrupt source and so prevents the other device from working properly.
 */
#define HAS_AUX_IRQ(dev) (INTEL_INFO(dev)->gen >= 5)
#define HAS_GMBUS_IRQ(dev) (INTEL_INFO(dev)->gen >= 5)

/* With the 945 and later, Y tiling got adjusted so that it was 32 128-byte
 * rows, which changed the alignment requirements and fence programming.
 */
#define HAS_128_BYTE_Y_TILING(dev) (!IS_GEN2(dev) && !(IS_I915G(dev) || \
						      IS_I915GM(dev)))
#define SUPPORTS_TV(dev)		(INTEL_INFO(dev)->supports_tv)
#define I915_HAS_HOTPLUG(dev)		 (INTEL_INFO(dev)->has_hotplug)

#define HAS_FW_BLC(dev) (INTEL_INFO(dev)->gen > 2)
#define HAS_PIPE_CXSR(dev) (INTEL_INFO(dev)->has_pipe_cxsr)
#define HAS_FBC(dev) (INTEL_INFO(dev)->has_fbc)

#define HAS_IPS(dev)		(IS_HSW_ULT(dev) || IS_BROADWELL(dev))

#define HAS_DP_MST(dev)		(IS_HASWELL(dev) || IS_BROADWELL(dev) || \
				 INTEL_INFO(dev)->gen >= 9)

#define HAS_DDI(dev)		(INTEL_INFO(dev)->has_ddi)
#define HAS_FPGA_DBG_UNCLAIMED(dev)	(INTEL_INFO(dev)->has_fpga_dbg)
#define HAS_PSR(dev)		(IS_HASWELL(dev) || IS_BROADWELL(dev) || \
				 IS_VALLEYVIEW(dev) || IS_CHERRYVIEW(dev) || \
				 IS_SKYLAKE(dev) || IS_KABYLAKE(dev))
#define HAS_RUNTIME_PM(dev)	(IS_GEN6(dev) || IS_HASWELL(dev) || \
				 IS_BROADWELL(dev) || IS_VALLEYVIEW(dev) || \
				 IS_CHERRYVIEW(dev) || IS_SKYLAKE(dev) || \
				 IS_KABYLAKE(dev))
#define HAS_RC6(dev)		(INTEL_INFO(dev)->gen >= 6)
#define HAS_RC6p(dev)		(INTEL_INFO(dev)->gen == 6 || IS_IVYBRIDGE(dev))

#define HAS_CSR(dev)	(IS_GEN9(dev))

#define HAS_GUC_UCODE(dev)	(IS_GEN9(dev) && !IS_KABYLAKE(dev))
#define HAS_GUC_SCHED(dev)	(IS_GEN9(dev) && !IS_KABYLAKE(dev))

#define HAS_RESOURCE_STREAMER(dev) (IS_HASWELL(dev) || \
				    INTEL_INFO(dev)->gen >= 8)

#define HAS_CORE_RING_FREQ(dev)	(INTEL_INFO(dev)->gen >= 6 && \
				 !IS_VALLEYVIEW(dev) && !IS_CHERRYVIEW(dev) && \
				 !IS_BROXTON(dev))

#define INTEL_PCH_DEVICE_ID_MASK		0xff00
#define INTEL_PCH_IBX_DEVICE_ID_TYPE		0x3b00
#define INTEL_PCH_CPT_DEVICE_ID_TYPE		0x1c00
#define INTEL_PCH_PPT_DEVICE_ID_TYPE		0x1e00
#define INTEL_PCH_LPT_DEVICE_ID_TYPE		0x8c00
#define INTEL_PCH_LPT_LP_DEVICE_ID_TYPE		0x9c00
#define INTEL_PCH_SPT_DEVICE_ID_TYPE		0xA100
#define INTEL_PCH_SPT_LP_DEVICE_ID_TYPE		0x9D00
#define INTEL_PCH_P2X_DEVICE_ID_TYPE		0x7100
#define INTEL_PCH_QEMU_DEVICE_ID_TYPE		0x2900 /* qemu q35 has 2918 */

#define INTEL_PCH_TYPE(dev) (__I915__(dev)->pch_type)
#define HAS_PCH_SPT(dev) (INTEL_PCH_TYPE(dev) == PCH_SPT)
#define HAS_PCH_LPT(dev) (INTEL_PCH_TYPE(dev) == PCH_LPT)
#define HAS_PCH_LPT_LP(dev) (__I915__(dev)->pch_id == INTEL_PCH_LPT_LP_DEVICE_ID_TYPE)
#define HAS_PCH_LPT_H(dev) (__I915__(dev)->pch_id == INTEL_PCH_LPT_DEVICE_ID_TYPE)
#define HAS_PCH_CPT(dev) (INTEL_PCH_TYPE(dev) == PCH_CPT)
#define HAS_PCH_IBX(dev) (INTEL_PCH_TYPE(dev) == PCH_IBX)
#define HAS_PCH_NOP(dev) (INTEL_PCH_TYPE(dev) == PCH_NOP)
#define HAS_PCH_SPLIT(dev) (INTEL_PCH_TYPE(dev) != PCH_NONE)

#define HAS_GMCH_DISPLAY(dev) (INTEL_INFO(dev)->gen < 5 || \
			       IS_VALLEYVIEW(dev) || IS_CHERRYVIEW(dev))

/* DPF == dynamic parity feature */
#define HAS_L3_DPF(dev) (IS_IVYBRIDGE(dev) || IS_HASWELL(dev))
#define NUM_L3_SLICES(dev) (IS_HSW_GT3(dev) ? 2 : HAS_L3_DPF(dev))

#define GT_FREQUENCY_MULTIPLIER 50
#define GEN9_FREQ_SCALER 3

#include "i915_trace.h"

extern const struct drm_ioctl_desc i915_ioctls[];
extern int i915_max_ioctl;

extern int i915_suspend_switcheroo(struct drm_device *dev, pm_message_t state);
extern int i915_resume_switcheroo(struct drm_device *dev);

/* i915_dma.c */
extern int i915_driver_load(struct drm_device *, unsigned long flags);
extern int i915_driver_unload(struct drm_device *);
extern int i915_driver_open(struct drm_device *dev, struct drm_file *file);
extern void i915_driver_lastclose(struct drm_device * dev);
extern void i915_driver_preclose(struct drm_device *dev,
				 struct drm_file *file);
extern void i915_driver_postclose(struct drm_device *dev,
				  struct drm_file *file);
#ifdef CONFIG_COMPAT
extern long i915_compat_ioctl(struct file *filp, unsigned int cmd,
			      unsigned long arg);
#endif
extern int intel_gpu_reset(struct drm_device *dev);
extern bool intel_has_gpu_reset(struct drm_device *dev);
extern int i915_reset(struct drm_device *dev);
extern unsigned long i915_chipset_val(struct drm_i915_private *dev_priv);
extern unsigned long i915_mch_val(struct drm_i915_private *dev_priv);
extern unsigned long i915_gfx_val(struct drm_i915_private *dev_priv);
extern void i915_update_gfx_val(struct drm_i915_private *dev_priv);
int vlv_force_gfx_clock(struct drm_i915_private *dev_priv, bool on);

/* intel_hotplug.c */
void intel_hpd_irq_handler(struct drm_device *dev, u32 pin_mask, u32 long_mask);
void intel_hpd_init(struct drm_i915_private *dev_priv);
void intel_hpd_init_work(struct drm_i915_private *dev_priv);
void intel_hpd_cancel_work(struct drm_i915_private *dev_priv);
bool intel_hpd_pin_to_port(enum hpd_pin pin, enum port *port);

/* i915_irq.c */
void i915_queue_hangcheck(struct drm_device *dev);
__printf(3, 4)
void i915_handle_error(struct drm_device *dev, bool wedged,
		       const char *fmt, ...);

extern void intel_irq_init(struct drm_i915_private *dev_priv);
int intel_irq_install(struct drm_i915_private *dev_priv);
void intel_irq_uninstall(struct drm_i915_private *dev_priv);

extern void intel_uncore_sanitize(struct drm_device *dev);
extern void intel_uncore_early_sanitize(struct drm_device *dev,
					bool restore_forcewake);
extern void intel_uncore_init(struct drm_device *dev);
extern bool intel_uncore_unclaimed_mmio(struct drm_i915_private *dev_priv);
extern bool intel_uncore_arm_unclaimed_mmio_detection(struct drm_i915_private *dev_priv);
extern void intel_uncore_fini(struct drm_device *dev);
extern void intel_uncore_forcewake_reset(struct drm_device *dev, bool restore);
const char *intel_uncore_forcewake_domain_to_str(const enum forcewake_domain_id id);
void intel_uncore_forcewake_get(struct drm_i915_private *dev_priv,
				enum forcewake_domains domains);
void intel_uncore_forcewake_put(struct drm_i915_private *dev_priv,
				enum forcewake_domains domains);
/* Like above but the caller must manage the uncore.lock itself.
 * Must be used with I915_READ_FW and friends.
 */
void intel_uncore_forcewake_get__locked(struct drm_i915_private *dev_priv,
					enum forcewake_domains domains);
void intel_uncore_forcewake_put__locked(struct drm_i915_private *dev_priv,
					enum forcewake_domains domains);
void assert_forcewakes_inactive(struct drm_i915_private *dev_priv);
static inline bool intel_vgpu_active(struct drm_device *dev)
{
	return to_i915(dev)->vgpu.active;
}

void
i915_enable_pipestat(struct drm_i915_private *dev_priv, enum pipe pipe,
		     u32 status_mask);

void
i915_disable_pipestat(struct drm_i915_private *dev_priv, enum pipe pipe,
		      u32 status_mask);

void valleyview_enable_display_irqs(struct drm_i915_private *dev_priv);
void valleyview_disable_display_irqs(struct drm_i915_private *dev_priv);
void i915_hotplug_interrupt_update(struct drm_i915_private *dev_priv,
				   uint32_t mask,
				   uint32_t bits);
void ilk_update_display_irq(struct drm_i915_private *dev_priv,
			    uint32_t interrupt_mask,
			    uint32_t enabled_irq_mask);
static inline void
ilk_enable_display_irq(struct drm_i915_private *dev_priv, uint32_t bits)
{
	ilk_update_display_irq(dev_priv, bits, bits);
}
static inline void
ilk_disable_display_irq(struct drm_i915_private *dev_priv, uint32_t bits)
{
	ilk_update_display_irq(dev_priv, bits, 0);
}
void bdw_update_pipe_irq(struct drm_i915_private *dev_priv,
			 enum pipe pipe,
			 uint32_t interrupt_mask,
			 uint32_t enabled_irq_mask);
static inline void bdw_enable_pipe_irq(struct drm_i915_private *dev_priv,
				       enum pipe pipe, uint32_t bits)
{
	bdw_update_pipe_irq(dev_priv, pipe, bits, bits);
}
static inline void bdw_disable_pipe_irq(struct drm_i915_private *dev_priv,
					enum pipe pipe, uint32_t bits)
{
	bdw_update_pipe_irq(dev_priv, pipe, bits, 0);
}
void ibx_display_interrupt_update(struct drm_i915_private *dev_priv,
				  uint32_t interrupt_mask,
				  uint32_t enabled_irq_mask);
static inline void
ibx_enable_display_interrupt(struct drm_i915_private *dev_priv, uint32_t bits)
{
	ibx_display_interrupt_update(dev_priv, bits, bits);
}
static inline void
ibx_disable_display_interrupt(struct drm_i915_private *dev_priv, uint32_t bits)
{
	ibx_display_interrupt_update(dev_priv, bits, 0);
}


/* i915_gem.c */
int i915_gem_create_ioctl(struct drm_device *dev, void *data,
			  struct drm_file *file_priv);
int i915_gem_pread_ioctl(struct drm_device *dev, void *data,
			 struct drm_file *file_priv);
int i915_gem_pwrite_ioctl(struct drm_device *dev, void *data,
			  struct drm_file *file_priv);
int i915_gem_mmap_ioctl(struct drm_device *dev, void *data,
			struct drm_file *file_priv);
int i915_gem_mmap_gtt_ioctl(struct drm_device *dev, void *data,
			struct drm_file *file_priv);
int i915_gem_set_domain_ioctl(struct drm_device *dev, void *data,
			      struct drm_file *file_priv);
int i915_gem_sw_finish_ioctl(struct drm_device *dev, void *data,
			     struct drm_file *file_priv);
void i915_gem_execbuffer_move_to_active(struct list_head *vmas,
					struct drm_i915_gem_request *req);
void i915_gem_execbuffer_retire_commands(struct i915_execbuffer_params *params);
int i915_gem_ringbuffer_submission(struct i915_execbuffer_params *params,
				   struct drm_i915_gem_execbuffer2 *args,
				   struct list_head *vmas);
int i915_gem_execbuffer(struct drm_device *dev, void *data,
			struct drm_file *file_priv);
int i915_gem_execbuffer2(struct drm_device *dev, void *data,
			 struct drm_file *file_priv);
int i915_gem_busy_ioctl(struct drm_device *dev, void *data,
			struct drm_file *file_priv);
int i915_gem_get_caching_ioctl(struct drm_device *dev, void *data,
			       struct drm_file *file);
int i915_gem_set_caching_ioctl(struct drm_device *dev, void *data,
			       struct drm_file *file);
int i915_gem_throttle_ioctl(struct drm_device *dev, void *data,
			    struct drm_file *file_priv);
int i915_gem_madvise_ioctl(struct drm_device *dev, void *data,
			   struct drm_file *file_priv);
int i915_gem_set_tiling(struct drm_device *dev, void *data,
			struct drm_file *file_priv);
int i915_gem_get_tiling(struct drm_device *dev, void *data,
			struct drm_file *file_priv);
int i915_gem_init_userptr(struct drm_device *dev);
int i915_gem_userptr_ioctl(struct drm_device *dev, void *data,
			   struct drm_file *file);
int i915_gem_get_aperture_ioctl(struct drm_device *dev, void *data,
				struct drm_file *file_priv);
int i915_gem_wait_ioctl(struct drm_device *dev, void *data,
			struct drm_file *file_priv);
void i915_gem_load_init(struct drm_device *dev);
void i915_gem_load_cleanup(struct drm_device *dev);
void *i915_gem_object_alloc(struct drm_device *dev);
void i915_gem_object_free(struct drm_i915_gem_object *obj);
void i915_gem_object_init(struct drm_i915_gem_object *obj,
			 const struct drm_i915_gem_object_ops *ops);
struct drm_i915_gem_object *i915_gem_alloc_object(struct drm_device *dev,
						  size_t size);
struct drm_i915_gem_object *i915_gem_object_create_from_data(
		struct drm_device *dev, const void *data, size_t size);
void i915_gem_free_object(struct drm_gem_object *obj);
void i915_gem_vma_destroy(struct i915_vma *vma);

/* Flags used by pin/bind&friends. */
#define PIN_MAPPABLE	(1<<0)
#define PIN_NONBLOCK	(1<<1)
#define PIN_GLOBAL	(1<<2)
#define PIN_OFFSET_BIAS	(1<<3)
#define PIN_USER	(1<<4)
#define PIN_UPDATE	(1<<5)
#define PIN_ZONE_4G	(1<<6)
#define PIN_HIGH	(1<<7)
#define PIN_OFFSET_FIXED	(1<<8)
#define PIN_OFFSET_MASK (~4095)
int __must_check
i915_gem_object_pin(struct drm_i915_gem_object *obj,
		    struct i915_address_space *vm,
		    uint32_t alignment,
		    uint64_t flags);
int __must_check
i915_gem_object_ggtt_pin(struct drm_i915_gem_object *obj,
			 const struct i915_ggtt_view *view,
			 uint32_t alignment,
			 uint64_t flags);

int i915_vma_bind(struct i915_vma *vma, enum i915_cache_level cache_level,
		  u32 flags);
void __i915_vma_set_map_and_fenceable(struct i915_vma *vma);
int __must_check i915_vma_unbind(struct i915_vma *vma);
/*
 * BEWARE: Do not use the function below unless you can _absolutely_
 * _guarantee_ VMA in question is _not in use_ anywhere.
 */
int __must_check __i915_vma_unbind_no_wait(struct i915_vma *vma);
int i915_gem_object_put_pages(struct drm_i915_gem_object *obj);
void i915_gem_release_all_mmaps(struct drm_i915_private *dev_priv);
void i915_gem_release_mmap(struct drm_i915_gem_object *obj);

int i915_gem_obj_prepare_shmem_read(struct drm_i915_gem_object *obj,
				    int *needs_clflush);

int __must_check i915_gem_object_get_pages(struct drm_i915_gem_object *obj);

static inline int __sg_page_count(struct scatterlist *sg)
{
	return sg->length >> PAGE_SHIFT;
}

struct page *
i915_gem_object_get_dirty_page(struct drm_i915_gem_object *obj, int n);

static inline struct page *
i915_gem_object_get_page(struct drm_i915_gem_object *obj, int n)
{
	if (WARN_ON(n >= obj->base.size >> PAGE_SHIFT))
		return NULL;

	if (n < obj->get_page.last) {
		obj->get_page.sg = obj->pages->sgl;
		obj->get_page.last = 0;
	}

	while (obj->get_page.last + __sg_page_count(obj->get_page.sg) <= n) {
		obj->get_page.last += __sg_page_count(obj->get_page.sg++);
		if (unlikely(sg_is_chain(obj->get_page.sg)))
			obj->get_page.sg = sg_chain_ptr(obj->get_page.sg);
	}

	return nth_page(sg_page(obj->get_page.sg), n - obj->get_page.last);
}

static inline void i915_gem_object_pin_pages(struct drm_i915_gem_object *obj)
{
	BUG_ON(obj->pages == NULL);
	obj->pages_pin_count++;
}
static inline void i915_gem_object_unpin_pages(struct drm_i915_gem_object *obj)
{
	BUG_ON(obj->pages_pin_count == 0);
	obj->pages_pin_count--;
}

int __must_check i915_mutex_lock_interruptible(struct drm_device *dev);
int i915_gem_object_sync(struct drm_i915_gem_object *obj,
			 struct intel_engine_cs *to,
			 struct drm_i915_gem_request **to_req);
void i915_vma_move_to_active(struct i915_vma *vma,
			     struct drm_i915_gem_request *req);
int i915_gem_dumb_create(struct drm_file *file_priv,
			 struct drm_device *dev,
			 struct drm_mode_create_dumb *args);
int i915_gem_mmap_gtt(struct drm_file *file_priv, struct drm_device *dev,
		      uint32_t handle, uint64_t *offset);
/**
 * Returns true if seq1 is later than seq2.
 */
static inline bool
i915_seqno_passed(uint32_t seq1, uint32_t seq2)
{
	return (int32_t)(seq1 - seq2) >= 0;
}

static inline bool i915_gem_request_started(struct drm_i915_gem_request *req,
					   bool lazy_coherency)
{
	u32 seqno = req->ring->get_seqno(req->ring, lazy_coherency);
	return i915_seqno_passed(seqno, req->previous_seqno);
}

static inline bool i915_gem_request_completed(struct drm_i915_gem_request *req,
					      bool lazy_coherency)
{
	u32 seqno = req->ring->get_seqno(req->ring, lazy_coherency);
	return i915_seqno_passed(seqno, req->seqno);
}

int __must_check i915_gem_get_seqno(struct drm_device *dev, u32 *seqno);
int __must_check i915_gem_set_seqno(struct drm_device *dev, u32 seqno);

struct drm_i915_gem_request *
i915_gem_find_active_request(struct intel_engine_cs *ring);

bool i915_gem_retire_requests(struct drm_device *dev);
void i915_gem_retire_requests_ring(struct intel_engine_cs *ring);
int __must_check i915_gem_check_wedge(struct i915_gpu_error *error,
				      bool interruptible);

static inline bool i915_reset_in_progress(struct i915_gpu_error *error)
{
	return unlikely(atomic_read(&error->reset_counter)
			& (I915_RESET_IN_PROGRESS_FLAG | I915_WEDGED));
}

static inline bool i915_terminally_wedged(struct i915_gpu_error *error)
{
	return atomic_read(&error->reset_counter) & I915_WEDGED;
}

static inline u32 i915_reset_count(struct i915_gpu_error *error)
{
	return ((atomic_read(&error->reset_counter) & ~I915_WEDGED) + 1) / 2;
}

static inline bool i915_stop_ring_allow_ban(struct drm_i915_private *dev_priv)
{
	return dev_priv->gpu_error.stop_rings == 0 ||
		dev_priv->gpu_error.stop_rings & I915_STOP_RING_ALLOW_BAN;
}

static inline bool i915_stop_ring_allow_warn(struct drm_i915_private *dev_priv)
{
	return dev_priv->gpu_error.stop_rings == 0 ||
		dev_priv->gpu_error.stop_rings & I915_STOP_RING_ALLOW_WARN;
}

void i915_gem_reset(struct drm_device *dev);
bool i915_gem_clflush_object(struct drm_i915_gem_object *obj, bool force);
int __must_check i915_gem_init(struct drm_device *dev);
int i915_gem_init_rings(struct drm_device *dev);
int __must_check i915_gem_init_hw(struct drm_device *dev);
int i915_gem_l3_remap(struct drm_i915_gem_request *req, int slice);
void i915_gem_init_swizzling(struct drm_device *dev);
void i915_gem_cleanup_ringbuffer(struct drm_device *dev);
int __must_check i915_gpu_idle(struct drm_device *dev);
int __must_check i915_gem_suspend(struct drm_device *dev);
void __i915_add_request(struct drm_i915_gem_request *req,
			struct drm_i915_gem_object *batch_obj,
			bool flush_caches);
#define i915_add_request(req) \
	__i915_add_request(req, NULL, true)
#define i915_add_request_no_flush(req) \
	__i915_add_request(req, NULL, false)
int __i915_wait_request(struct drm_i915_gem_request *req,
			unsigned reset_counter,
			bool interruptible,
			s64 *timeout,
			struct intel_rps_client *rps);
int __must_check i915_wait_request(struct drm_i915_gem_request *req);
int i915_gem_fault(struct vm_area_struct *vma, struct vm_fault *vmf);
int __must_check
i915_gem_object_wait_rendering(struct drm_i915_gem_object *obj,
			       bool readonly);
int __must_check
i915_gem_object_set_to_gtt_domain(struct drm_i915_gem_object *obj,
				  bool write);
int __must_check
i915_gem_object_set_to_cpu_domain(struct drm_i915_gem_object *obj, bool write);
int __must_check
i915_gem_object_pin_to_display_plane(struct drm_i915_gem_object *obj,
				     u32 alignment,
				     const struct i915_ggtt_view *view);
void i915_gem_object_unpin_from_display_plane(struct drm_i915_gem_object *obj,
					      const struct i915_ggtt_view *view);
int i915_gem_object_attach_phys(struct drm_i915_gem_object *obj,
				int align);
int i915_gem_open(struct drm_device *dev, struct drm_file *file);
void i915_gem_release(struct drm_device *dev, struct drm_file *file);

uint32_t
i915_gem_get_gtt_size(struct drm_device *dev, uint32_t size, int tiling_mode);
uint32_t
i915_gem_get_gtt_alignment(struct drm_device *dev, uint32_t size,
			    int tiling_mode, bool fenced);

int i915_gem_object_set_cache_level(struct drm_i915_gem_object *obj,
				    enum i915_cache_level cache_level);

struct drm_gem_object *i915_gem_prime_import(struct drm_device *dev,
				struct dma_buf *dma_buf);

struct dma_buf *i915_gem_prime_export(struct drm_device *dev,
				struct drm_gem_object *gem_obj, int flags);

u64 i915_gem_obj_ggtt_offset_view(struct drm_i915_gem_object *o,
				  const struct i915_ggtt_view *view);
u64 i915_gem_obj_offset(struct drm_i915_gem_object *o,
			struct i915_address_space *vm);
static inline u64
i915_gem_obj_ggtt_offset(struct drm_i915_gem_object *o)
{
	return i915_gem_obj_ggtt_offset_view(o, &i915_ggtt_view_normal);
}

bool i915_gem_obj_bound_any(struct drm_i915_gem_object *o);
bool i915_gem_obj_ggtt_bound_view(struct drm_i915_gem_object *o,
				  const struct i915_ggtt_view *view);
bool i915_gem_obj_bound(struct drm_i915_gem_object *o,
			struct i915_address_space *vm);

unsigned long i915_gem_obj_size(struct drm_i915_gem_object *o,
				struct i915_address_space *vm);
struct i915_vma *
i915_gem_obj_to_vma(struct drm_i915_gem_object *obj,
		    struct i915_address_space *vm);
struct i915_vma *
i915_gem_obj_to_ggtt_view(struct drm_i915_gem_object *obj,
			  const struct i915_ggtt_view *view);

struct i915_vma *
i915_gem_obj_lookup_or_create_vma(struct drm_i915_gem_object *obj,
				  struct i915_address_space *vm);
struct i915_vma *
i915_gem_obj_lookup_or_create_ggtt_vma(struct drm_i915_gem_object *obj,
				       const struct i915_ggtt_view *view);

static inline struct i915_vma *
i915_gem_obj_to_ggtt(struct drm_i915_gem_object *obj)
{
	return i915_gem_obj_to_ggtt_view(obj, &i915_ggtt_view_normal);
}
bool i915_gem_obj_is_pinned(struct drm_i915_gem_object *obj);

/* Some GGTT VM helpers */
#define i915_obj_to_ggtt(obj) \
	(&((struct drm_i915_private *)(obj)->base.dev->dev_private)->gtt.base)

static inline struct i915_hw_ppgtt *
i915_vm_to_ppgtt(struct i915_address_space *vm)
{
	WARN_ON(i915_is_ggtt(vm));
	return container_of(vm, struct i915_hw_ppgtt, base);
}


static inline bool i915_gem_obj_ggtt_bound(struct drm_i915_gem_object *obj)
{
	return i915_gem_obj_ggtt_bound_view(obj, &i915_ggtt_view_normal);
}

static inline unsigned long
i915_gem_obj_ggtt_size(struct drm_i915_gem_object *obj)
{
	return i915_gem_obj_size(obj, i915_obj_to_ggtt(obj));
}

static inline int __must_check
i915_gem_obj_ggtt_pin(struct drm_i915_gem_object *obj,
		      uint32_t alignment,
		      unsigned flags)
{
	return i915_gem_object_pin(obj, i915_obj_to_ggtt(obj),
				   alignment, flags | PIN_GLOBAL);
}

static inline int
i915_gem_object_ggtt_unbind(struct drm_i915_gem_object *obj)
{
	return i915_vma_unbind(i915_gem_obj_to_ggtt(obj));
}

void i915_gem_object_ggtt_unpin_view(struct drm_i915_gem_object *obj,
				     const struct i915_ggtt_view *view);
static inline void
i915_gem_object_ggtt_unpin(struct drm_i915_gem_object *obj)
{
	i915_gem_object_ggtt_unpin_view(obj, &i915_ggtt_view_normal);
}

/* i915_gem_fence.c */
int __must_check i915_gem_object_get_fence(struct drm_i915_gem_object *obj);
int __must_check i915_gem_object_put_fence(struct drm_i915_gem_object *obj);

bool i915_gem_object_pin_fence(struct drm_i915_gem_object *obj);
void i915_gem_object_unpin_fence(struct drm_i915_gem_object *obj);

void i915_gem_restore_fences(struct drm_device *dev);

void i915_gem_detect_bit_6_swizzle(struct drm_device *dev);
void i915_gem_object_do_bit_17_swizzle(struct drm_i915_gem_object *obj);
void i915_gem_object_save_bit_17_swizzle(struct drm_i915_gem_object *obj);

/* i915_gem_context.c */
int __must_check i915_gem_context_init(struct drm_device *dev);
void i915_gem_context_fini(struct drm_device *dev);
void i915_gem_context_reset(struct drm_device *dev);
int i915_gem_context_open(struct drm_device *dev, struct drm_file *file);
int i915_gem_context_enable(struct drm_i915_gem_request *req);
void i915_gem_context_close(struct drm_device *dev, struct drm_file *file);
int i915_switch_context(struct drm_i915_gem_request *req);
struct intel_context *
i915_gem_context_get(struct drm_i915_file_private *file_priv, u32 id);
void i915_gem_context_free(struct kref *ctx_ref);
struct drm_i915_gem_object *
i915_gem_alloc_context_obj(struct drm_device *dev, size_t size);
static inline void i915_gem_context_reference(struct intel_context *ctx)
{
	kref_get(&ctx->ref);
}

static inline void i915_gem_context_unreference(struct intel_context *ctx)
{
	kref_put(&ctx->ref, i915_gem_context_free);
}

static inline bool i915_gem_context_is_default(const struct intel_context *c)
{
	return c->user_handle == DEFAULT_CONTEXT_HANDLE;
}

int i915_gem_context_create_ioctl(struct drm_device *dev, void *data,
				  struct drm_file *file);
int i915_gem_context_destroy_ioctl(struct drm_device *dev, void *data,
				   struct drm_file *file);
int i915_gem_context_getparam_ioctl(struct drm_device *dev, void *data,
				    struct drm_file *file_priv);
int i915_gem_context_setparam_ioctl(struct drm_device *dev, void *data,
				    struct drm_file *file_priv);

/* i915_gem_evict.c */
int __must_check i915_gem_evict_something(struct drm_device *dev,
					  struct i915_address_space *vm,
					  int min_size,
					  unsigned alignment,
					  unsigned cache_level,
					  unsigned long start,
					  unsigned long end,
					  unsigned flags);
int __must_check i915_gem_evict_for_vma(struct i915_vma *target);
int i915_gem_evict_vm(struct i915_address_space *vm, bool do_idle);

/* belongs in i915_gem_gtt.h */
static inline void i915_gem_chipset_flush(struct drm_device *dev)
{
	if (INTEL_INFO(dev)->gen < 6)
		intel_gtt_chipset_flush();
}

/* i915_gem_stolen.c */
int i915_gem_stolen_insert_node(struct drm_i915_private *dev_priv,
				struct drm_mm_node *node, u64 size,
				unsigned alignment);
int i915_gem_stolen_insert_node_in_range(struct drm_i915_private *dev_priv,
					 struct drm_mm_node *node, u64 size,
					 unsigned alignment, u64 start,
					 u64 end);
void i915_gem_stolen_remove_node(struct drm_i915_private *dev_priv,
				 struct drm_mm_node *node);
int i915_gem_init_stolen(struct drm_device *dev);
void i915_gem_cleanup_stolen(struct drm_device *dev);
struct drm_i915_gem_object *
i915_gem_object_create_stolen(struct drm_device *dev, u32 size);
struct drm_i915_gem_object *
i915_gem_object_create_stolen_for_preallocated(struct drm_device *dev,
					       u32 stolen_offset,
					       u32 gtt_offset,
					       u32 size);

/* i915_gem_shrinker.c */
unsigned long i915_gem_shrink(struct drm_i915_private *dev_priv,
			      unsigned long target,
			      unsigned flags);
#define I915_SHRINK_PURGEABLE 0x1
#define I915_SHRINK_UNBOUND 0x2
#define I915_SHRINK_BOUND 0x4
#define I915_SHRINK_ACTIVE 0x8
unsigned long i915_gem_shrink_all(struct drm_i915_private *dev_priv);
void i915_gem_shrinker_init(struct drm_i915_private *dev_priv);
void i915_gem_shrinker_cleanup(struct drm_i915_private *dev_priv);


/* i915_gem_tiling.c */
static inline bool i915_gem_object_needs_bit17_swizzle(struct drm_i915_gem_object *obj)
{
	struct drm_i915_private *dev_priv = obj->base.dev->dev_private;

	return dev_priv->mm.bit_6_swizzle_x == I915_BIT_6_SWIZZLE_9_10_17 &&
		obj->tiling_mode != I915_TILING_NONE;
}

/* i915_gem_debug.c */
#if WATCH_LISTS
int i915_verify_lists(struct drm_device *dev);
#else
#define i915_verify_lists(dev) 0
#endif

/* i915_debugfs.c */
int i915_debugfs_init(struct drm_minor *minor);
void i915_debugfs_cleanup(struct drm_minor *minor);
#ifdef CONFIG_DEBUG_FS
int i915_debugfs_connector_add(struct drm_connector *connector);
void intel_display_crc_init(struct drm_device *dev);
#else
static inline int i915_debugfs_connector_add(struct drm_connector *connector)
{ return 0; }
static inline void intel_display_crc_init(struct drm_device *dev) {}
#endif

/* i915_gpu_error.c */
__printf(2, 3)
void i915_error_printf(struct drm_i915_error_state_buf *e, const char *f, ...);
int i915_error_state_to_str(struct drm_i915_error_state_buf *estr,
			    const struct i915_error_state_file_priv *error);
int i915_error_state_buf_init(struct drm_i915_error_state_buf *eb,
			      struct drm_i915_private *i915,
			      size_t count, loff_t pos);
static inline void i915_error_state_buf_release(
	struct drm_i915_error_state_buf *eb)
{
	kfree(eb->buf);
}
void i915_capture_error_state(struct drm_device *dev, bool wedge,
			      const char *error_msg);
void i915_error_state_get(struct drm_device *dev,
			  struct i915_error_state_file_priv *error_priv);
void i915_error_state_put(struct i915_error_state_file_priv *error_priv);
void i915_destroy_error_state(struct drm_device *dev);

void i915_get_extra_instdone(struct drm_device *dev, uint32_t *instdone);
const char *i915_cache_level_str(struct drm_i915_private *i915, int type);

/* i915_cmd_parser.c */
int i915_cmd_parser_get_version(void);
int i915_cmd_parser_init_ring(struct intel_engine_cs *ring);
void i915_cmd_parser_fini_ring(struct intel_engine_cs *ring);
bool i915_needs_cmd_parser(struct intel_engine_cs *ring);
int i915_parse_cmds(struct intel_engine_cs *ring,
		    struct drm_i915_gem_object *batch_obj,
		    struct drm_i915_gem_object *shadow_batch_obj,
		    u32 batch_start_offset,
		    u32 batch_len,
		    bool is_master);

/* i915_suspend.c */
extern int i915_save_state(struct drm_device *dev);
extern int i915_restore_state(struct drm_device *dev);

/* i915_sysfs.c */
void i915_setup_sysfs(struct drm_device *dev_priv);
void i915_teardown_sysfs(struct drm_device *dev_priv);

/* intel_i2c.c */
extern int intel_setup_gmbus(struct drm_device *dev);
extern void intel_teardown_gmbus(struct drm_device *dev);
extern bool intel_gmbus_is_valid_pin(struct drm_i915_private *dev_priv,
				     unsigned int pin);

extern struct i2c_adapter *
intel_gmbus_get_adapter(struct drm_i915_private *dev_priv, unsigned int pin);
extern void intel_gmbus_set_speed(struct i2c_adapter *adapter, int speed);
extern void intel_gmbus_force_bit(struct i2c_adapter *adapter, bool force_bit);
static inline bool intel_gmbus_is_forced_bit(struct i2c_adapter *adapter)
{
	return container_of(adapter, struct intel_gmbus, adapter)->force_bit;
}
extern void intel_i2c_reset(struct drm_device *dev);

/* intel_bios.c */
int intel_bios_init(struct drm_i915_private *dev_priv);
bool intel_bios_is_valid_vbt(const void *buf, size_t size);

/* intel_opregion.c */
#ifdef CONFIG_ACPI
extern int intel_opregion_setup(struct drm_device *dev);
extern void intel_opregion_init(struct drm_device *dev);
extern void intel_opregion_fini(struct drm_device *dev);
extern void intel_opregion_asle_intr(struct drm_device *dev);
extern int intel_opregion_notify_encoder(struct intel_encoder *intel_encoder,
					 bool enable);
extern int intel_opregion_notify_adapter(struct drm_device *dev,
					 pci_power_t state);
#else
static inline int intel_opregion_setup(struct drm_device *dev) { return 0; }
static inline void intel_opregion_init(struct drm_device *dev) { return; }
static inline void intel_opregion_fini(struct drm_device *dev) { return; }
static inline void intel_opregion_asle_intr(struct drm_device *dev) { return; }
static inline int
intel_opregion_notify_encoder(struct intel_encoder *intel_encoder, bool enable)
{
	return 0;
}
static inline int
intel_opregion_notify_adapter(struct drm_device *dev, pci_power_t state)
{
	return 0;
}
#endif

/* intel_acpi.c */
#ifdef CONFIG_ACPI
extern void intel_register_dsm_handler(void);
extern void intel_unregister_dsm_handler(void);
#else
static inline void intel_register_dsm_handler(void) { return; }
static inline void intel_unregister_dsm_handler(void) { return; }
#endif /* CONFIG_ACPI */

/* modesetting */
extern void intel_modeset_init_hw(struct drm_device *dev);
extern void intel_modeset_init(struct drm_device *dev);
extern void intel_modeset_gem_init(struct drm_device *dev);
extern void intel_modeset_cleanup(struct drm_device *dev);
extern void intel_connector_unregister(struct intel_connector *);
extern int intel_modeset_vga_set_state(struct drm_device *dev, bool state);
extern void intel_display_resume(struct drm_device *dev);
extern void i915_redisable_vga(struct drm_device *dev);
extern void i915_redisable_vga_power_on(struct drm_device *dev);
extern bool ironlake_set_drps(struct drm_device *dev, u8 val);
extern void intel_init_pch_refclk(struct drm_device *dev);
extern void intel_set_rps(struct drm_device *dev, u8 val);
extern void intel_set_memory_cxsr(struct drm_i915_private *dev_priv,
				  bool enable);
extern void intel_detect_pch(struct drm_device *dev);
extern int intel_enable_rc6(const struct drm_device *dev);

extern bool i915_semaphore_is_enabled(struct drm_device *dev);
int i915_reg_read_ioctl(struct drm_device *dev, void *data,
			struct drm_file *file);
int i915_get_reset_stats_ioctl(struct drm_device *dev, void *data,
			       struct drm_file *file);

/* overlay */
extern struct intel_overlay_error_state *intel_overlay_capture_error_state(struct drm_device *dev);
extern void intel_overlay_print_error_state(struct drm_i915_error_state_buf *e,
					    struct intel_overlay_error_state *error);

extern struct intel_display_error_state *intel_display_capture_error_state(struct drm_device *dev);
extern void intel_display_print_error_state(struct drm_i915_error_state_buf *e,
					    struct drm_device *dev,
					    struct intel_display_error_state *error);

int sandybridge_pcode_read(struct drm_i915_private *dev_priv, u32 mbox, u32 *val);
int sandybridge_pcode_write(struct drm_i915_private *dev_priv, u32 mbox, u32 val);

/* intel_sideband.c */
u32 vlv_punit_read(struct drm_i915_private *dev_priv, u32 addr);
void vlv_punit_write(struct drm_i915_private *dev_priv, u32 addr, u32 val);
u32 vlv_nc_read(struct drm_i915_private *dev_priv, u8 addr);
u32 vlv_iosf_sb_read(struct drm_i915_private *dev_priv, u8 port, u32 reg);
void vlv_iosf_sb_write(struct drm_i915_private *dev_priv, u8 port, u32 reg, u32 val);
u32 vlv_cck_read(struct drm_i915_private *dev_priv, u32 reg);
void vlv_cck_write(struct drm_i915_private *dev_priv, u32 reg, u32 val);
u32 vlv_ccu_read(struct drm_i915_private *dev_priv, u32 reg);
void vlv_ccu_write(struct drm_i915_private *dev_priv, u32 reg, u32 val);
u32 vlv_bunit_read(struct drm_i915_private *dev_priv, u32 reg);
void vlv_bunit_write(struct drm_i915_private *dev_priv, u32 reg, u32 val);
u32 vlv_dpio_read(struct drm_i915_private *dev_priv, enum pipe pipe, int reg);
void vlv_dpio_write(struct drm_i915_private *dev_priv, enum pipe pipe, int reg, u32 val);
u32 intel_sbi_read(struct drm_i915_private *dev_priv, u16 reg,
		   enum intel_sbi_destination destination);
void intel_sbi_write(struct drm_i915_private *dev_priv, u16 reg, u32 value,
		     enum intel_sbi_destination destination);
u32 vlv_flisdsi_read(struct drm_i915_private *dev_priv, u32 reg);
void vlv_flisdsi_write(struct drm_i915_private *dev_priv, u32 reg, u32 val);

int intel_gpu_freq(struct drm_i915_private *dev_priv, int val);
int intel_freq_opcode(struct drm_i915_private *dev_priv, int val);

#define I915_READ8(reg)		dev_priv->uncore.funcs.mmio_readb(dev_priv, (reg), true)
#define I915_WRITE8(reg, val)	dev_priv->uncore.funcs.mmio_writeb(dev_priv, (reg), (val), true)

#define I915_READ16(reg)	dev_priv->uncore.funcs.mmio_readw(dev_priv, (reg), true)
#define I915_WRITE16(reg, val)	dev_priv->uncore.funcs.mmio_writew(dev_priv, (reg), (val), true)
#define I915_READ16_NOTRACE(reg)	dev_priv->uncore.funcs.mmio_readw(dev_priv, (reg), false)
#define I915_WRITE16_NOTRACE(reg, val)	dev_priv->uncore.funcs.mmio_writew(dev_priv, (reg), (val), false)

#define I915_READ(reg)		dev_priv->uncore.funcs.mmio_readl(dev_priv, (reg), true)
#define I915_WRITE(reg, val)	dev_priv->uncore.funcs.mmio_writel(dev_priv, (reg), (val), true)
#define I915_READ_NOTRACE(reg)		dev_priv->uncore.funcs.mmio_readl(dev_priv, (reg), false)
#define I915_WRITE_NOTRACE(reg, val)	dev_priv->uncore.funcs.mmio_writel(dev_priv, (reg), (val), false)

/* Be very careful with read/write 64-bit values. On 32-bit machines, they
 * will be implemented using 2 32-bit writes in an arbitrary order with
 * an arbitrary delay between them. This can cause the hardware to
 * act upon the intermediate value, possibly leading to corruption and
 * machine death. You have been warned.
 */
#define I915_WRITE64(reg, val)	dev_priv->uncore.funcs.mmio_writeq(dev_priv, (reg), (val), true)
#define I915_READ64(reg)	dev_priv->uncore.funcs.mmio_readq(dev_priv, (reg), true)

#define I915_READ64_2x32(lower_reg, upper_reg) ({			\
	u32 upper, lower, old_upper, loop = 0;				\
	upper = I915_READ(upper_reg);					\
	do {								\
		old_upper = upper;					\
		lower = I915_READ(lower_reg);				\
		upper = I915_READ(upper_reg);				\
	} while (upper != old_upper && loop++ < 2);			\
	(u64)upper << 32 | lower; })

#define POSTING_READ(reg)	(void)I915_READ_NOTRACE(reg)
#define POSTING_READ16(reg)	(void)I915_READ16_NOTRACE(reg)

#define __raw_read(x, s) \
static inline uint##x##_t __raw_i915_read##x(struct drm_i915_private *dev_priv, \
					     i915_reg_t reg) \
{ \
	return read##s(dev_priv->regs + i915_mmio_reg_offset(reg)); \
}

#define __raw_write(x, s) \
static inline void __raw_i915_write##x(struct drm_i915_private *dev_priv, \
				       i915_reg_t reg, uint##x##_t val) \
{ \
	write##s(val, dev_priv->regs + i915_mmio_reg_offset(reg)); \
}
__raw_read(8, b)
__raw_read(16, w)
__raw_read(32, l)
__raw_read(64, q)

__raw_write(8, b)
__raw_write(16, w)
__raw_write(32, l)
__raw_write(64, q)

#undef __raw_read
#undef __raw_write

/* These are untraced mmio-accessors that are only valid to be used inside
 * criticial sections inside IRQ handlers where forcewake is explicitly
 * controlled.
 * Think twice, and think again, before using these.
 * Note: Should only be used between intel_uncore_forcewake_irqlock() and
 * intel_uncore_forcewake_irqunlock().
 */
#define I915_READ_FW(reg__) __raw_i915_read32(dev_priv, (reg__))
#define I915_WRITE_FW(reg__, val__) __raw_i915_write32(dev_priv, (reg__), (val__))
#define POSTING_READ_FW(reg__) (void)I915_READ_FW(reg__)

/* "Broadcast RGB" property */
#define INTEL_BROADCAST_RGB_AUTO 0
#define INTEL_BROADCAST_RGB_FULL 1
#define INTEL_BROADCAST_RGB_LIMITED 2

static inline i915_reg_t i915_vgacntrl_reg(struct drm_device *dev)
{
	if (IS_VALLEYVIEW(dev) || IS_CHERRYVIEW(dev))
		return VLV_VGACNTRL;
	else if (INTEL_INFO(dev)->gen >= 5)
		return CPU_VGACNTRL;
	else
		return VGACNTRL;
}

static inline void __user *to_user_ptr(u64 address)
{
	return (void __user *)(uintptr_t)address;
}

static inline unsigned long msecs_to_jiffies_timeout(const unsigned int m)
{
	unsigned long j = msecs_to_jiffies(m);

	return min_t(unsigned long, MAX_JIFFY_OFFSET, j + 1);
}

static inline unsigned long nsecs_to_jiffies_timeout(const u64 n)
{
        return min_t(u64, MAX_JIFFY_OFFSET, nsecs_to_jiffies64(n) + 1);
}

static inline unsigned long
timespec_to_jiffies_timeout(const struct timespec *value)
{
	unsigned long j = timespec_to_jiffies(value);

	return min_t(unsigned long, MAX_JIFFY_OFFSET, j + 1);
}

/*
 * If you need to wait X milliseconds between events A and B, but event B
 * doesn't happen exactly after event A, you record the timestamp (jiffies) of
 * when event A happened, then just before event B you call this function and
 * pass the timestamp as the first argument, and X as the second argument.
 */
static inline void
wait_remaining_ms_from_jiffies(unsigned long timestamp_jiffies, int to_wait_ms)
{
	unsigned long target_jiffies, tmp_jiffies, remaining_jiffies;

	/*
	 * Don't re-read the value of "jiffies" every time since it may change
	 * behind our back and break the math.
	 */
	tmp_jiffies = jiffies;
	target_jiffies = timestamp_jiffies +
			 msecs_to_jiffies_timeout(to_wait_ms);

	if (time_after(target_jiffies, tmp_jiffies)) {
		remaining_jiffies = target_jiffies - tmp_jiffies;
		while (remaining_jiffies)
			remaining_jiffies =
			    schedule_timeout_uninterruptible(remaining_jiffies);
	}
}

static inline void i915_trace_irq_get(struct intel_engine_cs *ring,
				      struct drm_i915_gem_request *req)
{
	if (ring->trace_irq_req == NULL && ring->irq_get(ring))
		i915_gem_request_assign(&ring->trace_irq_req, req);
}

#endif<|MERGE_RESOLUTION|>--- conflicted
+++ resolved
@@ -755,10 +755,7 @@
 	i915_reg_t mmioaddr[8];
 	uint32_t mmiodata[8];
 	uint32_t dc_state;
-<<<<<<< HEAD
-=======
 	uint32_t allowed_dc_mask;
->>>>>>> 2abc525b
 };
 
 #define DEV_INFO_FOR_EACH_FLAG(func, sep) \
