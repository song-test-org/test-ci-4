/*
 * Hisilicon Hi6220 SoC ADE(Advanced Display Engine)'s crtc&plane driver
 *
 * Copyright (c) 2016 Linaro Limited.
 * Copyright (c) 2014-2016 Hisilicon Limited.
 *
 * Author:
 *	Xinliang Liu <z.liuxinliang@hisilicon.com>
 *	Xinliang Liu <xinliang.liu@linaro.org>
 *	Xinwei Kong <kong.kongxinwei@hisilicon.com>
 *
 * This program is free software; you can redistribute it and/or modify
 * it under the terms of the GNU General Public License version 2 as
 * published by the Free Software Foundation.
 *
 */

#include <linux/bitops.h>
#include <linux/clk.h>
#include <video/display_timing.h>
#include <linux/mfd/syscon.h>
#include <linux/regmap.h>
#include <linux/reset.h>

#include <drm/drmP.h>
#include <drm/drm_crtc.h>
#include <drm/drm_crtc_helper.h>
#include <drm/drm_atomic.h>
#include <drm/drm_atomic_helper.h>
#include <drm/drm_plane_helper.h>
#include <drm/drm_gem_cma_helper.h>
#include <drm/drm_fb_cma_helper.h>

#include "kirin_drm_drv.h"
#include "kirin_ade_reg.h"

#define PRIMARY_CH	ADE_CH1 /* primary plane */
#define OUT_OVLY	ADE_OVLY2 /* output overlay compositor */
#define ADE_DEBUG	1

#define to_ade_crtc(crtc) \
	container_of(crtc, struct ade_crtc, base)

#define to_ade_plane(plane) \
	container_of(plane, struct ade_plane, base)

struct ade_hw_ctx {
	void __iomem  *base;
	struct regmap *noc_regmap;
	struct clk *ade_core_clk;
	struct clk *media_noc_clk;
	struct clk *ade_pix_clk;
	struct reset_control *reset;
	bool power_on;
	int irq;
};

struct ade_crtc {
	struct drm_crtc base;
	struct ade_hw_ctx *ctx;
	bool enable;
	u32 out_format;
};

struct ade_plane {
	struct drm_plane base;
	void *ctx;
	u8 ch; /* channel */
};

struct ade_data {
	struct ade_crtc acrtc;
	struct ade_plane aplane[ADE_CH_NUM];
	struct ade_hw_ctx ctx;
};

/* ade-format info: */
struct ade_format {
	u32 pixel_format;
	enum ade_fb_format ade_format;
};

static const struct ade_format ade_formats[] = {
	/* 16bpp RGB: */
	{ DRM_FORMAT_RGB565, ADE_RGB_565 },
	{ DRM_FORMAT_BGR565, ADE_BGR_565 },
	/* 24bpp RGB: */
	{ DRM_FORMAT_RGB888, ADE_RGB_888 },
	{ DRM_FORMAT_BGR888, ADE_BGR_888 },
	/* 32bpp [A]RGB: */
	{ DRM_FORMAT_XRGB8888, ADE_XRGB_8888 },
	{ DRM_FORMAT_XBGR8888, ADE_XBGR_8888 },
	{ DRM_FORMAT_RGBA8888, ADE_RGBA_8888 },
	{ DRM_FORMAT_BGRA8888, ADE_BGRA_8888 },
	{ DRM_FORMAT_ARGB8888, ADE_ARGB_8888 },
	{ DRM_FORMAT_ABGR8888, ADE_ABGR_8888 },
};

static const u32 channel_formats1[] = {
	/* channel 1,2,3,4 */
	DRM_FORMAT_RGB565, DRM_FORMAT_BGR565, DRM_FORMAT_RGB888,
	DRM_FORMAT_BGR888, DRM_FORMAT_XRGB8888, DRM_FORMAT_XBGR8888,
	DRM_FORMAT_RGBA8888, DRM_FORMAT_BGRA8888, DRM_FORMAT_ARGB8888,
	DRM_FORMAT_ABGR8888
};

u32 ade_get_channel_formats(u8 ch, const u32 **formats)
{
	switch (ch) {
	case ADE_CH1:
		*formats = channel_formats1;
		return ARRAY_SIZE(channel_formats1);
	default:
		DRM_ERROR("no this channel %d\n", ch);
		*formats = NULL;
		return 0;
	}
}

/* convert from fourcc format to ade format */
static u32 ade_get_format(u32 pixel_format)
{
	int i;

	for (i = 0; i < ARRAY_SIZE(ade_formats); i++)
		if (ade_formats[i].pixel_format == pixel_format)
			return ade_formats[i].ade_format;

	/* not found */
	DRM_ERROR("Not found pixel format!!fourcc_format= %d\n",
		  pixel_format);
	return ADE_FORMAT_UNSUPPORT;
}

static void ade_update_reload_bit(void __iomem *base, u32 bit_num, u32 val)
{
	u32 bit_ofst, reg_num;

	bit_ofst = bit_num % 32;
	reg_num = bit_num / 32;

	ade_update_bits(base + ADE_RELOAD_DIS(reg_num), bit_ofst,
			MASK(1), !!val);
}

static u32 ade_read_reload_bit(void __iomem *base, u32 bit_num)
{
	u32 tmp, bit_ofst, reg_num;

	bit_ofst = bit_num % 32;
	reg_num = bit_num / 32;

	tmp = readl(base + ADE_RELOAD_DIS(reg_num));
	return !!(BIT(bit_ofst) & tmp);
}

static void ade_init(struct ade_hw_ctx *ctx)
{
	void __iomem *base = ctx->base;

	/* enable clk gate */
	ade_update_bits(base + ADE_CTRL1, AUTO_CLK_GATE_EN_OFST,
			AUTO_CLK_GATE_EN, ADE_ENABLE);
	/* clear overlay */
	writel(0, base + ADE_OVLY1_TRANS_CFG);
	writel(0, base + ADE_OVLY_CTL);
	writel(0, base + ADE_OVLYX_CTL(OUT_OVLY));
	/* clear reset and reload regs */
	writel(MASK(32), base + ADE_SOFT_RST_SEL(0));
	writel(MASK(32), base + ADE_SOFT_RST_SEL(1));
	writel(MASK(32), base + ADE_RELOAD_DIS(0));
	writel(MASK(32), base + ADE_RELOAD_DIS(1));
	/*
	 * for video mode, all the ade registers should
	 * become effective at frame end.
	 */
	ade_update_bits(base + ADE_CTRL, FRM_END_START_OFST,
			FRM_END_START_MASK, REG_EFFECTIVE_IN_ADEEN_FRMEND);
}

static void ade_set_pix_clk(struct ade_hw_ctx *ctx,
			    struct drm_display_mode *mode,
			    struct drm_display_mode *adj_mode)
{
	u32 clk_Hz = mode->clock * 1000;
	int ret;

	/*
	 * Success should be guaranteed in mode_valid call back,
	 * so failure shouldn't happen here
	 */
	ret = clk_set_rate(ctx->ade_pix_clk, clk_Hz);
	if (ret)
		DRM_ERROR("failed to set pixel clk %dHz (%d)\n", clk_Hz, ret);
	adj_mode->clock = clk_get_rate(ctx->ade_pix_clk) / 1000;
}

static void ade_ldi_set_mode(struct ade_crtc *acrtc,
			     struct drm_display_mode *mode,
			     struct drm_display_mode *adj_mode)
{
	struct ade_hw_ctx *ctx = acrtc->ctx;
	void __iomem *base = ctx->base;
	u32 width = mode->hdisplay;
	u32 height = mode->vdisplay;
	u32 hfp, hbp, hsw, vfp, vbp, vsw;
	u32 plr_flags;

	plr_flags = (mode->flags & DRM_MODE_FLAG_NVSYNC) ? FLAG_NVSYNC : 0;
	plr_flags |= (mode->flags & DRM_MODE_FLAG_NHSYNC) ? FLAG_NHSYNC : 0;
	hfp = mode->hsync_start - mode->hdisplay;
	hbp = mode->htotal - mode->hsync_end;
	hsw = mode->hsync_end - mode->hsync_start;
	vfp = mode->vsync_start - mode->vdisplay;
	vbp = mode->vtotal - mode->vsync_end;
	vsw = mode->vsync_end - mode->vsync_start;
	if (vsw > 15) {
		DRM_DEBUG_DRIVER("vsw exceeded 15\n");
		vsw = 15;
	}

	writel((hbp << HBP_OFST) | hfp, base + LDI_HRZ_CTRL0);
	 /* the configured value is actual value - 1 */
	writel(hsw - 1, base + LDI_HRZ_CTRL1);
	writel((vbp << VBP_OFST) | vfp, base + LDI_VRT_CTRL0);
	 /* the configured value is actual value - 1 */
	writel(vsw - 1, base + LDI_VRT_CTRL1);
	 /* the configured value is actual value - 1 */
	writel(((height - 1) << VSIZE_OFST) | (width - 1),
	       base + LDI_DSP_SIZE);
	writel(plr_flags, base + LDI_PLR_CTRL);

	/* set overlay compositor output size */
	writel(((width - 1) << OUTPUT_XSIZE_OFST) | (height - 1),
	       base + ADE_OVLY_OUTPUT_SIZE(OUT_OVLY));

	/* ctran6 setting */
	writel(CTRAN_BYPASS_ON, base + ADE_CTRAN_DIS(ADE_CTRAN6));
	 /* the configured value is actual value - 1 */
	writel(width * height - 1, base + ADE_CTRAN_IMAGE_SIZE(ADE_CTRAN6));
	ade_update_reload_bit(base, CTRAN_OFST + ADE_CTRAN6, 0);

	ade_set_pix_clk(ctx, mode, adj_mode);

	DRM_DEBUG_DRIVER("set mode: %dx%d\n", width, height);
}

static int ade_power_up(struct ade_hw_ctx *ctx)
{
	int ret;

	ret = clk_prepare_enable(ctx->media_noc_clk);
	if (ret) {
		DRM_ERROR("failed to enable media_noc_clk (%d)\n", ret);
		return ret;
	}

	ret = reset_control_deassert(ctx->reset);
	if (ret) {
		DRM_ERROR("failed to deassert reset\n");
		return ret;
	}

	ret = clk_prepare_enable(ctx->ade_core_clk);
	if (ret) {
		DRM_ERROR("failed to enable ade_core_clk (%d)\n", ret);
		return ret;
	}

	ade_init(ctx);
	ctx->power_on = true;
	return 0;
}

static void ade_power_down(struct ade_hw_ctx *ctx)
{
	void __iomem *base = ctx->base;

	writel(ADE_DISABLE, base + LDI_CTRL);
	/* dsi pixel off */
	writel(DSI_PCLK_OFF, base + LDI_HDMI_DSI_GT);

	clk_disable_unprepare(ctx->ade_core_clk);
	reset_control_assert(ctx->reset);
	clk_disable_unprepare(ctx->media_noc_clk);
	ctx->power_on = false;
}

static void ade_set_medianoc_qos(struct ade_crtc *acrtc)
{
	struct ade_hw_ctx *ctx = acrtc->ctx;
	struct regmap *map = ctx->noc_regmap;

	regmap_update_bits(map, ADE0_QOSGENERATOR_MODE,
			   QOSGENERATOR_MODE_MASK, BYPASS_MODE);
	regmap_update_bits(map, ADE0_QOSGENERATOR_EXTCONTROL,
			   SOCKET_QOS_EN, SOCKET_QOS_EN);

	regmap_update_bits(map, ADE1_QOSGENERATOR_MODE,
			   QOSGENERATOR_MODE_MASK, BYPASS_MODE);
	regmap_update_bits(map, ADE1_QOSGENERATOR_EXTCONTROL,
			   SOCKET_QOS_EN, SOCKET_QOS_EN);
}

static int ade_enable_vblank(struct drm_device *dev, unsigned int pipe)
{
	struct kirin_drm_private *priv = dev->dev_private;
	struct ade_crtc *acrtc = to_ade_crtc(priv->crtc[pipe]);
	struct ade_hw_ctx *ctx = acrtc->ctx;
	void __iomem *base = ctx->base;

	if (!ctx->power_on)
		(void)ade_power_up(ctx);

	ade_update_bits(base + LDI_INT_EN, FRAME_END_INT_EN_OFST,
			MASK(1), 1);

	return 0;
}

static void ade_disable_vblank(struct drm_device *dev, unsigned int pipe)
{
	struct kirin_drm_private *priv = dev->dev_private;
	struct ade_crtc *acrtc = to_ade_crtc(priv->crtc[pipe]);
	struct ade_hw_ctx *ctx = acrtc->ctx;
	void __iomem *base = ctx->base;

	if (!ctx->power_on) {
		DRM_ERROR("power is down! vblank disable fail\n");
		return;
	}

	ade_update_bits(base + LDI_INT_EN, FRAME_END_INT_EN_OFST,
			MASK(1), 0);
}

static irqreturn_t ade_irq_handler(int irq, void *data)
{
	struct ade_crtc *acrtc = data;
	struct ade_hw_ctx *ctx = acrtc->ctx;
	struct drm_crtc *crtc = &acrtc->base;
	void __iomem *base = ctx->base;
	u32 status;

	status = readl(base + LDI_MSK_INT);
	DRM_DEBUG_VBL("LDI IRQ: status=0x%X\n", status);

	/* vblank irq */
	if (status & BIT(FRAME_END_INT_EN_OFST)) {
		ade_update_bits(base + LDI_INT_CLR, FRAME_END_INT_EN_OFST,
				MASK(1), 1);
		drm_crtc_handle_vblank(crtc);
	}

	return IRQ_HANDLED;
}

static void ade_display_enable(struct ade_crtc *acrtc)
{
	struct ade_hw_ctx *ctx = acrtc->ctx;
	void __iomem *base = ctx->base;
	u32 out_fmt = acrtc->out_format;

	/* enable output overlay compositor */
	writel(ADE_ENABLE, base + ADE_OVLYX_CTL(OUT_OVLY));
	ade_update_reload_bit(base, OVLY_OFST + OUT_OVLY, 0);

	/* display source setting */
	writel(DISP_SRC_OVLY2, base + ADE_DISP_SRC_CFG);

	/* enable ade */
	writel(ADE_ENABLE, base + ADE_EN);
	/* enable ldi */
	writel(NORMAL_MODE, base + LDI_WORK_MODE);
	writel((out_fmt << BPP_OFST) | DATA_GATE_EN | LDI_EN,
	       base + LDI_CTRL);
	/* dsi pixel on */
	writel(DSI_PCLK_ON, base + LDI_HDMI_DSI_GT);
}

#if ADE_DEBUG
static void ade_rdma_dump_regs(void __iomem *base, u32 ch)
{
	u32 reg_ctrl, reg_addr, reg_size, reg_stride, reg_space, reg_en;
	u32 val;

	reg_ctrl = RD_CH_CTRL(ch);
	reg_addr = RD_CH_ADDR(ch);
	reg_size = RD_CH_SIZE(ch);
	reg_stride = RD_CH_STRIDE(ch);
	reg_space = RD_CH_SPACE(ch);
	reg_en = RD_CH_EN(ch);

	val = ade_read_reload_bit(base, RDMA_OFST + ch);
	DRM_DEBUG_DRIVER("[rdma%d]: reload(%d)\n", ch + 1, val);
	val = readl(base + reg_ctrl);
	DRM_DEBUG_DRIVER("[rdma%d]: reg_ctrl(0x%08x)\n", ch + 1, val);
	val = readl(base + reg_addr);
	DRM_DEBUG_DRIVER("[rdma%d]: reg_addr(0x%08x)\n", ch + 1, val);
	val = readl(base + reg_size);
	DRM_DEBUG_DRIVER("[rdma%d]: reg_size(0x%08x)\n", ch + 1, val);
	val = readl(base + reg_stride);
	DRM_DEBUG_DRIVER("[rdma%d]: reg_stride(0x%08x)\n", ch + 1, val);
	val = readl(base + reg_space);
	DRM_DEBUG_DRIVER("[rdma%d]: reg_space(0x%08x)\n", ch + 1, val);
	val = readl(base + reg_en);
	DRM_DEBUG_DRIVER("[rdma%d]: reg_en(0x%08x)\n", ch + 1, val);
}

static void ade_clip_dump_regs(void __iomem *base, u32 ch)
{
	u32 val;

	val = ade_read_reload_bit(base, CLIP_OFST + ch);
	DRM_DEBUG_DRIVER("[clip%d]: reload(%d)\n", ch + 1, val);
	val = readl(base + ADE_CLIP_DISABLE(ch));
	DRM_DEBUG_DRIVER("[clip%d]: reg_clip_disable(0x%08x)\n", ch + 1, val);
	val = readl(base + ADE_CLIP_SIZE0(ch));
	DRM_DEBUG_DRIVER("[clip%d]: reg_clip_size0(0x%08x)\n", ch + 1, val);
	val = readl(base + ADE_CLIP_SIZE1(ch));
	DRM_DEBUG_DRIVER("[clip%d]: reg_clip_size1(0x%08x)\n", ch + 1, val);
}

static void ade_compositor_routing_dump_regs(void __iomem *base, u32 ch)
{
	u8 ovly_ch = 0; /* TODO: Only primary plane now */
	u32 val;

	val = readl(base + ADE_OVLY_CH_XY0(ovly_ch));
	DRM_DEBUG_DRIVER("[overlay ch%d]: reg_ch_xy0(0x%08x)\n", ovly_ch, val);
	val = readl(base + ADE_OVLY_CH_XY1(ovly_ch));
	DRM_DEBUG_DRIVER("[overlay ch%d]: reg_ch_xy1(0x%08x)\n", ovly_ch, val);
	val = readl(base + ADE_OVLY_CH_CTL(ovly_ch));
	DRM_DEBUG_DRIVER("[overlay ch%d]: reg_ch_ctl(0x%08x)\n", ovly_ch, val);
}

static void ade_dump_overlay_compositor_regs(void __iomem *base, u32 comp)
{
	u32 val;

	val = ade_read_reload_bit(base, OVLY_OFST + comp);
	DRM_DEBUG_DRIVER("[overlay%d]: reload(%d)\n", comp + 1, val);
	writel(ADE_ENABLE, base + ADE_OVLYX_CTL(comp));
	DRM_DEBUG_DRIVER("[overlay%d]: reg_ctl(0x%08x)\n", comp + 1, val);
	val = readl(base + ADE_OVLY_CTL);
	DRM_DEBUG_DRIVER("ovly_ctl(0x%08x)\n", val);
}

static void ade_dump_regs(void __iomem *base)
{
	u32 i;

	/* dump channel regs */
	for (i = 0; i < ADE_CH_NUM; i++) {
		/* dump rdma regs */
		ade_rdma_dump_regs(base, i);

		/* dump clip regs */
		ade_clip_dump_regs(base, i);

		/* dump compositor routing regs */
		ade_compositor_routing_dump_regs(base, i);
	}

	/* dump overlay compositor regs */
	ade_dump_overlay_compositor_regs(base, OUT_OVLY);
}
#else
static void ade_dump_regs(void __iomem *base) { }
#endif

static void ade_crtc_enable(struct drm_crtc *crtc)
{
	struct ade_crtc *acrtc = to_ade_crtc(crtc);
	struct ade_hw_ctx *ctx = acrtc->ctx;
	int ret;

	if (acrtc->enable)
		return;

	if (!ctx->power_on) {
		ret = ade_power_up(ctx);
		if (ret)
			return;
	}

	ade_set_medianoc_qos(acrtc);
	ade_display_enable(acrtc);
	ade_dump_regs(ctx->base);
	drm_crtc_vblank_on(crtc);
	acrtc->enable = true;
}

static void ade_crtc_disable(struct drm_crtc *crtc)
{
	struct ade_crtc *acrtc = to_ade_crtc(crtc);
	struct ade_hw_ctx *ctx = acrtc->ctx;

	if (!acrtc->enable)
		return;

	drm_crtc_vblank_off(crtc);
	ade_power_down(ctx);
	acrtc->enable = false;
}

static void ade_crtc_mode_set_nofb(struct drm_crtc *crtc)
{
	struct ade_crtc *acrtc = to_ade_crtc(crtc);
	struct ade_hw_ctx *ctx = acrtc->ctx;
	struct drm_display_mode *mode = &crtc->state->mode;
	struct drm_display_mode *adj_mode = &crtc->state->adjusted_mode;

	if (!ctx->power_on)
		(void)ade_power_up(ctx);
	ade_ldi_set_mode(acrtc, mode, adj_mode);
}

static void ade_crtc_atomic_begin(struct drm_crtc *crtc,
				  struct drm_crtc_state *old_state)
{
	struct ade_crtc *acrtc = to_ade_crtc(crtc);
	struct ade_hw_ctx *ctx = acrtc->ctx;

	if (!ctx->power_on)
		(void)ade_power_up(ctx);
}

static void ade_crtc_atomic_flush(struct drm_crtc *crtc,
				  struct drm_crtc_state *old_state)

{
	struct ade_crtc *acrtc = to_ade_crtc(crtc);
	struct ade_hw_ctx *ctx = acrtc->ctx;
	struct drm_pending_vblank_event *event = crtc->state->event;
	void __iomem *base = ctx->base;

	/* only crtc is enabled regs take effect */
	if (acrtc->enable) {
		ade_dump_regs(base);
		/* flush ade registers */
		writel(ADE_ENABLE, base + ADE_EN);
	}

	if (event) {
		crtc->state->event = NULL;

		spin_lock_irq(&crtc->dev->event_lock);
		if (drm_crtc_vblank_get(crtc) == 0)
			drm_crtc_arm_vblank_event(crtc, event);
		else
			drm_crtc_send_vblank_event(crtc, event);
		spin_unlock_irq(&crtc->dev->event_lock);
	}
}

static const struct drm_crtc_helper_funcs ade_crtc_helper_funcs = {
	.enable		= ade_crtc_enable,
	.disable	= ade_crtc_disable,
	.mode_set_nofb	= ade_crtc_mode_set_nofb,
	.atomic_begin	= ade_crtc_atomic_begin,
	.atomic_flush	= ade_crtc_atomic_flush,
};

static const struct drm_crtc_funcs ade_crtc_funcs = {
	.destroy	= drm_crtc_cleanup,
	.set_config	= drm_atomic_helper_set_config,
	.page_flip	= drm_atomic_helper_page_flip,
	.reset		= drm_atomic_helper_crtc_reset,
	.set_property = drm_atomic_helper_crtc_set_property,
	.atomic_duplicate_state	= drm_atomic_helper_crtc_duplicate_state,
	.atomic_destroy_state	= drm_atomic_helper_crtc_destroy_state,
};

static int ade_crtc_init(struct drm_device *dev, struct drm_crtc *crtc,
			 struct drm_plane *plane)
{
	struct kirin_drm_private *priv = dev->dev_private;
	struct device_node *port;
	int ret;

	/* set crtc port so that
	 * drm_of_find_possible_crtcs call works
	 */
	port = of_get_child_by_name(dev->dev->of_node, "port");
	if (!port) {
		DRM_ERROR("no port node found in %s\n",
			  dev->dev->of_node->full_name);
		return -EINVAL;
	}
	of_node_put(port);
	crtc->port = port;

	ret = drm_crtc_init_with_planes(dev, crtc, plane, NULL,
					&ade_crtc_funcs, NULL);
	if (ret) {
		DRM_ERROR("failed to init crtc.\n");
		return ret;
	}

	drm_crtc_helper_add(crtc, &ade_crtc_helper_funcs);
	priv->crtc[drm_crtc_index(crtc)] = crtc;

	return 0;
}

static void ade_rdma_set(void __iomem *base, struct drm_framebuffer *fb,
			 u32 ch, u32 y, u32 in_h, u32 fmt)
{
	struct drm_gem_cma_object *obj = drm_fb_cma_get_gem_obj(fb, 0);
<<<<<<< HEAD
	char *format_name;
=======
	struct drm_format_name_buf format_name;
>>>>>>> 405182c2
	u32 reg_ctrl, reg_addr, reg_size, reg_stride, reg_space, reg_en;
	u32 stride = fb->pitches[0];
	u32 addr = (u32)obj->paddr + y * stride;

	DRM_DEBUG_DRIVER("rdma%d: (y=%d, height=%d), stride=%d, paddr=0x%x\n",
			 ch + 1, y, in_h, stride, (u32)obj->paddr);
	format_name = drm_get_format_name(fb->pixel_format);
	DRM_DEBUG_DRIVER("addr=0x%x, fb:%dx%d, pixel_format=%d(%s)\n",
<<<<<<< HEAD
			 addr, fb->width, fb->height, fmt, format_name);
	kfree(format_name);
=======
			 addr, fb->width, fb->height, fmt,
			 drm_get_format_name(fb->pixel_format, &format_name));
>>>>>>> 405182c2

	/* get reg offset */
	reg_ctrl = RD_CH_CTRL(ch);
	reg_addr = RD_CH_ADDR(ch);
	reg_size = RD_CH_SIZE(ch);
	reg_stride = RD_CH_STRIDE(ch);
	reg_space = RD_CH_SPACE(ch);
	reg_en = RD_CH_EN(ch);

	/*
	 * TODO: set rotation
	 */
	writel((fmt << 16) & 0x1f0000, base + reg_ctrl);
	writel(addr, base + reg_addr);
	writel((in_h << 16) | stride, base + reg_size);
	writel(stride, base + reg_stride);
	writel(in_h * stride, base + reg_space);
	writel(ADE_ENABLE, base + reg_en);
	ade_update_reload_bit(base, RDMA_OFST + ch, 0);
}

static void ade_rdma_disable(void __iomem *base, u32 ch)
{
	u32 reg_en;

	/* get reg offset */
	reg_en = RD_CH_EN(ch);
	writel(0, base + reg_en);
	ade_update_reload_bit(base, RDMA_OFST + ch, 1);
}

static void ade_clip_set(void __iomem *base, u32 ch, u32 fb_w, u32 x,
			 u32 in_w, u32 in_h)
{
	u32 disable_val;
	u32 clip_left;
	u32 clip_right;

	/*
	 * clip width, no need to clip height
	 */
	if (fb_w == in_w) { /* bypass */
		disable_val = 1;
		clip_left = 0;
		clip_right = 0;
	} else {
		disable_val = 0;
		clip_left = x;
		clip_right = fb_w - (x + in_w) - 1;
	}

	DRM_DEBUG_DRIVER("clip%d: clip_left=%d, clip_right=%d\n",
			 ch + 1, clip_left, clip_right);

	writel(disable_val, base + ADE_CLIP_DISABLE(ch));
	writel((fb_w - 1) << 16 | (in_h - 1), base + ADE_CLIP_SIZE0(ch));
	writel(clip_left << 16 | clip_right, base + ADE_CLIP_SIZE1(ch));
	ade_update_reload_bit(base, CLIP_OFST + ch, 0);
}

static void ade_clip_disable(void __iomem *base, u32 ch)
{
	writel(1, base + ADE_CLIP_DISABLE(ch));
	ade_update_reload_bit(base, CLIP_OFST + ch, 1);
}

static bool has_Alpha_channel(int format)
{
	switch (format) {
	case ADE_ARGB_8888:
	case ADE_ABGR_8888:
	case ADE_RGBA_8888:
	case ADE_BGRA_8888:
		return true;
	default:
		return false;
	}
}

static void ade_get_blending_params(u32 fmt, u8 glb_alpha, u8 *alp_mode,
				    u8 *alp_sel, u8 *under_alp_sel)
{
	bool has_alpha = has_Alpha_channel(fmt);

	/*
	 * get alp_mode
	 */
	if (has_alpha && glb_alpha < 255)
		*alp_mode = ADE_ALP_PIXEL_AND_GLB;
	else if (has_alpha)
		*alp_mode = ADE_ALP_PIXEL;
	else
		*alp_mode = ADE_ALP_GLOBAL;

	/*
	 * get alp sel
	 */
	*alp_sel = ADE_ALP_MUL_COEFF_3; /* 1 */
	*under_alp_sel = ADE_ALP_MUL_COEFF_2; /* 0 */
}

static void ade_compositor_routing_set(void __iomem *base, u8 ch,
				       u32 x0, u32 y0,
				       u32 in_w, u32 in_h, u32 fmt)
{
	u8 ovly_ch = 0; /* TODO: This is the zpos, only one plane now */
	u8 glb_alpha = 255;
	u32 x1 = x0 + in_w - 1;
	u32 y1 = y0 + in_h - 1;
	u32 val;
	u8 alp_sel;
	u8 under_alp_sel;
	u8 alp_mode;

	ade_get_blending_params(fmt, glb_alpha, &alp_mode, &alp_sel,
				&under_alp_sel);

	/* overlay routing setting
	 */
	writel(x0 << 16 | y0, base + ADE_OVLY_CH_XY0(ovly_ch));
	writel(x1 << 16 | y1, base + ADE_OVLY_CH_XY1(ovly_ch));
	val = (ch + 1) << CH_SEL_OFST | BIT(CH_EN_OFST) |
		alp_sel << CH_ALP_SEL_OFST |
		under_alp_sel << CH_UNDER_ALP_SEL_OFST |
		glb_alpha << CH_ALP_GBL_OFST |
		alp_mode << CH_ALP_MODE_OFST;
	writel(val, base + ADE_OVLY_CH_CTL(ovly_ch));
	/* connect this plane/channel to overlay2 compositor */
	ade_update_bits(base + ADE_OVLY_CTL, CH_OVLY_SEL_OFST(ovly_ch),
			CH_OVLY_SEL_MASK, CH_OVLY_SEL_VAL(OUT_OVLY));
}

static void ade_compositor_routing_disable(void __iomem *base, u32 ch)
{
	u8 ovly_ch = 0; /* TODO: Only primary plane now */

	/* disable this plane/channel */
	ade_update_bits(base + ADE_OVLY_CH_CTL(ovly_ch), CH_EN_OFST,
			MASK(1), 0);
	/* dis-connect this plane/channel of overlay2 compositor */
	ade_update_bits(base + ADE_OVLY_CTL, CH_OVLY_SEL_OFST(ovly_ch),
			CH_OVLY_SEL_MASK, 0);
}

/*
 * Typicaly, a channel looks like: DMA-->clip-->scale-->ctrans-->compositor
 */
static void ade_update_channel(struct ade_plane *aplane,
			       struct drm_framebuffer *fb, int crtc_x,
			       int crtc_y, unsigned int crtc_w,
			       unsigned int crtc_h, u32 src_x,
			       u32 src_y, u32 src_w, u32 src_h)
{
	struct ade_hw_ctx *ctx = aplane->ctx;
	void __iomem *base = ctx->base;
	u32 fmt = ade_get_format(fb->pixel_format);
	u32 ch = aplane->ch;
	u32 in_w;
	u32 in_h;

	DRM_DEBUG_DRIVER("channel%d: src:(%d, %d)-%dx%d, crtc:(%d, %d)-%dx%d",
			 ch + 1, src_x, src_y, src_w, src_h,
			 crtc_x, crtc_y, crtc_w, crtc_h);

	/* 1) DMA setting */
	in_w = src_w;
	in_h = src_h;
	ade_rdma_set(base, fb, ch, src_y, in_h, fmt);

	/* 2) clip setting */
	ade_clip_set(base, ch, fb->width, src_x, in_w, in_h);

	/* 3) TODO: scale setting for overlay planes */

	/* 4) TODO: ctran/csc setting for overlay planes */

	/* 5) compositor routing setting */
	ade_compositor_routing_set(base, ch, crtc_x, crtc_y, in_w, in_h, fmt);
}

static void ade_disable_channel(struct ade_plane *aplane)
{
	struct ade_hw_ctx *ctx = aplane->ctx;
	void __iomem *base = ctx->base;
	u32 ch = aplane->ch;

	DRM_DEBUG_DRIVER("disable channel%d\n", ch + 1);

	/* disable read DMA */
	ade_rdma_disable(base, ch);

	/* disable clip */
	ade_clip_disable(base, ch);

	/* disable compositor routing */
	ade_compositor_routing_disable(base, ch);
}

static int ade_plane_atomic_check(struct drm_plane *plane,
				  struct drm_plane_state *state)
{
	struct drm_framebuffer *fb = state->fb;
	struct drm_crtc *crtc = state->crtc;
	struct drm_crtc_state *crtc_state;
	u32 src_x = state->src_x >> 16;
	u32 src_y = state->src_y >> 16;
	u32 src_w = state->src_w >> 16;
	u32 src_h = state->src_h >> 16;
	int crtc_x = state->crtc_x;
	int crtc_y = state->crtc_y;
	u32 crtc_w = state->crtc_w;
	u32 crtc_h = state->crtc_h;
	u32 fmt;

	if (!crtc || !fb)
		return 0;

	fmt = ade_get_format(fb->pixel_format);
	if (fmt == ADE_FORMAT_UNSUPPORT)
		return -EINVAL;

	crtc_state = drm_atomic_get_crtc_state(state->state, crtc);
	if (IS_ERR(crtc_state))
		return PTR_ERR(crtc_state);

	if (src_w != crtc_w || src_h != crtc_h) {
		DRM_ERROR("Scale not support!!!\n");
		return -EINVAL;
	}

	if (src_x + src_w > fb->width ||
	    src_y + src_h > fb->height)
		return -EINVAL;

	if (crtc_x < 0 || crtc_y < 0)
		return -EINVAL;

	if (crtc_x + crtc_w > crtc_state->adjusted_mode.hdisplay ||
	    crtc_y + crtc_h > crtc_state->adjusted_mode.vdisplay)
		return -EINVAL;

	return 0;
}

static void ade_plane_atomic_update(struct drm_plane *plane,
				    struct drm_plane_state *old_state)
{
	struct drm_plane_state	*state	= plane->state;
	struct ade_plane *aplane = to_ade_plane(plane);

	ade_update_channel(aplane, state->fb, state->crtc_x, state->crtc_y,
			   state->crtc_w, state->crtc_h,
			   state->src_x >> 16, state->src_y >> 16,
			   state->src_w >> 16, state->src_h >> 16);
}

static void ade_plane_atomic_disable(struct drm_plane *plane,
				     struct drm_plane_state *old_state)
{
	struct ade_plane *aplane = to_ade_plane(plane);

	ade_disable_channel(aplane);
}

static const struct drm_plane_helper_funcs ade_plane_helper_funcs = {
	.atomic_check = ade_plane_atomic_check,
	.atomic_update = ade_plane_atomic_update,
	.atomic_disable = ade_plane_atomic_disable,
};

static struct drm_plane_funcs ade_plane_funcs = {
	.update_plane	= drm_atomic_helper_update_plane,
	.disable_plane	= drm_atomic_helper_disable_plane,
	.set_property = drm_atomic_helper_plane_set_property,
	.destroy = drm_plane_cleanup,
	.reset = drm_atomic_helper_plane_reset,
	.atomic_duplicate_state = drm_atomic_helper_plane_duplicate_state,
	.atomic_destroy_state = drm_atomic_helper_plane_destroy_state,
};

static int ade_plane_init(struct drm_device *dev, struct ade_plane *aplane,
			  enum drm_plane_type type)
{
	const u32 *fmts;
	u32 fmts_cnt;
	int ret = 0;

	/* get  properties */
	fmts_cnt = ade_get_channel_formats(aplane->ch, &fmts);
	if (ret)
		return ret;

	ret = drm_universal_plane_init(dev, &aplane->base, 1, &ade_plane_funcs,
				       fmts, fmts_cnt, type, NULL);
	if (ret) {
		DRM_ERROR("fail to init plane, ch=%d\n", aplane->ch);
		return ret;
	}

	drm_plane_helper_add(&aplane->base, &ade_plane_helper_funcs);

	return 0;
}

static int ade_dts_parse(struct platform_device *pdev, struct ade_hw_ctx *ctx)
{
	struct resource *res;
	struct device *dev = &pdev->dev;
	struct device_node *np = pdev->dev.of_node;

	res = platform_get_resource(pdev, IORESOURCE_MEM, 0);
	ctx->base = devm_ioremap_resource(dev, res);
	if (IS_ERR(ctx->base)) {
		DRM_ERROR("failed to remap ade io base\n");
		return  PTR_ERR(ctx->base);
	}

	ctx->reset = devm_reset_control_get(dev, NULL);
	if (IS_ERR(ctx->reset))
		return PTR_ERR(ctx->reset);

	ctx->noc_regmap =
		syscon_regmap_lookup_by_phandle(np, "hisilicon,noc-syscon");
	if (IS_ERR(ctx->noc_regmap)) {
		DRM_ERROR("failed to get noc regmap\n");
		return PTR_ERR(ctx->noc_regmap);
	}

	ctx->irq = platform_get_irq(pdev, 0);
	if (ctx->irq < 0) {
		DRM_ERROR("failed to get irq\n");
		return -ENODEV;
	}

	ctx->ade_core_clk = devm_clk_get(dev, "clk_ade_core");
	if (IS_ERR(ctx->ade_core_clk)) {
		DRM_ERROR("failed to parse clk ADE_CORE\n");
		return PTR_ERR(ctx->ade_core_clk);
	}

	ctx->media_noc_clk = devm_clk_get(dev, "clk_codec_jpeg");
	if (IS_ERR(ctx->media_noc_clk)) {
		DRM_ERROR("failed to parse clk CODEC_JPEG\n");
		return PTR_ERR(ctx->media_noc_clk);
	}

	ctx->ade_pix_clk = devm_clk_get(dev, "clk_ade_pix");
	if (IS_ERR(ctx->ade_pix_clk)) {
		DRM_ERROR("failed to parse clk ADE_PIX\n");
		return PTR_ERR(ctx->ade_pix_clk);
	}

	return 0;
}

static int ade_drm_init(struct drm_device *dev)
{
	struct platform_device *pdev = dev->platformdev;
	struct ade_data *ade;
	struct ade_hw_ctx *ctx;
	struct ade_crtc *acrtc;
	struct ade_plane *aplane;
	enum drm_plane_type type;
	int ret;
	int i;

	ade = devm_kzalloc(dev->dev, sizeof(*ade), GFP_KERNEL);
	if (!ade) {
		DRM_ERROR("failed to alloc ade_data\n");
		return -ENOMEM;
	}
	platform_set_drvdata(pdev, ade);

	ctx = &ade->ctx;
	acrtc = &ade->acrtc;
	acrtc->ctx = ctx;
	acrtc->out_format = LDI_OUT_RGB_888;

	ret = ade_dts_parse(pdev, ctx);
	if (ret)
		return ret;

	/*
	 * plane init
	 * TODO: Now only support primary plane, overlay planes
	 * need to do.
	 */
	for (i = 0; i < ADE_CH_NUM; i++) {
		aplane = &ade->aplane[i];
		aplane->ch = i;
		aplane->ctx = ctx;
		type = i == PRIMARY_CH ? DRM_PLANE_TYPE_PRIMARY :
			DRM_PLANE_TYPE_OVERLAY;

		ret = ade_plane_init(dev, aplane, type);
		if (ret)
			return ret;
	}

	/* crtc init */
	ret = ade_crtc_init(dev, &acrtc->base, &ade->aplane[PRIMARY_CH].base);
	if (ret)
		return ret;

	/* vblank irq init */
	ret = devm_request_irq(dev->dev, ctx->irq, ade_irq_handler,
			       IRQF_SHARED, dev->driver->name, acrtc);
	if (ret)
		return ret;
	dev->driver->get_vblank_counter = drm_vblank_no_hw_counter;
	dev->driver->enable_vblank = ade_enable_vblank;
	dev->driver->disable_vblank = ade_disable_vblank;

	return 0;
}

static void ade_drm_cleanup(struct drm_device *dev)
{
	struct platform_device *pdev = dev->platformdev;
	struct ade_data *ade = platform_get_drvdata(pdev);
	struct drm_crtc *crtc = &ade->acrtc.base;

	drm_crtc_cleanup(crtc);
}

const struct kirin_dc_ops ade_dc_ops = {
	.init = ade_drm_init,
	.cleanup = ade_drm_cleanup
};<|MERGE_RESOLUTION|>--- conflicted
+++ resolved
@@ -608,26 +608,16 @@
 			 u32 ch, u32 y, u32 in_h, u32 fmt)
 {
 	struct drm_gem_cma_object *obj = drm_fb_cma_get_gem_obj(fb, 0);
-<<<<<<< HEAD
-	char *format_name;
-=======
 	struct drm_format_name_buf format_name;
->>>>>>> 405182c2
 	u32 reg_ctrl, reg_addr, reg_size, reg_stride, reg_space, reg_en;
 	u32 stride = fb->pitches[0];
 	u32 addr = (u32)obj->paddr + y * stride;
 
 	DRM_DEBUG_DRIVER("rdma%d: (y=%d, height=%d), stride=%d, paddr=0x%x\n",
 			 ch + 1, y, in_h, stride, (u32)obj->paddr);
-	format_name = drm_get_format_name(fb->pixel_format);
 	DRM_DEBUG_DRIVER("addr=0x%x, fb:%dx%d, pixel_format=%d(%s)\n",
-<<<<<<< HEAD
-			 addr, fb->width, fb->height, fmt, format_name);
-	kfree(format_name);
-=======
 			 addr, fb->width, fb->height, fmt,
 			 drm_get_format_name(fb->pixel_format, &format_name));
->>>>>>> 405182c2
 
 	/* get reg offset */
 	reg_ctrl = RD_CH_CTRL(ch);
