--- conflicted
+++ resolved
@@ -65,10 +65,6 @@
 	struct imx_drm_device *imxdrm = drm->dev_private;
 
 	drm_fbdev_cma_restore_mode(imxdrm->fbhelper);
-<<<<<<< HEAD
-#endif
-=======
->>>>>>> 1d9d4495
 }
 
 static int imx_drm_driver_unload(struct drm_device *drm)
