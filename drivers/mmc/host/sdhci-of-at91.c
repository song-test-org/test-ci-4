// SPDX-License-Identifier: GPL-2.0-only
/*
 * Atmel SDMMC controller driver.
 *
 * Copyright (C) 2015 Atmel,
 *		 2015 Ludovic Desroches <ludovic.desroches@atmel.com>
 */

#include <linux/clk.h>
#include <linux/delay.h>
#include <linux/err.h>
#include <linux/io.h>
#include <linux/kernel.h>
#include <linux/mmc/host.h>
#include <linux/mmc/slot-gpio.h>
#include <linux/module.h>
#include <linux/of.h>
#include <linux/of_device.h>
#include <linux/pm.h>
#include <linux/pm_runtime.h>

#include "sdhci-pltfm.h"

#define SDMMC_MC1R	0x204
#define		SDMMC_MC1R_DDR		BIT(3)
#define		SDMMC_MC1R_FCD		BIT(7)
#define SDMMC_CACR	0x230
#define		SDMMC_CACR_CAPWREN	BIT(0)
#define		SDMMC_CACR_KEY		(0x46 << 8)

#define SDHCI_AT91_PRESET_COMMON_CONF	0x400 /* drv type B, programmable clock mode */

struct sdhci_at91_priv {
	struct clk *hclock;
	struct clk *gck;
	struct clk *mainck;
	bool restore_needed;
};

static void sdhci_at91_set_force_card_detect(struct sdhci_host *host)
{
	u8 mc1r;

	mc1r = readb(host->ioaddr + SDMMC_MC1R);
	mc1r |= SDMMC_MC1R_FCD;
	writeb(mc1r, host->ioaddr + SDMMC_MC1R);
}

static void sdhci_at91_set_clock(struct sdhci_host *host, unsigned int clock)
{
	u16 clk;
	unsigned long timeout;

	host->mmc->actual_clock = 0;

	/*
	 * There is no requirement to disable the internal clock before
	 * changing the SD clock configuration. Moreover, disabling the
	 * internal clock, changing the configuration and re-enabling the
	 * internal clock causes some bugs. It can prevent to get the internal
	 * clock stable flag ready and an unexpected switch to the base clock
	 * when using presets.
	 */
	clk = sdhci_readw(host, SDHCI_CLOCK_CONTROL);
	clk &= SDHCI_CLOCK_INT_EN;
	sdhci_writew(host, clk, SDHCI_CLOCK_CONTROL);

	if (clock == 0)
		return;

	clk = sdhci_calc_clk(host, clock, &host->mmc->actual_clock);

	clk |= SDHCI_CLOCK_INT_EN;
	sdhci_writew(host, clk, SDHCI_CLOCK_CONTROL);

	/* Wait max 20 ms */
	timeout = 20;
	while (!((clk = sdhci_readw(host, SDHCI_CLOCK_CONTROL))
		& SDHCI_CLOCK_INT_STABLE)) {
		if (timeout == 0) {
			pr_err("%s: Internal clock never stabilised.\n",
			       mmc_hostname(host->mmc));
			return;
		}
		timeout--;
		mdelay(1);
	}

	clk |= SDHCI_CLOCK_CARD_EN;
	sdhci_writew(host, clk, SDHCI_CLOCK_CONTROL);
}

/*
 * In this specific implementation of the SDHCI controller, the power register
 * needs to have a valid voltage set even when the power supply is managed by
 * an external regulator.
 */
static void sdhci_at91_set_power(struct sdhci_host *host, unsigned char mode,
		     unsigned short vdd)
{
	if (!IS_ERR(host->mmc->supply.vmmc)) {
		struct mmc_host *mmc = host->mmc;

		mmc_regulator_set_ocr(mmc, mmc->supply.vmmc, vdd);
	}
	sdhci_set_power_noreg(host, mode, vdd);
}

static void sdhci_at91_set_uhs_signaling(struct sdhci_host *host,
					 unsigned int timing)
{
	if (timing == MMC_TIMING_MMC_DDR52)
		sdhci_writeb(host, SDMMC_MC1R_DDR, SDMMC_MC1R);
	sdhci_set_uhs_signaling(host, timing);
}

static void sdhci_at91_reset(struct sdhci_host *host, u8 mask)
{
	sdhci_reset(host, mask);

	if (host->mmc->caps & MMC_CAP_NONREMOVABLE)
		sdhci_at91_set_force_card_detect(host);
}

static const struct sdhci_ops sdhci_at91_sama5d2_ops = {
	.set_clock		= sdhci_at91_set_clock,
	.set_bus_width		= sdhci_set_bus_width,
	.reset			= sdhci_at91_reset,
	.set_uhs_signaling	= sdhci_at91_set_uhs_signaling,
	.set_power		= sdhci_at91_set_power,
};

static const struct sdhci_pltfm_data soc_data_sama5d2 = {
	.ops = &sdhci_at91_sama5d2_ops,
};

static const struct of_device_id sdhci_at91_dt_match[] = {
	{ .compatible = "atmel,sama5d2-sdhci", .data = &soc_data_sama5d2 },
	{}
};
MODULE_DEVICE_TABLE(of, sdhci_at91_dt_match);

static int sdhci_at91_set_clks_presets(struct device *dev)
{
	struct sdhci_host *host = dev_get_drvdata(dev);
	struct sdhci_pltfm_host *pltfm_host = sdhci_priv(host);
	struct sdhci_at91_priv *priv = sdhci_pltfm_priv(pltfm_host);
	int ret;
	unsigned int			caps0, caps1;
	unsigned int			clk_base, clk_mul;
	unsigned int			gck_rate, real_gck_rate;
	unsigned int			preset_div;

	/*
	 * The mult clock is provided by as a generated clock by the PMC
	 * controller. In order to set the rate of gck, we have to get the
	 * base clock rate and the clock mult from capabilities.
	 */
	clk_prepare_enable(priv->hclock);
	caps0 = readl(host->ioaddr + SDHCI_CAPABILITIES);
	caps1 = readl(host->ioaddr + SDHCI_CAPABILITIES_1);
	clk_base = (caps0 & SDHCI_CLOCK_V3_BASE_MASK) >> SDHCI_CLOCK_BASE_SHIFT;
	clk_mul = (caps1 & SDHCI_CLOCK_MUL_MASK) >> SDHCI_CLOCK_MUL_SHIFT;
	gck_rate = clk_base * 1000000 * (clk_mul + 1);
	ret = clk_set_rate(priv->gck, gck_rate);
	if (ret < 0) {
		dev_err(dev, "failed to set gck");
		clk_disable_unprepare(priv->hclock);
		return ret;
	}
	/*
	 * We need to check if we have the requested rate for gck because in
	 * some cases this rate could be not supported. If it happens, the rate
	 * is the closest one gck can provide. We have to update the value
	 * of clk mul.
	 */
	real_gck_rate = clk_get_rate(priv->gck);
	if (real_gck_rate != gck_rate) {
		clk_mul = real_gck_rate / (clk_base * 1000000) - 1;
		caps1 &= (~SDHCI_CLOCK_MUL_MASK);
		caps1 |= ((clk_mul << SDHCI_CLOCK_MUL_SHIFT) &
			  SDHCI_CLOCK_MUL_MASK);
		/* Set capabilities in r/w mode. */
		writel(SDMMC_CACR_KEY | SDMMC_CACR_CAPWREN,
		       host->ioaddr + SDMMC_CACR);
		writel(caps1, host->ioaddr + SDHCI_CAPABILITIES_1);
		/* Set capabilities in ro mode. */
		writel(0, host->ioaddr + SDMMC_CACR);
		dev_info(dev, "update clk mul to %u as gck rate is %u Hz\n",
			 clk_mul, real_gck_rate);
	}

	/*
	 * We have to set preset values because it depends on the clk_mul
	 * value. Moreover, SDR104 is supported in a degraded mode since the
	 * maximum sd clock value is 120 MHz instead of 208 MHz. For that
	 * reason, we need to use presets to support SDR104.
	 */
	preset_div = DIV_ROUND_UP(real_gck_rate, 24000000) - 1;
	writew(SDHCI_AT91_PRESET_COMMON_CONF | preset_div,
	       host->ioaddr + SDHCI_PRESET_FOR_SDR12);
	preset_div = DIV_ROUND_UP(real_gck_rate, 50000000) - 1;
	writew(SDHCI_AT91_PRESET_COMMON_CONF | preset_div,
	       host->ioaddr + SDHCI_PRESET_FOR_SDR25);
	preset_div = DIV_ROUND_UP(real_gck_rate, 100000000) - 1;
	writew(SDHCI_AT91_PRESET_COMMON_CONF | preset_div,
	       host->ioaddr + SDHCI_PRESET_FOR_SDR50);
	preset_div = DIV_ROUND_UP(real_gck_rate, 120000000) - 1;
	writew(SDHCI_AT91_PRESET_COMMON_CONF | preset_div,
	       host->ioaddr + SDHCI_PRESET_FOR_SDR104);
	preset_div = DIV_ROUND_UP(real_gck_rate, 50000000) - 1;
	writew(SDHCI_AT91_PRESET_COMMON_CONF | preset_div,
	       host->ioaddr + SDHCI_PRESET_FOR_DDR50);

	clk_prepare_enable(priv->mainck);
	clk_prepare_enable(priv->gck);

	return 0;
}

#ifdef CONFIG_PM_SLEEP
static int sdhci_at91_suspend(struct device *dev)
{
	struct sdhci_host *host = dev_get_drvdata(dev);
	struct sdhci_pltfm_host *pltfm_host = sdhci_priv(host);
	struct sdhci_at91_priv *priv = sdhci_pltfm_priv(pltfm_host);
	int ret;

	ret = pm_runtime_force_suspend(dev);

	priv->restore_needed = true;

	return ret;
}
#endif /* CONFIG_PM_SLEEP */

#ifdef CONFIG_PM
static int sdhci_at91_runtime_suspend(struct device *dev)
{
	struct sdhci_host *host = dev_get_drvdata(dev);
	struct sdhci_pltfm_host *pltfm_host = sdhci_priv(host);
	struct sdhci_at91_priv *priv = sdhci_pltfm_priv(pltfm_host);
	int ret;

	ret = sdhci_runtime_suspend_host(host);

	if (host->tuning_mode != SDHCI_TUNING_MODE_3)
		mmc_retune_needed(host->mmc);

	clk_disable_unprepare(priv->gck);
	clk_disable_unprepare(priv->hclock);
	clk_disable_unprepare(priv->mainck);

	return ret;
}

static int sdhci_at91_runtime_resume(struct device *dev)
{
	struct sdhci_host *host = dev_get_drvdata(dev);
	struct sdhci_pltfm_host *pltfm_host = sdhci_priv(host);
	struct sdhci_at91_priv *priv = sdhci_pltfm_priv(pltfm_host);
	int ret;

	if (priv->restore_needed) {
		ret = sdhci_at91_set_clks_presets(dev);
		if (ret)
			return ret;

		priv->restore_needed = false;
		goto out;
	}

	ret = clk_prepare_enable(priv->mainck);
	if (ret) {
		dev_err(dev, "can't enable mainck\n");
		return ret;
	}

	ret = clk_prepare_enable(priv->hclock);
	if (ret) {
		dev_err(dev, "can't enable hclock\n");
		return ret;
	}

	ret = clk_prepare_enable(priv->gck);
	if (ret) {
		dev_err(dev, "can't enable gck\n");
		return ret;
	}

out:
	return sdhci_runtime_resume_host(host, 0);
}
#endif /* CONFIG_PM */

static const struct dev_pm_ops sdhci_at91_dev_pm_ops = {
	SET_SYSTEM_SLEEP_PM_OPS(sdhci_at91_suspend, pm_runtime_force_resume)
	SET_RUNTIME_PM_OPS(sdhci_at91_runtime_suspend,
			   sdhci_at91_runtime_resume,
			   NULL)
};

static int sdhci_at91_probe(struct platform_device *pdev)
{
	const struct of_device_id	*match;
	const struct sdhci_pltfm_data	*soc_data;
	struct sdhci_host		*host;
	struct sdhci_pltfm_host		*pltfm_host;
	struct sdhci_at91_priv		*priv;
	int				ret;

	match = of_match_device(sdhci_at91_dt_match, &pdev->dev);
	if (!match)
		return -EINVAL;
	soc_data = match->data;

	host = sdhci_pltfm_init(pdev, soc_data, sizeof(*priv));
	if (IS_ERR(host))
		return PTR_ERR(host);

	pltfm_host = sdhci_priv(host);
	priv = sdhci_pltfm_priv(pltfm_host);

	priv->mainck = devm_clk_get(&pdev->dev, "baseclk");
	if (IS_ERR(priv->mainck)) {
		dev_err(&pdev->dev, "failed to get baseclk\n");
		return PTR_ERR(priv->mainck);
	}

	priv->hclock = devm_clk_get(&pdev->dev, "hclock");
	if (IS_ERR(priv->hclock)) {
		dev_err(&pdev->dev, "failed to get hclock\n");
		return PTR_ERR(priv->hclock);
	}

	priv->gck = devm_clk_get(&pdev->dev, "multclk");
	if (IS_ERR(priv->gck)) {
		dev_err(&pdev->dev, "failed to get multclk\n");
		return PTR_ERR(priv->gck);
	}

	ret = sdhci_at91_set_clks_presets(&pdev->dev);
	if (ret)
		goto sdhci_pltfm_free;

	priv->restore_needed = false;

	ret = mmc_of_parse(host->mmc);
	if (ret)
		goto clocks_disable_unprepare;

	sdhci_get_of_property(pdev);

	pm_runtime_get_noresume(&pdev->dev);
	pm_runtime_set_active(&pdev->dev);
	pm_runtime_enable(&pdev->dev);
	pm_runtime_set_autosuspend_delay(&pdev->dev, 50);
	pm_runtime_use_autosuspend(&pdev->dev);

	/* HS200 is broken at this moment */
<<<<<<< HEAD
	host->quirks2 = SDHCI_QUIRK2_BROKEN_HS200;
=======
	host->quirks2 |= SDHCI_QUIRK2_BROKEN_HS200;
>>>>>>> 00dc9e7d

	ret = sdhci_add_host(host);
	if (ret)
		goto pm_runtime_disable;

	/*
	 * When calling sdhci_runtime_suspend_host(), the sdhci layer makes
	 * the assumption that all the clocks of the controller are disabled.
	 * It means we can't get irq from it when it is runtime suspended.
	 * For that reason, it is not planned to wake-up on a card detect irq
	 * from the controller.
	 * If we want to use runtime PM and to be able to wake-up on card
	 * insertion, we have to use a GPIO for the card detection or we can
	 * use polling. Be aware that using polling will resume/suspend the
	 * controller between each attempt.
	 * Disable SDHCI_QUIRK_BROKEN_CARD_DETECTION to be sure nobody tries
	 * to enable polling via device tree with broken-cd property.
	 */
	if (mmc_card_is_removable(host->mmc) &&
	    mmc_gpio_get_cd(host->mmc) < 0) {
		host->mmc->caps |= MMC_CAP_NEEDS_POLL;
		host->quirks &= ~SDHCI_QUIRK_BROKEN_CARD_DETECTION;
	}

	/*
	 * If the device attached to the MMC bus is not removable, it is safer
	 * to set the Force Card Detect bit. People often don't connect the
	 * card detect signal and use this pin for another purpose. If the card
	 * detect pin is not muxed to SDHCI controller, a default value is
	 * used. This value can be different from a SoC revision to another
	 * one. Problems come when this default value is not card present. To
	 * avoid this case, if the device is non removable then the card
	 * detection procedure using the SDMCC_CD signal is bypassed.
	 * This bit is reset when a software reset for all command is performed
	 * so we need to implement our own reset function to set back this bit.
	 */
	if (host->mmc->caps & MMC_CAP_NONREMOVABLE)
		sdhci_at91_set_force_card_detect(host);

	pm_runtime_put_autosuspend(&pdev->dev);

	return 0;

pm_runtime_disable:
	pm_runtime_disable(&pdev->dev);
	pm_runtime_set_suspended(&pdev->dev);
	pm_runtime_put_noidle(&pdev->dev);
clocks_disable_unprepare:
	clk_disable_unprepare(priv->gck);
	clk_disable_unprepare(priv->mainck);
	clk_disable_unprepare(priv->hclock);
sdhci_pltfm_free:
	sdhci_pltfm_free(pdev);
	return ret;
}

static int sdhci_at91_remove(struct platform_device *pdev)
{
	struct sdhci_host	*host = platform_get_drvdata(pdev);
	struct sdhci_pltfm_host	*pltfm_host = sdhci_priv(host);
	struct sdhci_at91_priv	*priv = sdhci_pltfm_priv(pltfm_host);
	struct clk *gck = priv->gck;
	struct clk *hclock = priv->hclock;
	struct clk *mainck = priv->mainck;

	pm_runtime_get_sync(&pdev->dev);
	pm_runtime_disable(&pdev->dev);
	pm_runtime_put_noidle(&pdev->dev);

	sdhci_pltfm_unregister(pdev);

	clk_disable_unprepare(gck);
	clk_disable_unprepare(hclock);
	clk_disable_unprepare(mainck);

	return 0;
}

static struct platform_driver sdhci_at91_driver = {
	.driver		= {
		.name	= "sdhci-at91",
		.of_match_table = sdhci_at91_dt_match,
		.pm	= &sdhci_at91_dev_pm_ops,
	},
	.probe		= sdhci_at91_probe,
	.remove		= sdhci_at91_remove,
};

module_platform_driver(sdhci_at91_driver);

MODULE_DESCRIPTION("SDHCI driver for at91");
MODULE_AUTHOR("Ludovic Desroches <ludovic.desroches@atmel.com>");
MODULE_LICENSE("GPL v2");<|MERGE_RESOLUTION|>--- conflicted
+++ resolved
@@ -358,11 +358,7 @@
 	pm_runtime_use_autosuspend(&pdev->dev);
 
 	/* HS200 is broken at this moment */
-<<<<<<< HEAD
-	host->quirks2 = SDHCI_QUIRK2_BROKEN_HS200;
-=======
 	host->quirks2 |= SDHCI_QUIRK2_BROKEN_HS200;
->>>>>>> 00dc9e7d
 
 	ret = sdhci_add_host(host);
 	if (ret)
