--- conflicted
+++ resolved
@@ -425,11 +425,8 @@
 		if (test_bit(PWMF_EXPORTED, &pwm->flags))
 			pwm_unexport_child(parent, pwm);
 	}
-<<<<<<< HEAD
-=======
 
 	put_device(parent);
->>>>>>> 405182c2
 }
 
 static int __init pwm_sysfs_init(void)
