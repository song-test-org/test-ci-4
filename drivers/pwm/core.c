// SPDX-License-Identifier: GPL-2.0-or-later
/*
 * Generic pwmlib implementation
 *
 * Copyright (C) 2011 Sascha Hauer <s.hauer@pengutronix.de>
 * Copyright (C) 2011-2012 Avionic Design GmbH
 */

#include <linux/acpi.h>
#include <linux/module.h>
#include <linux/pwm.h>
#include <linux/radix-tree.h>
#include <linux/list.h>
#include <linux/mutex.h>
#include <linux/err.h>
#include <linux/slab.h>
#include <linux/device.h>
#include <linux/debugfs.h>
#include <linux/seq_file.h>

#include <dt-bindings/pwm/pwm.h>

#define CREATE_TRACE_POINTS
#include <trace/events/pwm.h>

#define MAX_PWMS 1024

static DEFINE_MUTEX(pwm_lookup_lock);
static LIST_HEAD(pwm_lookup_list);
static DEFINE_MUTEX(pwm_lock);
static LIST_HEAD(pwm_chips);
static DECLARE_BITMAP(allocated_pwms, MAX_PWMS);
static RADIX_TREE(pwm_tree, GFP_KERNEL);

static struct pwm_device *pwm_to_device(unsigned int pwm)
{
	return radix_tree_lookup(&pwm_tree, pwm);
}

static int alloc_pwms(int pwm, unsigned int count)
{
	unsigned int from = 0;
	unsigned int start;

	if (pwm >= MAX_PWMS)
		return -EINVAL;

	if (pwm >= 0)
		from = pwm;

	start = bitmap_find_next_zero_area(allocated_pwms, MAX_PWMS, from,
					   count, 0);

	if (pwm >= 0 && start != pwm)
		return -EEXIST;

	if (start + count > MAX_PWMS)
		return -ENOSPC;

	return start;
}

static void free_pwms(struct pwm_chip *chip)
{
	unsigned int i;

	for (i = 0; i < chip->npwm; i++) {
		struct pwm_device *pwm = &chip->pwms[i];

		radix_tree_delete(&pwm_tree, pwm->pwm);
	}

	bitmap_clear(allocated_pwms, chip->base, chip->npwm);

	kfree(chip->pwms);
	chip->pwms = NULL;
}

static struct pwm_chip *pwmchip_find_by_name(const char *name)
{
	struct pwm_chip *chip;

	if (!name)
		return NULL;

	mutex_lock(&pwm_lock);

	list_for_each_entry(chip, &pwm_chips, list) {
		const char *chip_name = dev_name(chip->dev);

		if (chip_name && strcmp(chip_name, name) == 0) {
			mutex_unlock(&pwm_lock);
			return chip;
		}
	}

	mutex_unlock(&pwm_lock);

	return NULL;
}

static int pwm_device_request(struct pwm_device *pwm, const char *label)
{
	int err;

	if (test_bit(PWMF_REQUESTED, &pwm->flags))
		return -EBUSY;

	if (!try_module_get(pwm->chip->ops->owner))
		return -ENODEV;

	if (pwm->chip->ops->request) {
		err = pwm->chip->ops->request(pwm->chip, pwm);
		if (err) {
			module_put(pwm->chip->ops->owner);
			return err;
		}
	}

	if (pwm->chip->ops->get_state) {
		pwm->chip->ops->get_state(pwm->chip, pwm, &pwm->state);
		trace_pwm_get(pwm, &pwm->state);
<<<<<<< HEAD
=======

		if (IS_ENABLED(PWM_DEBUG))
			pwm->last = pwm->state;
>>>>>>> 04d5ce62
	}

	set_bit(PWMF_REQUESTED, &pwm->flags);
	pwm->label = label;

	return 0;
}

struct pwm_device *
of_pwm_xlate_with_flags(struct pwm_chip *pc, const struct of_phandle_args *args)
{
	struct pwm_device *pwm;

	/* check, whether the driver supports a third cell for flags */
	if (pc->of_pwm_n_cells < 3)
		return ERR_PTR(-EINVAL);

	/* flags in the third cell are optional */
	if (args->args_count < 2)
		return ERR_PTR(-EINVAL);

	if (args->args[0] >= pc->npwm)
		return ERR_PTR(-EINVAL);

	pwm = pwm_request_from_chip(pc, args->args[0], NULL);
	if (IS_ERR(pwm))
		return pwm;

	pwm->args.period = args->args[1];
	pwm->args.polarity = PWM_POLARITY_NORMAL;

	if (args->args_count > 2 && args->args[2] & PWM_POLARITY_INVERTED)
		pwm->args.polarity = PWM_POLARITY_INVERSED;

	return pwm;
}
EXPORT_SYMBOL_GPL(of_pwm_xlate_with_flags);

static struct pwm_device *
of_pwm_simple_xlate(struct pwm_chip *pc, const struct of_phandle_args *args)
{
	struct pwm_device *pwm;

	/* sanity check driver support */
	if (pc->of_pwm_n_cells < 2)
		return ERR_PTR(-EINVAL);

	/* all cells are required */
	if (args->args_count != pc->of_pwm_n_cells)
		return ERR_PTR(-EINVAL);

	if (args->args[0] >= pc->npwm)
		return ERR_PTR(-EINVAL);

	pwm = pwm_request_from_chip(pc, args->args[0], NULL);
	if (IS_ERR(pwm))
		return pwm;

	pwm->args.period = args->args[1];

	return pwm;
}

static void of_pwmchip_add(struct pwm_chip *chip)
{
	if (!chip->dev || !chip->dev->of_node)
		return;

	if (!chip->of_xlate) {
		chip->of_xlate = of_pwm_simple_xlate;
		chip->of_pwm_n_cells = 2;
	}

	of_node_get(chip->dev->of_node);
}

static void of_pwmchip_remove(struct pwm_chip *chip)
{
	if (chip->dev)
		of_node_put(chip->dev->of_node);
}

/**
 * pwm_set_chip_data() - set private chip data for a PWM
 * @pwm: PWM device
 * @data: pointer to chip-specific data
 *
 * Returns: 0 on success or a negative error code on failure.
 */
int pwm_set_chip_data(struct pwm_device *pwm, void *data)
{
	if (!pwm)
		return -EINVAL;

	pwm->chip_data = data;

	return 0;
}
EXPORT_SYMBOL_GPL(pwm_set_chip_data);

/**
 * pwm_get_chip_data() - get private chip data for a PWM
 * @pwm: PWM device
 *
 * Returns: A pointer to the chip-private data for the PWM device.
 */
void *pwm_get_chip_data(struct pwm_device *pwm)
{
	return pwm ? pwm->chip_data : NULL;
}
EXPORT_SYMBOL_GPL(pwm_get_chip_data);

static bool pwm_ops_check(const struct pwm_chip *chip)
{

	const struct pwm_ops *ops = chip->ops;

	/* driver supports legacy, non-atomic operation */
	if (ops->config && ops->enable && ops->disable) {
		if (IS_ENABLED(CONFIG_PWM_DEBUG))
			dev_warn(chip->dev,
				 "Driver needs updating to atomic API\n");

		return true;
	}

	if (!ops->apply)
		return false;

	if (IS_ENABLED(CONFIG_PWM_DEBUG) && !ops->get_state)
		dev_warn(chip->dev,
			 "Please implement the .get_state() callback\n");

	return true;
}

/**
 * pwmchip_add_with_polarity() - register a new PWM chip
 * @chip: the PWM chip to add
 * @polarity: initial polarity of PWM channels
 *
 * Register a new PWM chip. If chip->base < 0 then a dynamically assigned base
 * will be used. The initial polarity for all channels is specified by the
 * @polarity parameter.
 *
 * Returns: 0 on success or a negative error code on failure.
 */
int pwmchip_add_with_polarity(struct pwm_chip *chip,
			      enum pwm_polarity polarity)
{
	struct pwm_device *pwm;
	unsigned int i;
	int ret;

	if (!chip || !chip->dev || !chip->ops || !chip->npwm)
		return -EINVAL;

	if (!pwm_ops_check(chip))
		return -EINVAL;

	mutex_lock(&pwm_lock);

	ret = alloc_pwms(chip->base, chip->npwm);
	if (ret < 0)
		goto out;

	chip->pwms = kcalloc(chip->npwm, sizeof(*pwm), GFP_KERNEL);
	if (!chip->pwms) {
		ret = -ENOMEM;
		goto out;
	}

	chip->base = ret;

	for (i = 0; i < chip->npwm; i++) {
		pwm = &chip->pwms[i];

		pwm->chip = chip;
		pwm->pwm = chip->base + i;
		pwm->hwpwm = i;
		pwm->state.polarity = polarity;

		radix_tree_insert(&pwm_tree, pwm->pwm, pwm);
	}

	bitmap_set(allocated_pwms, chip->base, chip->npwm);

	INIT_LIST_HEAD(&chip->list);
	list_add(&chip->list, &pwm_chips);

	ret = 0;

	if (IS_ENABLED(CONFIG_OF))
		of_pwmchip_add(chip);

out:
	mutex_unlock(&pwm_lock);

	if (!ret)
		pwmchip_sysfs_export(chip);

	return ret;
}
EXPORT_SYMBOL_GPL(pwmchip_add_with_polarity);

/**
 * pwmchip_add() - register a new PWM chip
 * @chip: the PWM chip to add
 *
 * Register a new PWM chip. If chip->base < 0 then a dynamically assigned base
 * will be used. The initial polarity for all channels is normal.
 *
 * Returns: 0 on success or a negative error code on failure.
 */
int pwmchip_add(struct pwm_chip *chip)
{
	return pwmchip_add_with_polarity(chip, PWM_POLARITY_NORMAL);
}
EXPORT_SYMBOL_GPL(pwmchip_add);

/**
 * pwmchip_remove() - remove a PWM chip
 * @chip: the PWM chip to remove
 *
 * Removes a PWM chip. This function may return busy if the PWM chip provides
 * a PWM device that is still requested.
 *
 * Returns: 0 on success or a negative error code on failure.
 */
int pwmchip_remove(struct pwm_chip *chip)
{
	unsigned int i;
	int ret = 0;

	pwmchip_sysfs_unexport(chip);

	mutex_lock(&pwm_lock);

	for (i = 0; i < chip->npwm; i++) {
		struct pwm_device *pwm = &chip->pwms[i];

		if (test_bit(PWMF_REQUESTED, &pwm->flags)) {
			ret = -EBUSY;
			goto out;
		}
	}

	list_del_init(&chip->list);

	if (IS_ENABLED(CONFIG_OF))
		of_pwmchip_remove(chip);

	free_pwms(chip);

out:
	mutex_unlock(&pwm_lock);
	return ret;
}
EXPORT_SYMBOL_GPL(pwmchip_remove);

/**
 * pwm_request() - request a PWM device
 * @pwm: global PWM device index
 * @label: PWM device label
 *
 * This function is deprecated, use pwm_get() instead.
 *
 * Returns: A pointer to a PWM device or an ERR_PTR()-encoded error code on
 * failure.
 */
struct pwm_device *pwm_request(int pwm, const char *label)
{
	struct pwm_device *dev;
	int err;

	if (pwm < 0 || pwm >= MAX_PWMS)
		return ERR_PTR(-EINVAL);

	mutex_lock(&pwm_lock);

	dev = pwm_to_device(pwm);
	if (!dev) {
		dev = ERR_PTR(-EPROBE_DEFER);
		goto out;
	}

	err = pwm_device_request(dev, label);
	if (err < 0)
		dev = ERR_PTR(err);

out:
	mutex_unlock(&pwm_lock);

	return dev;
}
EXPORT_SYMBOL_GPL(pwm_request);

/**
 * pwm_request_from_chip() - request a PWM device relative to a PWM chip
 * @chip: PWM chip
 * @index: per-chip index of the PWM to request
 * @label: a literal description string of this PWM
 *
 * Returns: A pointer to the PWM device at the given index of the given PWM
 * chip. A negative error code is returned if the index is not valid for the
 * specified PWM chip or if the PWM device cannot be requested.
 */
struct pwm_device *pwm_request_from_chip(struct pwm_chip *chip,
					 unsigned int index,
					 const char *label)
{
	struct pwm_device *pwm;
	int err;

	if (!chip || index >= chip->npwm)
		return ERR_PTR(-EINVAL);

	mutex_lock(&pwm_lock);
	pwm = &chip->pwms[index];

	err = pwm_device_request(pwm, label);
	if (err < 0)
		pwm = ERR_PTR(err);

	mutex_unlock(&pwm_lock);
	return pwm;
}
EXPORT_SYMBOL_GPL(pwm_request_from_chip);

/**
 * pwm_free() - free a PWM device
 * @pwm: PWM device
 *
 * This function is deprecated, use pwm_put() instead.
 */
void pwm_free(struct pwm_device *pwm)
{
	pwm_put(pwm);
}
EXPORT_SYMBOL_GPL(pwm_free);

static void pwm_apply_state_debug(struct pwm_device *pwm,
				  const struct pwm_state *state)
{
	struct pwm_state *last = &pwm->last;
	struct pwm_chip *chip = pwm->chip;
	struct pwm_state s1, s2;
	int err;

	if (!IS_ENABLED(CONFIG_PWM_DEBUG))
		return;

	/* No reasonable diagnosis possible without .get_state() */
	if (!chip->ops->get_state)
		return;

	/*
	 * *state was just applied. Read out the hardware state and do some
	 * checks.
	 */

	chip->ops->get_state(chip, pwm, &s1);
	trace_pwm_get(pwm, &s1);

	/*
	 * The lowlevel driver either ignored .polarity (which is a bug) or as
	 * best effort inverted .polarity and fixed .duty_cycle respectively.
	 * Undo this inversion and fixup for further tests.
	 */
	if (s1.enabled && s1.polarity != state->polarity) {
		s2.polarity = state->polarity;
		s2.duty_cycle = s1.period - s1.duty_cycle;
		s2.period = s1.period;
		s2.enabled = s1.enabled;
	} else {
		s2 = s1;
	}

	if (s2.polarity != state->polarity &&
	    state->duty_cycle < state->period)
		dev_warn(chip->dev, ".apply ignored .polarity\n");

	if (state->enabled &&
	    last->polarity == state->polarity &&
	    last->period > s2.period &&
	    last->period <= state->period)
		dev_warn(chip->dev,
			 ".apply didn't pick the best available period (requested: %u, applied: %u, possible: %u)\n",
			 state->period, s2.period, last->period);

	if (state->enabled && state->period < s2.period)
		dev_warn(chip->dev,
			 ".apply is supposed to round down period (requested: %u, applied: %u)\n",
			 state->period, s2.period);

	if (state->enabled &&
	    last->polarity == state->polarity &&
	    last->period == s2.period &&
	    last->duty_cycle > s2.duty_cycle &&
	    last->duty_cycle <= state->duty_cycle)
		dev_warn(chip->dev,
			 ".apply didn't pick the best available duty cycle (requested: %u/%u, applied: %u/%u, possible: %u/%u)\n",
			 state->duty_cycle, state->period,
			 s2.duty_cycle, s2.period,
			 last->duty_cycle, last->period);

	if (state->enabled && state->duty_cycle < s2.duty_cycle)
		dev_warn(chip->dev,
			 ".apply is supposed to round down duty_cycle (requested: %u/%u, applied: %u/%u)\n",
			 state->duty_cycle, state->period,
			 s2.duty_cycle, s2.period);

	if (!state->enabled && s2.enabled && s2.duty_cycle > 0)
		dev_warn(chip->dev,
			 "requested disabled, but yielded enabled with duty > 0");

	/* reapply the state that the driver reported being configured. */
	err = chip->ops->apply(chip, pwm, &s1);
	if (err) {
		*last = s1;
		dev_err(chip->dev, "failed to reapply current setting\n");
		return;
	}

	trace_pwm_apply(pwm, &s1);

	chip->ops->get_state(chip, pwm, last);
	trace_pwm_get(pwm, last);

	/* reapplication of the current state should give an exact match */
	if (s1.enabled != last->enabled ||
	    s1.polarity != last->polarity ||
	    (s1.enabled && s1.period != last->period) ||
	    (s1.enabled && s1.duty_cycle != last->duty_cycle)) {
		dev_err(chip->dev,
			".apply is not idempotent (ena=%d pol=%d %u/%u) -> (ena=%d pol=%d %u/%u)\n",
			s1.enabled, s1.polarity, s1.duty_cycle, s1.period,
			last->enabled, last->polarity, last->duty_cycle,
			last->period);
	}
}

/**
 * pwm_apply_state() - atomically apply a new state to a PWM device
 * @pwm: PWM device
 * @state: new state to apply
 */
int pwm_apply_state(struct pwm_device *pwm, const struct pwm_state *state)
{
	struct pwm_chip *chip;
	int err;

	if (!pwm || !state || !state->period ||
	    state->duty_cycle > state->period)
		return -EINVAL;

	chip = pwm->chip;

	if (state->period == pwm->state.period &&
	    state->duty_cycle == pwm->state.duty_cycle &&
	    state->polarity == pwm->state.polarity &&
	    state->enabled == pwm->state.enabled)
		return 0;

	if (chip->ops->apply) {
		err = chip->ops->apply(chip, pwm, state);
		if (err)
			return err;

		trace_pwm_apply(pwm, state);

		pwm->state = *state;

		/*
		 * only do this after pwm->state was applied as some
		 * implementations of .get_state depend on this
		 */
		pwm_apply_state_debug(pwm, state);
	} else {
		/*
		 * FIXME: restore the initial state in case of error.
		 */
		if (state->polarity != pwm->state.polarity) {
			if (!chip->ops->set_polarity)
				return -ENOTSUPP;

			/*
			 * Changing the polarity of a running PWM is
			 * only allowed when the PWM driver implements
			 * ->apply().
			 */
			if (pwm->state.enabled) {
				chip->ops->disable(chip, pwm);
				pwm->state.enabled = false;
			}

			err = chip->ops->set_polarity(chip, pwm,
						      state->polarity);
			if (err)
				return err;

			pwm->state.polarity = state->polarity;
		}

		if (state->period != pwm->state.period ||
		    state->duty_cycle != pwm->state.duty_cycle) {
			err = chip->ops->config(pwm->chip, pwm,
						state->duty_cycle,
						state->period);
			if (err)
				return err;

			pwm->state.duty_cycle = state->duty_cycle;
			pwm->state.period = state->period;
		}

		if (state->enabled != pwm->state.enabled) {
			if (state->enabled) {
				err = chip->ops->enable(chip, pwm);
				if (err)
					return err;
			} else {
				chip->ops->disable(chip, pwm);
			}

			pwm->state.enabled = state->enabled;
		}
	}

	return 0;
}
EXPORT_SYMBOL_GPL(pwm_apply_state);

/**
 * pwm_capture() - capture and report a PWM signal
 * @pwm: PWM device
 * @result: structure to fill with capture result
 * @timeout: time to wait, in milliseconds, before giving up on capture
 *
 * Returns: 0 on success or a negative error code on failure.
 */
int pwm_capture(struct pwm_device *pwm, struct pwm_capture *result,
		unsigned long timeout)
{
	int err;

	if (!pwm || !pwm->chip->ops)
		return -EINVAL;

	if (!pwm->chip->ops->capture)
		return -ENOSYS;

	mutex_lock(&pwm_lock);
	err = pwm->chip->ops->capture(pwm->chip, pwm, result, timeout);
	mutex_unlock(&pwm_lock);

	return err;
}
EXPORT_SYMBOL_GPL(pwm_capture);

/**
 * pwm_adjust_config() - adjust the current PWM config to the PWM arguments
 * @pwm: PWM device
 *
 * This function will adjust the PWM config to the PWM arguments provided
 * by the DT or PWM lookup table. This is particularly useful to adapt
 * the bootloader config to the Linux one.
 */
int pwm_adjust_config(struct pwm_device *pwm)
{
	struct pwm_state state;
	struct pwm_args pargs;

	pwm_get_args(pwm, &pargs);
	pwm_get_state(pwm, &state);

	/*
	 * If the current period is zero it means that either the PWM driver
	 * does not support initial state retrieval or the PWM has not yet
	 * been configured.
	 *
	 * In either case, we setup the new period and polarity, and assign a
	 * duty cycle of 0.
	 */
	if (!state.period) {
		state.duty_cycle = 0;
		state.period = pargs.period;
		state.polarity = pargs.polarity;

		return pwm_apply_state(pwm, &state);
	}

	/*
	 * Adjust the PWM duty cycle/period based on the period value provided
	 * in PWM args.
	 */
	if (pargs.period != state.period) {
		u64 dutycycle = (u64)state.duty_cycle * pargs.period;

		do_div(dutycycle, state.period);
		state.duty_cycle = dutycycle;
		state.period = pargs.period;
	}

	/*
	 * If the polarity changed, we should also change the duty cycle.
	 */
	if (pargs.polarity != state.polarity) {
		state.polarity = pargs.polarity;
		state.duty_cycle = state.period - state.duty_cycle;
	}

	return pwm_apply_state(pwm, &state);
}
EXPORT_SYMBOL_GPL(pwm_adjust_config);

static struct pwm_chip *of_node_to_pwmchip(struct device_node *np)
{
	struct pwm_chip *chip;

	mutex_lock(&pwm_lock);

	list_for_each_entry(chip, &pwm_chips, list)
		if (chip->dev && chip->dev->of_node == np) {
			mutex_unlock(&pwm_lock);
			return chip;
		}

	mutex_unlock(&pwm_lock);

	return ERR_PTR(-EPROBE_DEFER);
}

static struct device_link *pwm_device_link_add(struct device *dev,
					       struct pwm_device *pwm)
{
	struct device_link *dl;

	if (!dev) {
		/*
		 * No device for the PWM consumer has been provided. It may
		 * impact the PM sequence ordering: the PWM supplier may get
		 * suspended before the consumer.
		 */
		dev_warn(pwm->chip->dev,
			 "No consumer device specified to create a link to\n");
		return NULL;
	}

	dl = device_link_add(dev, pwm->chip->dev, DL_FLAG_AUTOREMOVE_CONSUMER);
	if (!dl) {
		dev_err(dev, "failed to create device link to %s\n",
			dev_name(pwm->chip->dev));
		return ERR_PTR(-EINVAL);
	}

	return dl;
}

/**
 * of_pwm_get() - request a PWM via the PWM framework
 * @dev: device for PWM consumer
 * @np: device node to get the PWM from
 * @con_id: consumer name
 *
 * Returns the PWM device parsed from the phandle and index specified in the
 * "pwms" property of a device tree node or a negative error-code on failure.
 * Values parsed from the device tree are stored in the returned PWM device
 * object.
 *
 * If con_id is NULL, the first PWM device listed in the "pwms" property will
 * be requested. Otherwise the "pwm-names" property is used to do a reverse
 * lookup of the PWM index. This also means that the "pwm-names" property
 * becomes mandatory for devices that look up the PWM device via the con_id
 * parameter.
 *
 * Returns: A pointer to the requested PWM device or an ERR_PTR()-encoded
 * error code on failure.
 */
struct pwm_device *of_pwm_get(struct device *dev, struct device_node *np,
			      const char *con_id)
{
	struct pwm_device *pwm = NULL;
	struct of_phandle_args args;
	struct device_link *dl;
	struct pwm_chip *pc;
	int index = 0;
	int err;

	if (con_id) {
		index = of_property_match_string(np, "pwm-names", con_id);
		if (index < 0)
			return ERR_PTR(index);
	}

	err = of_parse_phandle_with_args(np, "pwms", "#pwm-cells", index,
					 &args);
	if (err) {
		pr_err("%s(): can't parse \"pwms\" property\n", __func__);
		return ERR_PTR(err);
	}

	pc = of_node_to_pwmchip(args.np);
	if (IS_ERR(pc)) {
		if (PTR_ERR(pc) != -EPROBE_DEFER)
			pr_err("%s(): PWM chip not found\n", __func__);

		pwm = ERR_CAST(pc);
		goto put;
	}

	pwm = pc->of_xlate(pc, &args);
	if (IS_ERR(pwm))
		goto put;

	dl = pwm_device_link_add(dev, pwm);
	if (IS_ERR(dl)) {
		/* of_xlate ended up calling pwm_request_from_chip() */
		pwm_free(pwm);
		pwm = ERR_CAST(dl);
		goto put;
	}

	/*
	 * If a consumer name was not given, try to look it up from the
	 * "pwm-names" property if it exists. Otherwise use the name of
	 * the user device node.
	 */
	if (!con_id) {
		err = of_property_read_string_index(np, "pwm-names", index,
						    &con_id);
		if (err < 0)
			con_id = np->name;
	}

	pwm->label = con_id;

put:
	of_node_put(args.np);

	return pwm;
}
EXPORT_SYMBOL_GPL(of_pwm_get);

#if IS_ENABLED(CONFIG_ACPI)
static struct pwm_chip *device_to_pwmchip(struct device *dev)
{
	struct pwm_chip *chip;

	mutex_lock(&pwm_lock);

	list_for_each_entry(chip, &pwm_chips, list) {
		struct acpi_device *adev = ACPI_COMPANION(chip->dev);

		if ((chip->dev == dev) || (adev && &adev->dev == dev)) {
			mutex_unlock(&pwm_lock);
			return chip;
		}
	}

	mutex_unlock(&pwm_lock);

	return ERR_PTR(-EPROBE_DEFER);
}
#endif

/**
 * acpi_pwm_get() - request a PWM via parsing "pwms" property in ACPI
 * @fwnode: firmware node to get the "pwm" property from
 *
 * Returns the PWM device parsed from the fwnode and index specified in the
 * "pwms" property or a negative error-code on failure.
 * Values parsed from the device tree are stored in the returned PWM device
 * object.
 *
 * This is analogous to of_pwm_get() except con_id is not yet supported.
 * ACPI entries must look like
 * Package () {"pwms", Package ()
 *     { <PWM device reference>, <PWM index>, <PWM period> [, <PWM flags>]}}
 *
 * Returns: A pointer to the requested PWM device or an ERR_PTR()-encoded
 * error code on failure.
 */
static struct pwm_device *acpi_pwm_get(struct fwnode_handle *fwnode)
{
	struct pwm_device *pwm = ERR_PTR(-ENODEV);
#if IS_ENABLED(CONFIG_ACPI)
	struct fwnode_reference_args args;
	struct acpi_device *acpi;
	struct pwm_chip *chip;
	int ret;

	memset(&args, 0, sizeof(args));

	ret = __acpi_node_get_property_reference(fwnode, "pwms", 0, 3, &args);
	if (ret < 0)
		return ERR_PTR(ret);

	acpi = to_acpi_device_node(args.fwnode);
	if (!acpi)
		return ERR_PTR(-EINVAL);

	if (args.nargs < 2)
		return ERR_PTR(-EPROTO);

	chip = device_to_pwmchip(&acpi->dev);
	if (IS_ERR(chip))
		return ERR_CAST(chip);

	pwm = pwm_request_from_chip(chip, args.args[0], NULL);
	if (IS_ERR(pwm))
		return pwm;

	pwm->args.period = args.args[1];
	pwm->args.polarity = PWM_POLARITY_NORMAL;

	if (args.nargs > 2 && args.args[2] & PWM_POLARITY_INVERTED)
		pwm->args.polarity = PWM_POLARITY_INVERSED;
#endif

	return pwm;
}

/**
 * pwm_add_table() - register PWM device consumers
 * @table: array of consumers to register
 * @num: number of consumers in table
 */
void pwm_add_table(struct pwm_lookup *table, size_t num)
{
	mutex_lock(&pwm_lookup_lock);

	while (num--) {
		list_add_tail(&table->list, &pwm_lookup_list);
		table++;
	}

	mutex_unlock(&pwm_lookup_lock);
}

/**
 * pwm_remove_table() - unregister PWM device consumers
 * @table: array of consumers to unregister
 * @num: number of consumers in table
 */
void pwm_remove_table(struct pwm_lookup *table, size_t num)
{
	mutex_lock(&pwm_lookup_lock);

	while (num--) {
		list_del(&table->list);
		table++;
	}

	mutex_unlock(&pwm_lookup_lock);
}

/**
 * pwm_get() - look up and request a PWM device
 * @dev: device for PWM consumer
 * @con_id: consumer name
 *
 * Lookup is first attempted using DT. If the device was not instantiated from
 * a device tree, a PWM chip and a relative index is looked up via a table
 * supplied by board setup code (see pwm_add_table()).
 *
 * Once a PWM chip has been found the specified PWM device will be requested
 * and is ready to be used.
 *
 * Returns: A pointer to the requested PWM device or an ERR_PTR()-encoded
 * error code on failure.
 */
struct pwm_device *pwm_get(struct device *dev, const char *con_id)
{
	const char *dev_id = dev ? dev_name(dev) : NULL;
	struct pwm_device *pwm;
	struct pwm_chip *chip;
	struct device_link *dl;
	unsigned int best = 0;
	struct pwm_lookup *p, *chosen = NULL;
	unsigned int match;
	int err;

	/* look up via DT first */
	if (IS_ENABLED(CONFIG_OF) && dev && dev->of_node)
		return of_pwm_get(dev, dev->of_node, con_id);

	/* then lookup via ACPI */
	if (dev && is_acpi_node(dev->fwnode)) {
		pwm = acpi_pwm_get(dev->fwnode);
		if (!IS_ERR(pwm) || PTR_ERR(pwm) != -ENOENT)
			return pwm;
	}

	/*
	 * We look up the provider in the static table typically provided by
	 * board setup code. We first try to lookup the consumer device by
	 * name. If the consumer device was passed in as NULL or if no match
	 * was found, we try to find the consumer by directly looking it up
	 * by name.
	 *
	 * If a match is found, the provider PWM chip is looked up by name
	 * and a PWM device is requested using the PWM device per-chip index.
	 *
	 * The lookup algorithm was shamelessly taken from the clock
	 * framework:
	 *
	 * We do slightly fuzzy matching here:
	 *  An entry with a NULL ID is assumed to be a wildcard.
	 *  If an entry has a device ID, it must match
	 *  If an entry has a connection ID, it must match
	 * Then we take the most specific entry - with the following order
	 * of precedence: dev+con > dev only > con only.
	 */
	mutex_lock(&pwm_lookup_lock);

	list_for_each_entry(p, &pwm_lookup_list, list) {
		match = 0;

		if (p->dev_id) {
			if (!dev_id || strcmp(p->dev_id, dev_id))
				continue;

			match += 2;
		}

		if (p->con_id) {
			if (!con_id || strcmp(p->con_id, con_id))
				continue;

			match += 1;
		}

		if (match > best) {
			chosen = p;

			if (match != 3)
				best = match;
			else
				break;
		}
	}

	mutex_unlock(&pwm_lookup_lock);

	if (!chosen)
		return ERR_PTR(-ENODEV);

	chip = pwmchip_find_by_name(chosen->provider);

	/*
	 * If the lookup entry specifies a module, load the module and retry
	 * the PWM chip lookup. This can be used to work around driver load
	 * ordering issues if driver's can't be made to properly support the
	 * deferred probe mechanism.
	 */
	if (!chip && chosen->module) {
		err = request_module(chosen->module);
		if (err == 0)
			chip = pwmchip_find_by_name(chosen->provider);
	}

	if (!chip)
		return ERR_PTR(-EPROBE_DEFER);

	pwm = pwm_request_from_chip(chip, chosen->index, con_id ?: dev_id);
	if (IS_ERR(pwm))
		return pwm;

	dl = pwm_device_link_add(dev, pwm);
	if (IS_ERR(dl)) {
		pwm_free(pwm);
		return ERR_CAST(dl);
	}

	pwm->args.period = chosen->period;
	pwm->args.polarity = chosen->polarity;

	return pwm;
}
EXPORT_SYMBOL_GPL(pwm_get);

/**
 * pwm_put() - release a PWM device
 * @pwm: PWM device
 */
void pwm_put(struct pwm_device *pwm)
{
	if (!pwm)
		return;

	mutex_lock(&pwm_lock);

	if (!test_and_clear_bit(PWMF_REQUESTED, &pwm->flags)) {
		pr_warn("PWM device already freed\n");
		goto out;
	}

	if (pwm->chip->ops->free)
		pwm->chip->ops->free(pwm->chip, pwm);

	pwm_set_chip_data(pwm, NULL);
	pwm->label = NULL;

	module_put(pwm->chip->ops->owner);
out:
	mutex_unlock(&pwm_lock);
}
EXPORT_SYMBOL_GPL(pwm_put);

static void devm_pwm_release(struct device *dev, void *res)
{
	pwm_put(*(struct pwm_device **)res);
}

/**
 * devm_pwm_get() - resource managed pwm_get()
 * @dev: device for PWM consumer
 * @con_id: consumer name
 *
 * This function performs like pwm_get() but the acquired PWM device will
 * automatically be released on driver detach.
 *
 * Returns: A pointer to the requested PWM device or an ERR_PTR()-encoded
 * error code on failure.
 */
struct pwm_device *devm_pwm_get(struct device *dev, const char *con_id)
{
	struct pwm_device **ptr, *pwm;

	ptr = devres_alloc(devm_pwm_release, sizeof(*ptr), GFP_KERNEL);
	if (!ptr)
		return ERR_PTR(-ENOMEM);

	pwm = pwm_get(dev, con_id);
	if (!IS_ERR(pwm)) {
		*ptr = pwm;
		devres_add(dev, ptr);
	} else {
		devres_free(ptr);
	}

	return pwm;
}
EXPORT_SYMBOL_GPL(devm_pwm_get);

/**
 * devm_of_pwm_get() - resource managed of_pwm_get()
 * @dev: device for PWM consumer
 * @np: device node to get the PWM from
 * @con_id: consumer name
 *
 * This function performs like of_pwm_get() but the acquired PWM device will
 * automatically be released on driver detach.
 *
 * Returns: A pointer to the requested PWM device or an ERR_PTR()-encoded
 * error code on failure.
 */
struct pwm_device *devm_of_pwm_get(struct device *dev, struct device_node *np,
				   const char *con_id)
{
	struct pwm_device **ptr, *pwm;

	ptr = devres_alloc(devm_pwm_release, sizeof(*ptr), GFP_KERNEL);
	if (!ptr)
		return ERR_PTR(-ENOMEM);

	pwm = of_pwm_get(dev, np, con_id);
	if (!IS_ERR(pwm)) {
		*ptr = pwm;
		devres_add(dev, ptr);
	} else {
		devres_free(ptr);
	}

	return pwm;
}
EXPORT_SYMBOL_GPL(devm_of_pwm_get);

/**
 * devm_fwnode_pwm_get() - request a resource managed PWM from firmware node
 * @dev: device for PWM consumer
 * @fwnode: firmware node to get the PWM from
 * @con_id: consumer name
 *
 * Returns the PWM device parsed from the firmware node. See of_pwm_get() and
 * acpi_pwm_get() for a detailed description.
 *
 * Returns: A pointer to the requested PWM device or an ERR_PTR()-encoded
 * error code on failure.
 */
struct pwm_device *devm_fwnode_pwm_get(struct device *dev,
				       struct fwnode_handle *fwnode,
				       const char *con_id)
{
	struct pwm_device **ptr, *pwm = ERR_PTR(-ENODEV);

	ptr = devres_alloc(devm_pwm_release, sizeof(*ptr), GFP_KERNEL);
	if (!ptr)
		return ERR_PTR(-ENOMEM);

	if (is_of_node(fwnode))
		pwm = of_pwm_get(dev, to_of_node(fwnode), con_id);
	else if (is_acpi_node(fwnode))
		pwm = acpi_pwm_get(fwnode);

	if (!IS_ERR(pwm)) {
		*ptr = pwm;
		devres_add(dev, ptr);
	} else {
		devres_free(ptr);
	}

	return pwm;
}
EXPORT_SYMBOL_GPL(devm_fwnode_pwm_get);

static int devm_pwm_match(struct device *dev, void *res, void *data)
{
	struct pwm_device **p = res;

	if (WARN_ON(!p || !*p))
		return 0;

	return *p == data;
}

/**
 * devm_pwm_put() - resource managed pwm_put()
 * @dev: device for PWM consumer
 * @pwm: PWM device
 *
 * Release a PWM previously allocated using devm_pwm_get(). Calling this
 * function is usually not needed because devm-allocated resources are
 * automatically released on driver detach.
 */
void devm_pwm_put(struct device *dev, struct pwm_device *pwm)
{
	WARN_ON(devres_release(dev, devm_pwm_release, devm_pwm_match, pwm));
}
EXPORT_SYMBOL_GPL(devm_pwm_put);

#ifdef CONFIG_DEBUG_FS
static void pwm_dbg_show(struct pwm_chip *chip, struct seq_file *s)
{
	unsigned int i;

	for (i = 0; i < chip->npwm; i++) {
		struct pwm_device *pwm = &chip->pwms[i];
		struct pwm_state state;

		pwm_get_state(pwm, &state);

		seq_printf(s, " pwm-%-3d (%-20.20s):", i, pwm->label);

		if (test_bit(PWMF_REQUESTED, &pwm->flags))
			seq_puts(s, " requested");

		if (state.enabled)
			seq_puts(s, " enabled");

		seq_printf(s, " period: %u ns", state.period);
		seq_printf(s, " duty: %u ns", state.duty_cycle);
		seq_printf(s, " polarity: %s",
			   state.polarity ? "inverse" : "normal");

		seq_puts(s, "\n");
	}
}

static void *pwm_seq_start(struct seq_file *s, loff_t *pos)
{
	mutex_lock(&pwm_lock);
	s->private = "";

	return seq_list_start(&pwm_chips, *pos);
}

static void *pwm_seq_next(struct seq_file *s, void *v, loff_t *pos)
{
	s->private = "\n";

	return seq_list_next(v, &pwm_chips, pos);
}

static void pwm_seq_stop(struct seq_file *s, void *v)
{
	mutex_unlock(&pwm_lock);
}

static int pwm_seq_show(struct seq_file *s, void *v)
{
	struct pwm_chip *chip = list_entry(v, struct pwm_chip, list);

	seq_printf(s, "%s%s/%s, %d PWM device%s\n", (char *)s->private,
		   chip->dev->bus ? chip->dev->bus->name : "no-bus",
		   dev_name(chip->dev), chip->npwm,
		   (chip->npwm != 1) ? "s" : "");

	pwm_dbg_show(chip, s);

	return 0;
}

static const struct seq_operations pwm_seq_ops = {
	.start = pwm_seq_start,
	.next = pwm_seq_next,
	.stop = pwm_seq_stop,
	.show = pwm_seq_show,
};

static int pwm_seq_open(struct inode *inode, struct file *file)
{
	return seq_open(file, &pwm_seq_ops);
}

static const struct file_operations pwm_debugfs_ops = {
	.owner = THIS_MODULE,
	.open = pwm_seq_open,
	.read = seq_read,
	.llseek = seq_lseek,
	.release = seq_release,
};

static int __init pwm_debugfs_init(void)
{
	debugfs_create_file("pwm", S_IFREG | S_IRUGO, NULL, NULL,
			    &pwm_debugfs_ops);

	return 0;
}
subsys_initcall(pwm_debugfs_init);
#endif /* CONFIG_DEBUG_FS */<|MERGE_RESOLUTION|>--- conflicted
+++ resolved
@@ -120,12 +120,9 @@
 	if (pwm->chip->ops->get_state) {
 		pwm->chip->ops->get_state(pwm->chip, pwm, &pwm->state);
 		trace_pwm_get(pwm, &pwm->state);
-<<<<<<< HEAD
-=======
 
 		if (IS_ENABLED(PWM_DEBUG))
 			pwm->last = pwm->state;
->>>>>>> 04d5ce62
 	}
 
 	set_bit(PWMF_REQUESTED, &pwm->flags);
