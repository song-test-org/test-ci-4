--- conflicted
+++ resolved
@@ -1363,8 +1363,6 @@
  * and currently never change thereafter.
  */
 static void img_request_layered_set(struct rbd_img_request *img_request)
-<<<<<<< HEAD
-=======
 {
 	set_bit(IMG_REQ_LAYERED, &img_request->flags);
 	smp_mb();
@@ -1399,7 +1397,6 @@
 }
 
 static u64 rbd_obj_img_extents_bytes(struct rbd_obj_request *obj_req)
->>>>>>> f853dcaa
 {
 	return ceph_file_extents_bytes(obj_req->img_extents,
 				       obj_req->num_img_extents);
@@ -1415,44 +1412,6 @@
 		return true;
 	default:
 		BUG();
-	}
-}
-
-static void rbd_obj_handle_request(struct rbd_obj_request *obj_req);
-
-<<<<<<< HEAD
-static bool rbd_obj_is_entire(struct rbd_obj_request *obj_req)
-{
-	struct rbd_device *rbd_dev = obj_req->img_request->rbd_dev;
-
-	return !obj_req->ex.oe_off &&
-	       obj_req->ex.oe_len == rbd_dev->layout.object_size;
-}
-
-static bool rbd_obj_is_tail(struct rbd_obj_request *obj_req)
-{
-	struct rbd_device *rbd_dev = obj_req->img_request->rbd_dev;
-
-	return obj_req->ex.oe_off + obj_req->ex.oe_len ==
-					rbd_dev->layout.object_size;
-}
-
-static u64 rbd_obj_img_extents_bytes(struct rbd_obj_request *obj_req)
-{
-	return ceph_file_extents_bytes(obj_req->img_extents,
-				       obj_req->num_img_extents);
-}
-
-static bool rbd_img_is_write(struct rbd_img_request *img_req)
-{
-	switch (img_req->op_type) {
-	case OBJ_OP_READ:
-		return false;
-	case OBJ_OP_WRITE:
-	case OBJ_OP_DISCARD:
-		return true;
-	default:
-		rbd_assert(0);
 	}
 }
 
@@ -1484,34 +1443,6 @@
 {
 	struct ceph_osd_request *osd_req = obj_request->osd_req;
 
-=======
-static void rbd_osd_req_callback(struct ceph_osd_request *osd_req)
-{
-	struct rbd_obj_request *obj_req = osd_req->r_priv;
-
-	dout("%s osd_req %p result %d for obj_req %p\n", __func__, osd_req,
-	     osd_req->r_result, obj_req);
-	rbd_assert(osd_req == obj_req->osd_req);
-
-	obj_req->result = osd_req->r_result < 0 ? osd_req->r_result : 0;
-	if (!obj_req->result && !rbd_img_is_write(obj_req->img_request))
-		obj_req->xferred = osd_req->r_result;
-	else
-		/*
-		 * Writes aren't allowed to return a data payload.  In some
-		 * guarded write cases (e.g. stat + zero on an empty object)
-		 * a stat response makes it through, but we don't care.
-		 */
-		obj_req->xferred = 0;
-
-	rbd_obj_handle_request(obj_req);
-}
-
-static void rbd_osd_req_format_read(struct rbd_obj_request *obj_request)
-{
-	struct ceph_osd_request *osd_req = obj_request->osd_req;
-
->>>>>>> f853dcaa
 	osd_req->r_flags = CEPH_OSD_FLAG_READ;
 	osd_req->r_snapid = obj_request->img_request->snap_id;
 }
@@ -1887,7 +1818,6 @@
 	obj_req->osd_req = rbd_osd_req_create(obj_req, num_osd_ops);
 	if (!obj_req->osd_req)
 		return -ENOMEM;
-<<<<<<< HEAD
 
 	if (obj_req->num_img_extents) {
 		ret = __rbd_obj_setup_stat(obj_req, which++);
@@ -1895,15 +1825,6 @@
 			return ret;
 	}
 
-=======
-
-	if (obj_req->num_img_extents) {
-		ret = __rbd_obj_setup_stat(obj_req, which++);
-		if (ret)
-			return ret;
-	}
-
->>>>>>> f853dcaa
 	__rbd_obj_setup_write(obj_req, which);
 	return 0;
 }
@@ -2151,7 +2072,6 @@
 
 	return __rbd_img_fill_request(img_req);
 }
-<<<<<<< HEAD
 
 static int rbd_img_fill_nodata(struct rbd_img_request *img_req,
 			       u64 off, u64 len)
@@ -2178,30 +2098,12 @@
 }
 
 static void count_bio_bvecs(struct ceph_object_extent *ex, u32 bytes, void *arg)
-=======
-
-static int rbd_img_fill_nodata(struct rbd_img_request *img_req,
-			       u64 off, u64 len)
-{
-	struct ceph_file_extent ex = { off, len };
-	union rbd_img_fill_iter dummy;
-	struct rbd_img_fill_ctx fctx = {
-		.pos_type = OBJ_REQUEST_NODATA,
-		.pos = &dummy,
-	};
-
-	return rbd_img_fill_request(img_req, &ex, 1, &fctx);
-}
-
-static void set_bio_pos(struct ceph_object_extent *ex, u32 bytes, void *arg)
->>>>>>> f853dcaa
 {
 	struct rbd_obj_request *obj_req =
 	    container_of(ex, struct rbd_obj_request, ex);
 	struct ceph_bio_iter *it = arg;
 
 	dout("%s objno %llu bytes %u\n", __func__, ex->oe_objno, bytes);
-<<<<<<< HEAD
 	ceph_bio_iter_advance_step(it, bytes, ({
 		obj_req->bvec_count++;
 	}));
@@ -2221,38 +2123,6 @@
 	}));
 }
 
-=======
-	obj_req->bio_pos = *it;
-	ceph_bio_iter_advance(it, bytes);
-}
-
-static void count_bio_bvecs(struct ceph_object_extent *ex, u32 bytes, void *arg)
-{
-	struct rbd_obj_request *obj_req =
-	    container_of(ex, struct rbd_obj_request, ex);
-	struct ceph_bio_iter *it = arg;
-
-	dout("%s objno %llu bytes %u\n", __func__, ex->oe_objno, bytes);
-	ceph_bio_iter_advance_step(it, bytes, ({
-		obj_req->bvec_count++;
-	}));
-
-}
-
-static void copy_bio_bvecs(struct ceph_object_extent *ex, u32 bytes, void *arg)
-{
-	struct rbd_obj_request *obj_req =
-	    container_of(ex, struct rbd_obj_request, ex);
-	struct ceph_bio_iter *it = arg;
-
-	dout("%s objno %llu bytes %u\n", __func__, ex->oe_objno, bytes);
-	ceph_bio_iter_advance_step(it, bytes, ({
-		obj_req->bvec_pos.bvecs[obj_req->bvec_idx++] = bv;
-		obj_req->bvec_pos.iter.bi_size += bv.bv_len;
-	}));
-}
-
->>>>>>> f853dcaa
 static int __rbd_img_fill_from_bio(struct rbd_img_request *img_req,
 				   struct ceph_file_extent *img_extents,
 				   u32 num_img_extents,
@@ -2265,7 +2135,6 @@
 		.count_fn = count_bio_bvecs,
 		.copy_fn = copy_bio_bvecs,
 	};
-<<<<<<< HEAD
 
 	return rbd_img_fill_request(img_req, img_extents, num_img_extents,
 				    &fctx);
@@ -2420,162 +2289,6 @@
 			return true;
 		}
 
-=======
-
-	return rbd_img_fill_request(img_req, img_extents, num_img_extents,
-				    &fctx);
-}
-
-static int rbd_img_fill_from_bio(struct rbd_img_request *img_req,
-				 u64 off, u64 len, struct bio *bio)
-{
-	struct ceph_file_extent ex = { off, len };
-	struct ceph_bio_iter it = { .bio = bio, .iter = bio->bi_iter };
-
-	return __rbd_img_fill_from_bio(img_req, &ex, 1, &it);
-}
-
-static void set_bvec_pos(struct ceph_object_extent *ex, u32 bytes, void *arg)
-{
-	struct rbd_obj_request *obj_req =
-	    container_of(ex, struct rbd_obj_request, ex);
-	struct ceph_bvec_iter *it = arg;
-
-	obj_req->bvec_pos = *it;
-	ceph_bvec_iter_shorten(&obj_req->bvec_pos, bytes);
-	ceph_bvec_iter_advance(it, bytes);
-}
-
-static void count_bvecs(struct ceph_object_extent *ex, u32 bytes, void *arg)
-{
-	struct rbd_obj_request *obj_req =
-	    container_of(ex, struct rbd_obj_request, ex);
-	struct ceph_bvec_iter *it = arg;
-
-	ceph_bvec_iter_advance_step(it, bytes, ({
-		obj_req->bvec_count++;
-	}));
-}
-
-static void copy_bvecs(struct ceph_object_extent *ex, u32 bytes, void *arg)
-{
-	struct rbd_obj_request *obj_req =
-	    container_of(ex, struct rbd_obj_request, ex);
-	struct ceph_bvec_iter *it = arg;
-
-	ceph_bvec_iter_advance_step(it, bytes, ({
-		obj_req->bvec_pos.bvecs[obj_req->bvec_idx++] = bv;
-		obj_req->bvec_pos.iter.bi_size += bv.bv_len;
-	}));
-}
-
-static int __rbd_img_fill_from_bvecs(struct rbd_img_request *img_req,
-				     struct ceph_file_extent *img_extents,
-				     u32 num_img_extents,
-				     struct ceph_bvec_iter *bvec_pos)
-{
-	struct rbd_img_fill_ctx fctx = {
-		.pos_type = OBJ_REQUEST_BVECS,
-		.pos = (union rbd_img_fill_iter *)bvec_pos,
-		.set_pos_fn = set_bvec_pos,
-		.count_fn = count_bvecs,
-		.copy_fn = copy_bvecs,
-	};
-
-	return rbd_img_fill_request(img_req, img_extents, num_img_extents,
-				    &fctx);
-}
-
-static int rbd_img_fill_from_bvecs(struct rbd_img_request *img_req,
-				   struct ceph_file_extent *img_extents,
-				   u32 num_img_extents,
-				   struct bio_vec *bvecs)
-{
-	struct ceph_bvec_iter it = {
-		.bvecs = bvecs,
-		.iter = { .bi_size = ceph_file_extents_bytes(img_extents,
-							     num_img_extents) },
-	};
-
-	return __rbd_img_fill_from_bvecs(img_req, img_extents, num_img_extents,
-					 &it);
-}
-
-static void rbd_img_request_submit(struct rbd_img_request *img_request)
-{
-	struct rbd_obj_request *obj_request;
-
-	dout("%s: img %p\n", __func__, img_request);
-
-	rbd_img_request_get(img_request);
-	for_each_obj_request(img_request, obj_request)
-		rbd_obj_request_submit(obj_request);
-
-	rbd_img_request_put(img_request);
-}
-
-static int rbd_obj_read_from_parent(struct rbd_obj_request *obj_req)
-{
-	struct rbd_img_request *img_req = obj_req->img_request;
-	struct rbd_img_request *child_img_req;
-	int ret;
-
-	child_img_req = rbd_img_request_create(img_req->rbd_dev->parent,
-					       OBJ_OP_READ, NULL);
-	if (!child_img_req)
-		return -ENOMEM;
-
-	__set_bit(IMG_REQ_CHILD, &child_img_req->flags);
-	child_img_req->obj_request = obj_req;
-
-	if (!rbd_img_is_write(img_req)) {
-		switch (img_req->data_type) {
-		case OBJ_REQUEST_BIO:
-			ret = __rbd_img_fill_from_bio(child_img_req,
-						      obj_req->img_extents,
-						      obj_req->num_img_extents,
-						      &obj_req->bio_pos);
-			break;
-		case OBJ_REQUEST_BVECS:
-		case OBJ_REQUEST_OWN_BVECS:
-			ret = __rbd_img_fill_from_bvecs(child_img_req,
-						      obj_req->img_extents,
-						      obj_req->num_img_extents,
-						      &obj_req->bvec_pos);
-			break;
-		default:
-			rbd_assert(0);
-		}
-	} else {
-		ret = rbd_img_fill_from_bvecs(child_img_req,
-					      obj_req->img_extents,
-					      obj_req->num_img_extents,
-					      obj_req->copyup_bvecs);
-	}
-	if (ret) {
-		rbd_img_request_put(child_img_req);
-		return ret;
-	}
-
-	rbd_img_request_submit(child_img_req);
-	return 0;
-}
-
-static bool rbd_obj_handle_read(struct rbd_obj_request *obj_req)
-{
-	struct rbd_device *rbd_dev = obj_req->img_request->rbd_dev;
-	int ret;
-
-	if (obj_req->result == -ENOENT &&
-	    rbd_dev->parent_overlap && !obj_req->tried_parent) {
-		/* reverse map this object extent onto the parent */
-		ret = rbd_obj_calc_img_extents(obj_req, false);
-		if (ret) {
-			obj_req->result = ret;
-			return true;
-		}
-
->>>>>>> f853dcaa
 		if (obj_req->num_img_extents) {
 			obj_req->tried_parent = true;
 			ret = rbd_obj_read_from_parent(obj_req);
@@ -2654,7 +2367,6 @@
 			    "copyup");
 	osd_req_op_cls_request_data_bvecs(obj_req->osd_req, 0,
 					  obj_req->copyup_bvecs, bytes);
-<<<<<<< HEAD
 
 	switch (obj_req->img_request->op_type) {
 	case OBJ_OP_WRITE:
@@ -2668,21 +2380,6 @@
 		rbd_assert(0);
 	}
 
-=======
-
-	switch (obj_req->img_request->op_type) {
-	case OBJ_OP_WRITE:
-		__rbd_obj_setup_write(obj_req, 1);
-		break;
-	case OBJ_OP_DISCARD:
-		rbd_assert(!rbd_obj_is_entire(obj_req));
-		__rbd_obj_setup_discard(obj_req, 1);
-		break;
-	default:
-		rbd_assert(0);
-	}
-
->>>>>>> f853dcaa
 	rbd_obj_request_submit(obj_req);
 	return 0;
 }
@@ -2788,11 +2485,7 @@
 		}
 		return false;
 	default:
-<<<<<<< HEAD
-		rbd_assert(0);
-=======
 		BUG();
->>>>>>> f853dcaa
 	}
 }
 
@@ -2820,11 +2513,7 @@
 		}
 		return false;
 	default:
-<<<<<<< HEAD
-		rbd_assert(0);
-=======
 		BUG();
->>>>>>> f853dcaa
 	}
 }
 
@@ -4291,16 +3980,6 @@
 	q->limits.max_sectors = queue_max_hw_sectors(q);
 	blk_queue_max_segments(q, USHRT_MAX);
 	blk_queue_max_segment_size(q, UINT_MAX);
-<<<<<<< HEAD
-	blk_queue_io_min(q, segment_size);
-	blk_queue_io_opt(q, segment_size);
-
-	/* enable the discard support */
-	blk_queue_flag_set(QUEUE_FLAG_DISCARD, q);
-	q->limits.discard_granularity = segment_size;
-	blk_queue_max_discard_sectors(q, segment_size / SECTOR_SIZE);
-	blk_queue_max_write_zeroes_sectors(q, segment_size / SECTOR_SIZE);
-=======
 	blk_queue_io_min(q, objset_bytes);
 	blk_queue_io_opt(q, objset_bytes);
 
@@ -4310,7 +3989,6 @@
 		blk_queue_max_discard_sectors(q, objset_bytes >> SECTOR_SHIFT);
 		blk_queue_max_write_zeroes_sectors(q, objset_bytes >> SECTOR_SHIFT);
 	}
->>>>>>> f853dcaa
 
 	if (!ceph_test_opt(rbd_dev->rbd_client->client, NOCRC))
 		q->backing_dev_info->capabilities |= BDI_CAP_STABLE_WRITES;
