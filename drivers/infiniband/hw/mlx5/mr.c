--- conflicted
+++ resolved
@@ -1967,13 +1967,8 @@
 	int err;
 
 	if (IS_ENABLED(CONFIG_INFINIBAND_ON_DEMAND_PAGING)) {
-<<<<<<< HEAD
-		xa_erase(&dev->mdev->priv.mkey_table,
-			 mlx5_base_mkey(mmw->mmkey.key));
-=======
 		xa_erase_irq(&dev->mdev->priv.mkey_table,
 			     mlx5_base_mkey(mmw->mmkey.key));
->>>>>>> 9054dfa0
 		/*
 		 * pagefault_single_data_segment() may be accessing mmw under
 		 * SRCU if the user bound an ODP MR to this MW.
