--- conflicted
+++ resolved
@@ -128,12 +128,7 @@
 struct ibmvscsis_tpg {
 	/* ibmvscsis port target portal group tag for TCM */
 	u16 tport_tpgt;
-<<<<<<< HEAD
 	/* Used for ibmvscsis device reference to tpg_nexus */
-=======
-	/* Used for ibmvscsis device reference to tpg_nexus
-	 */
->>>>>>> 009a24ac
 	int tpg_ibmvscsis_count;
 	/* Pointer to the TCM ibmvscsis I_T Nexus for this TPG endpoint */
 	struct ibmvscsis_nexus *tpg_nexus;
@@ -142,34 +137,10 @@
 	/* Returned by ibmvscsis_make_tpg() */
 	struct se_portal_group se_tpg;
 	/* Pointer back to ibmvscsis*/
-<<<<<<< HEAD
 	struct ibmvscsis_adapter *adapter;
 	struct ibmvscsis_cmnd *cmd;
 	bool enabled;
 	bool releasing;
-=======
-	struct ibmvscsis_adapter *ibmvscsis_adapter;
-};
-
-struct ibmvscsis_tport {
-	/* SCSI protocol the tport is providing */
-	u8 tport_proto_id;
-	/* Binary World Wide unique Port Name for SRP Target port */
-	u64 tport_wwpn;
-	/* ASCII formatted WWPN for SRP Target port */
-	char tport_name[IBMVSCSIS_NAMELEN];
-	/* Returned by ibmvscsis_make_tport() */
-	struct se_wwn tport_wwn;
-};
-
-struct ibmvscsis_nacl {
-	/* Returned by ibmvscsis_make_nodeacl() */
-	struct se_node_acl se_node_acl;
-	/* Binary World Wide unique Port Name for SRP Initiator port */
-	u64 iport_wwpn;
-	/* ASCII formatted WWPN for Sas Initiator port */
-	char iport_name[IBMVSCSIS_NAMELEN];
->>>>>>> 009a24ac
 };
 
 struct ibmvscsis_adapter {
@@ -444,14 +415,8 @@
 	 * struct se_node_acl for the ibmvscsis struct se_portal_group with
 	 * the SCSI Initiator port name of the passed configfs group 'name'.
 	 */
-<<<<<<< HEAD
 	acl = core_tpg_check_initiator_node_acl(&tpg->se_tpg, (unsigned char *)name);
 	if (!acl) {
-=======
-	nexus->se_sess->se_node_acl = core_tpg_check_initiator_node_acl(
-				se_tpg, (unsigned char *)name);
-	if (!nexus->se_sess->se_node_acl) {
->>>>>>> 009a24ac
 		pr_debug("core_tpg_check_initiator_node_acl() failed"
 				" for %s\n", name);
 		goto acl_failed;
@@ -465,11 +430,7 @@
 			nexus->se_sess, nexus);
 	tpg->tpg_nexus = nexus;
 
-<<<<<<< HEAD
 	return &tpg->se_tpg;
-=======
-	return 0;
->>>>>>> 009a24ac
 
 acl_failed:
 	transport_free_session(nexus->se_sess);
@@ -543,18 +504,12 @@
 		container_of(wwn, struct ibmvscsis_tport, tport_wwn);
 	struct ibmvscsis_tpg *tpg;
 	struct ibmvscsis_adapter *adapter;
-<<<<<<< HEAD
 	struct se_portal_group *se_tpg;
-=======
->>>>>>> 009a24ac
 	struct vio_dev *vdev;
 	u16 tpgt;
 	int ret;
 	unsigned long flags;
-<<<<<<< HEAD
 	pr_debug("ibmvscsis: maketpg\n");
-=======
->>>>>>> 009a24ac
 
 	if (strstr(name, "tpgt_") != name)
 		return ERR_PTR(-EINVAL);
@@ -568,15 +523,10 @@
 		if(ret == 0) {
 			tpg = adapter->tpg;
 		}
-<<<<<<< HEAD
 		if(tpg){
 			tpg->adapter = adapter;
 			goto found;
 		}
-=======
-		if(tpg)
-			goto found;
->>>>>>> 009a24ac
 	}
 	spin_unlock_irqrestore(&ibmvscsis_dev_lock, flags);
 	return NULL;
@@ -595,13 +545,9 @@
 		kfree(tpg);
 		return NULL;
 	}
-<<<<<<< HEAD
 	se_tpg = ibmvscsis_make_nexus(tpg, &tport->tport_name[0]);
 	tpg->se_tpg = *se_tpg;
 	if(!&tpg->se_tpg) {
-=======
-	if(ibmvscsis_make_nexus(tpg, name) < 0) {
->>>>>>> 009a24ac
 		pr_info("ibmvscsis: failed make nexus\n");
 		ibmvscsis_drop_tpg(&tpg->se_tpg);
 	}
@@ -640,33 +586,16 @@
 					   const char *name)
 {
 	struct ibmvscsis_tport *tport;
-<<<<<<< HEAD
 	int ret;
-=======
-	u64 wwpn = 0;
->>>>>>> 009a24ac
 
 	tport = ibmvscsis_lookup_port(name);
-	
 	ret = -EINVAL;
 	if(!tport)
-<<<<<<< HEAD
 		goto err;
 
 	tport->tport_proto_id = SCSI_PROTOCOL_SRP;
 	pr_debug("ibmvscsis: make_tport(%s), pointer:%p tport_id:%x\n", name,
 					tport, tport->tport_proto_id);
-=======
-		return NULL;
-
-	tport->tport_wwpn = wwpn;
-	tport->tport_proto_id = SCSI_PROTOCOL_SRP;
-
-	pr_debug("ibmvscsis: make_tport name:%s, %x\n", name,
-					tport->tport_proto_id);
-
-	snprintf(&tport->tport_name[0], 256, "%s", name);
->>>>>>> 009a24ac
 	return &tport->tport_wwn;
 err:
 	return ERR_PTR(ret);
@@ -1078,132 +1007,6 @@
 			      srp_cmd_direction(scmd),
 			      attr, vsc->sense_buf);
 
-<<<<<<< HEAD
-=======
-	if (err != H_SUCCESS) {
-		pr_err("ibmvscsis: %ld transferring data error %p\n", err, iue);
-		srp_iu_put(iue);
-	}
-
-	if (crq->format == VIOSRP_MAD_FORMAT) {
-		process_mad_iu(iue);
-	}
-	else {
-		pr_debug("ibmvscsis: process srpiu");
-		process_srp_iu(iue);
-	}
-}
-
-static void process_crq(struct viosrp_crq *crq,
-			struct ibmvscsis_adapter *adapter)
-{
-	switch (crq->valid) {
-	case 0xC0:
-		/* initialization */
-		switch (crq->format) {
-		case 0x01:
-			h_send_crq(adapter->dma_dev->unit_address,
-				   0xC002000000000000, 0);
-			break;
-		case 0x02:
-			break;
-		default:
-			pr_err("ibmvscsis: Unknown format %u\n", crq->format);
-		}
-		break;
-	case 0xFF:
-		/* transport event */
-		break;
-	case 0x80:
-		/* real payload */
-		switch (crq->format) {
-		case VIOSRP_SRP_FORMAT:
-		case VIOSRP_MAD_FORMAT:
-			pr_debug("ibmvscsis: case viosrp mad crq: 0x%x, 0x%x, \
-					0x%x, 0x%x, 0x%x, 0x%x, 0x%llx\n",
-					crq->valid, crq->format, crq->reserved,
-					crq->status, be16_to_cpu(crq->timeout),
-					be16_to_cpu(crq->IU_length),
-					be64_to_cpu(crq->IU_data_ptr));
-			process_iu(crq, adapter);
-			break;
-		case VIOSRP_OS400_FORMAT:
-		case VIOSRP_AIX_FORMAT:
-		case VIOSRP_LINUX_FORMAT:
-		case VIOSRP_INLINE_FORMAT:
-			pr_err("ibmvscsis: Unsupported format %u\n",
-					crq->format);
-			break;
-		default:
-			pr_err("ibmvscsis: Unknown format %u\n",
-					crq->format);
-		}
-		break;
-	default:
-		pr_err("ibmvscsis: unknown message type 0x%02x!?\n",
-				crq->valid);
-	}
-}
-
-static inline struct viosrp_crq *next_crq(struct crq_queue *queue)
-{
-	struct viosrp_crq *crq;
-	unsigned long flags;
-
-	spin_lock_irqsave(&queue->lock, flags);
-	crq = &queue->msgs[queue->cur];
-	if (crq->valid & 0x80) {
-		if (++queue->cur == queue->size)
-			queue->cur = 0;
-	} else
-		crq = NULL;
-	spin_unlock_irqrestore(&queue->lock, flags);
-
-	return crq;
-}
-/*
- * TODO: Needs to be rewritten to support TCM, use target_submit_cmd()
- * for dispatching incoming SCSI CDB's and payloads into target-core
- */
-static int tcm_queuecommand(struct ibmvscsis_adapter *adapter,
-			    struct ibmvscsis_cmnd *vsc,
-			    struct srp_cmd *scmd)
-{
-	struct se_cmd *se_cmd;
-	int attr;
-	int data_len;
-	sense_reason_t ret;
-
-	switch (scmd->task_attr) {
-	case SRP_SIMPLE_TASK:
-		attr = TCM_SIMPLE_TAG;
-		break;
-	case SRP_ORDERED_TASK:
-		attr = TCM_ORDERED_TAG;
-		break;
-	case SRP_HEAD_TASK:
-		attr = TCM_HEAD_TAG;
-		break;
-	case SRP_ACA_TASK:
-		attr = SRP_SIMPLE_TASK;
-		break;
-	default:
-		pr_err("ibmvscsis: Task attribute %d not supported\n",
-		       scmd->task_attr);
-		attr = TCM_SIMPLE_TAG;
-	}
-
-	data_len = srp_data_length(scmd, srp_cmd_direction(scmd));
-
-	se_cmd = &vsc->se_cmd;
-
-	transport_init_se_cmd(se_cmd,
-			      adapter->tpg->se_tpg.se_tpg_tfo,
-			      adapter->tpg->tpg_nexus->se_sess, data_len,
-			      srp_cmd_direction(scmd),
-			      attr, vsc->sense_buf);
-
->>>>>>> 009a24ac
 	ret = transport_lookup_cmd_lun(se_cmd, scsilun_to_int(&scmd->lun));
 	if (ret) {
 		transport_send_check_condition_and_sense(se_cmd,
@@ -1754,7 +1557,6 @@
 
 	free_irq(vdev->irq, (void *)adapter);
 	tasklet_kill(&adapter->work_task);
-//	flush_workqueue(ibmvscsis_work);
 	h_free_crq(vdev->unit_address);
 	dma_unmap_single(&adapter->dma_dev->dev, queue->msg_token,
 			 queue->size * sizeof(*queue->msgs), DMA_BIDIRECTIONAL);
@@ -2078,16 +1880,12 @@
 	adapter->target = target;
 	adapter->tport = tport;
 	adapter->tpg = tpg;
-<<<<<<< HEAD
 
 	snprintf(&adapter->tport->tport_name[0], 256, "%s", dev_name(&vdev->dev));
 
 	pr_debug("ibmvscsis: probe- adapter: %p, target:%p, tpg:%p, tport:%p"
 			" tport_name:%s\n",
 			adapter, target, tpg, tport, tport->tport_name);
-=======
-	pr_debug("ibmvscsis: tport probe pointer:%p\n", tport);
->>>>>>> 009a24ac
 
 	ret = read_dma_window(adapter->dma_dev, adapter);
 	if(ret != 0) {
@@ -2220,11 +2018,7 @@
 static const struct target_core_fabric_ops ibmvscsis_ops = {
 	.module				= THIS_MODULE,
 	.name				= "ibmvscsis",
-<<<<<<< HEAD
 	.max_data_sg_nents		= SCSI_MAX_SG_SEGMENTS,
-=======
-	.max_data_sg_nents		= 1024,
->>>>>>> 009a24ac
 	.get_fabric_name		= ibmvscsis_get_fabric_name,
 	.tpg_get_wwn			= ibmvscsis_get_fabric_wwn,
 	.tpg_get_tag			= ibmvscsis_get_tag,
@@ -2256,10 +2050,7 @@
 	.fabric_drop_tpg		= ibmvscsis_drop_tpg,
 
 	.tfc_wwn_attrs			= ibmvscsis_wwn_attrs,
-<<<<<<< HEAD
 	.tfc_tpg_base_attrs             = ibmvscsis_tpg_attrs,
-=======
->>>>>>> 009a24ac
 };
 
 /**
