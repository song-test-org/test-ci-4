--- conflicted
+++ resolved
@@ -713,21 +713,13 @@
 	u32 rsvd29[48];
 	u32 descbuf[64];	/* DxDESB - Descriptor buffer */
 	u32 rscvd30[193];
-<<<<<<< HEAD
-=======
 #define DESC_DBG_DECO_STAT_HOST_ERR	0x00D00000
 #define DESC_DBG_DECO_STAT_VALID	0x80000000
 #define DESC_DBG_DECO_STAT_MASK		0x00F00000
->>>>>>> d8ec26d7
 	u32 desc_dbg;		/* DxDDR - DECO Debug Register */
 	u32 rsvd31[126];
 };
 
-<<<<<<< HEAD
-/* DECO DBG Register Valid Bit*/
-#define DECO_DBG_VALID		0x80000000
-=======
->>>>>>> d8ec26d7
 #define DECO_JQCR_WHL		0x20000000
 #define DECO_JQCR_FOUR		0x10000000
 
