/*
 *  Sysfs interface for the universal power supply monitor class
 *
 *  Copyright © 2007  David Woodhouse <dwmw2@infradead.org>
 *  Copyright © 2007  Anton Vorontsov <cbou@mail.ru>
 *  Copyright © 2004  Szabolcs Gyurko
 *  Copyright © 2003  Ian Molton <spyro@f2s.com>
 *
 *  Modified: 2004, Oct     Szabolcs Gyurko
 *
 *  You may use this code as per GPL version 2
 */

#include <linux/ctype.h>
#include <linux/device.h>
#include <linux/power_supply.h>
#include <linux/slab.h>
#include <linux/stat.h>

#include "power_supply.h"

/*
 * This is because the name "current" breaks the device attr macro.
 * The "current" word resolves to "(get_current())" so instead of
 * "current" "(get_current())" appears in the sysfs.
 *
 * The source of this definition is the device.h which calls __ATTR
 * macro in sysfs.h which calls the __stringify macro.
 *
 * Only modification that the name is not tried to be resolved
 * (as a macro let's say).
 */

#define POWER_SUPPLY_ATTR(_name)					\
{									\
	.attr = { .name = #_name },					\
	.show = power_supply_show_property,				\
	.store = power_supply_store_property,				\
}

static struct device_attribute power_supply_attrs[];

static const char * const power_supply_type_text[] = {
	"Unknown", "Battery", "UPS", "Mains", "USB",
	"USB_DCP", "USB_CDP", "USB_ACA", "USB_C",
	"USB_PD", "USB_PD_DRP", "BrickID"
};

static const char * const power_supply_usb_type_text[] = {
	"Unknown", "SDP", "DCP", "CDP", "ACA", "C",
	"PD", "PD_DRP", "PD_PPS", "BrickID"
};

static const char * const power_supply_status_text[] = {
	"Unknown", "Charging", "Discharging", "Not charging", "Full"
};

static const char * const power_supply_charge_type_text[] = {
	"Unknown", "N/A", "Trickle", "Fast"
};

static const char * const power_supply_health_text[] = {
	"Unknown", "Good", "Overheat", "Dead", "Over voltage",
	"Unspecified failure", "Cold", "Watchdog timer expire",
	"Safety timer expire"
};

static const char * const power_supply_technology_text[] = {
	"Unknown", "NiMH", "Li-ion", "Li-poly", "LiFe", "NiCd",
	"LiMn"
};

static const char * const power_supply_capacity_level_text[] = {
	"Unknown", "Critical", "Low", "Normal", "High", "Full"
};

static const char * const power_supply_scope_text[] = {
	"Unknown", "System", "Device"
};

static ssize_t power_supply_show_usb_type(struct device *dev,
					  enum power_supply_usb_type *usb_types,
					  ssize_t num_usb_types,
					  union power_supply_propval *value,
					  char *buf)
{
	enum power_supply_usb_type usb_type;
	ssize_t count = 0;
	bool match = false;
	int i;

	for (i = 0; i < num_usb_types; ++i) {
		usb_type = usb_types[i];

		if (value->intval == usb_type) {
			count += sprintf(buf + count, "[%s] ",
					 power_supply_usb_type_text[usb_type]);
			match = true;
		} else {
			count += sprintf(buf + count, "%s ",
					 power_supply_usb_type_text[usb_type]);
		}
	}

	if (!match) {
		dev_warn(dev, "driver reporting unsupported connected type\n");
		return -EINVAL;
	}

	if (count)
		buf[count - 1] = '\n';

	return count;
}

static ssize_t power_supply_show_property(struct device *dev,
					  struct device_attribute *attr,
					  char *buf) {
	ssize_t ret;
	struct power_supply *psy = dev_get_drvdata(dev);
	enum power_supply_property psp = attr - power_supply_attrs;
	union power_supply_propval value;

	if (psp == POWER_SUPPLY_PROP_TYPE) {
		value.intval = psy->desc->type;
	} else {
		ret = power_supply_get_property(psy, psp, &value);

		if (ret < 0) {
			if (ret == -ENODATA)
				dev_dbg(dev, "driver has no data for `%s' property\n",
					attr->attr.name);
			else if (ret != -ENODEV && ret != -EAGAIN)
				dev_err(dev, "driver failed to report `%s' property: %zd\n",
					attr->attr.name, ret);
			return ret;
		}
	}

<<<<<<< HEAD
	switch (psp) {
	case POWER_SUPPLY_PROP_STATUS:
		ret = sprintf(buf, "%s\n",
			      power_supply_status_text[value.intval]);
		break;
	case POWER_SUPPLY_PROP_CHARGE_TYPE:
		ret = sprintf(buf, "%s\n",
			      power_supply_charge_type_text[value.intval]);
		break;
	case POWER_SUPPLY_PROP_HEALTH:
		ret = sprintf(buf, "%s\n",
			      power_supply_health_text[value.intval]);
		break;
	case POWER_SUPPLY_PROP_TECHNOLOGY:
		ret = sprintf(buf, "%s\n",
			      power_supply_technology_text[value.intval]);
		break;
	case POWER_SUPPLY_PROP_CAPACITY_LEVEL:
		ret = sprintf(buf, "%s\n",
			      power_supply_capacity_level_text[value.intval]);
		break;
	case POWER_SUPPLY_PROP_TYPE:
		ret = sprintf(buf, "%s\n",
			      power_supply_type_text[value.intval]);
		break;
	case POWER_SUPPLY_PROP_SCOPE:
		ret = sprintf(buf, "%s\n",
			      power_supply_scope_text[value.intval]);
		break;
	case POWER_SUPPLY_PROP_MODEL_NAME ... POWER_SUPPLY_PROP_SERIAL_NUMBER:
		ret = sprintf(buf, "%s\n", value.strval);
		break;
	default:
		ret = sprintf(buf, "%d\n", value.intval);
	}

	return ret;
=======
	if (off == POWER_SUPPLY_PROP_STATUS)
		return sprintf(buf, "%s\n",
			       power_supply_status_text[value.intval]);
	else if (off == POWER_SUPPLY_PROP_CHARGE_TYPE)
		return sprintf(buf, "%s\n",
			       power_supply_charge_type_text[value.intval]);
	else if (off == POWER_SUPPLY_PROP_HEALTH)
		return sprintf(buf, "%s\n",
			       power_supply_health_text[value.intval]);
	else if (off == POWER_SUPPLY_PROP_TECHNOLOGY)
		return sprintf(buf, "%s\n",
			       power_supply_technology_text[value.intval]);
	else if (off == POWER_SUPPLY_PROP_CAPACITY_LEVEL)
		return sprintf(buf, "%s\n",
			       power_supply_capacity_level_text[value.intval]);
	else if (off == POWER_SUPPLY_PROP_TYPE)
		return sprintf(buf, "%s\n",
			       power_supply_type_text[value.intval]);
	else if (off == POWER_SUPPLY_PROP_USB_TYPE)
		return power_supply_show_usb_type(dev, psy->desc->usb_types,
						  psy->desc->num_usb_types,
						  &value, buf);
	else if (off == POWER_SUPPLY_PROP_SCOPE)
		return sprintf(buf, "%s\n",
			       power_supply_scope_text[value.intval]);
	else if (off >= POWER_SUPPLY_PROP_MODEL_NAME)
		return sprintf(buf, "%s\n", value.strval);

	return sprintf(buf, "%d\n", value.intval);
>>>>>>> 0c718676
}

static ssize_t power_supply_store_property(struct device *dev,
					   struct device_attribute *attr,
					   const char *buf, size_t count) {
	ssize_t ret;
	struct power_supply *psy = dev_get_drvdata(dev);
	enum power_supply_property psp = attr - power_supply_attrs;
	union power_supply_propval value;

	switch (psp) {
	case POWER_SUPPLY_PROP_STATUS:
		ret = sysfs_match_string(power_supply_status_text, buf);
		break;
	case POWER_SUPPLY_PROP_CHARGE_TYPE:
		ret = sysfs_match_string(power_supply_charge_type_text, buf);
		break;
	case POWER_SUPPLY_PROP_HEALTH:
		ret = sysfs_match_string(power_supply_health_text, buf);
		break;
	case POWER_SUPPLY_PROP_TECHNOLOGY:
		ret = sysfs_match_string(power_supply_technology_text, buf);
		break;
	case POWER_SUPPLY_PROP_CAPACITY_LEVEL:
		ret = sysfs_match_string(power_supply_capacity_level_text, buf);
		break;
	case POWER_SUPPLY_PROP_SCOPE:
		ret = sysfs_match_string(power_supply_scope_text, buf);
		break;
	default:
		ret = -EINVAL;
	}

	/*
	 * If no match was found, then check to see if it is an integer.
	 * Integer values are valid for enums in addition to the text value.
	 */
	if (ret < 0) {
		long long_val;

		ret = kstrtol(buf, 10, &long_val);
		if (ret < 0)
			return ret;

		ret = long_val;
	}

	value.intval = ret;

	ret = power_supply_set_property(psy, psp, &value);
	if (ret < 0)
		return ret;

	return count;
}

/* Must be in the same order as POWER_SUPPLY_PROP_* */
static struct device_attribute power_supply_attrs[] = {
	/* Properties of type `int' */
	POWER_SUPPLY_ATTR(status),
	POWER_SUPPLY_ATTR(charge_type),
	POWER_SUPPLY_ATTR(health),
	POWER_SUPPLY_ATTR(present),
	POWER_SUPPLY_ATTR(online),
	POWER_SUPPLY_ATTR(authentic),
	POWER_SUPPLY_ATTR(technology),
	POWER_SUPPLY_ATTR(cycle_count),
	POWER_SUPPLY_ATTR(voltage_max),
	POWER_SUPPLY_ATTR(voltage_min),
	POWER_SUPPLY_ATTR(voltage_max_design),
	POWER_SUPPLY_ATTR(voltage_min_design),
	POWER_SUPPLY_ATTR(voltage_now),
	POWER_SUPPLY_ATTR(voltage_avg),
	POWER_SUPPLY_ATTR(voltage_ocv),
	POWER_SUPPLY_ATTR(voltage_boot),
	POWER_SUPPLY_ATTR(current_max),
	POWER_SUPPLY_ATTR(current_now),
	POWER_SUPPLY_ATTR(current_avg),
	POWER_SUPPLY_ATTR(current_boot),
	POWER_SUPPLY_ATTR(power_now),
	POWER_SUPPLY_ATTR(power_avg),
	POWER_SUPPLY_ATTR(charge_full_design),
	POWER_SUPPLY_ATTR(charge_empty_design),
	POWER_SUPPLY_ATTR(charge_full),
	POWER_SUPPLY_ATTR(charge_empty),
	POWER_SUPPLY_ATTR(charge_now),
	POWER_SUPPLY_ATTR(charge_avg),
	POWER_SUPPLY_ATTR(charge_counter),
	POWER_SUPPLY_ATTR(constant_charge_current),
	POWER_SUPPLY_ATTR(constant_charge_current_max),
	POWER_SUPPLY_ATTR(constant_charge_voltage),
	POWER_SUPPLY_ATTR(constant_charge_voltage_max),
	POWER_SUPPLY_ATTR(charge_control_limit),
	POWER_SUPPLY_ATTR(charge_control_limit_max),
	POWER_SUPPLY_ATTR(input_current_limit),
	POWER_SUPPLY_ATTR(energy_full_design),
	POWER_SUPPLY_ATTR(energy_empty_design),
	POWER_SUPPLY_ATTR(energy_full),
	POWER_SUPPLY_ATTR(energy_empty),
	POWER_SUPPLY_ATTR(energy_now),
	POWER_SUPPLY_ATTR(energy_avg),
	POWER_SUPPLY_ATTR(capacity),
	POWER_SUPPLY_ATTR(capacity_alert_min),
	POWER_SUPPLY_ATTR(capacity_alert_max),
	POWER_SUPPLY_ATTR(capacity_level),
	POWER_SUPPLY_ATTR(temp),
	POWER_SUPPLY_ATTR(temp_max),
	POWER_SUPPLY_ATTR(temp_min),
	POWER_SUPPLY_ATTR(temp_alert_min),
	POWER_SUPPLY_ATTR(temp_alert_max),
	POWER_SUPPLY_ATTR(temp_ambient),
	POWER_SUPPLY_ATTR(temp_ambient_alert_min),
	POWER_SUPPLY_ATTR(temp_ambient_alert_max),
	POWER_SUPPLY_ATTR(time_to_empty_now),
	POWER_SUPPLY_ATTR(time_to_empty_avg),
	POWER_SUPPLY_ATTR(time_to_full_now),
	POWER_SUPPLY_ATTR(time_to_full_avg),
	POWER_SUPPLY_ATTR(type),
	POWER_SUPPLY_ATTR(usb_type),
	POWER_SUPPLY_ATTR(scope),
	POWER_SUPPLY_ATTR(precharge_current),
	POWER_SUPPLY_ATTR(charge_term_current),
	POWER_SUPPLY_ATTR(calibrate),
	/* Properties of type `const char *' */
	POWER_SUPPLY_ATTR(model_name),
	POWER_SUPPLY_ATTR(manufacturer),
	POWER_SUPPLY_ATTR(serial_number),
};

static struct attribute *
__power_supply_attrs[ARRAY_SIZE(power_supply_attrs) + 1];

static umode_t power_supply_attr_is_visible(struct kobject *kobj,
					   struct attribute *attr,
					   int attrno)
{
	struct device *dev = container_of(kobj, struct device, kobj);
	struct power_supply *psy = dev_get_drvdata(dev);
	umode_t mode = S_IRUSR | S_IRGRP | S_IROTH;
	int i;

	if (attrno == POWER_SUPPLY_PROP_TYPE)
		return mode;

	for (i = 0; i < psy->desc->num_properties; i++) {
		int property = psy->desc->properties[i];

		if (property == attrno) {
			if (psy->desc->property_is_writeable &&
			    psy->desc->property_is_writeable(psy, property) > 0)
				mode |= S_IWUSR;

			return mode;
		}
	}

	return 0;
}

static struct attribute_group power_supply_attr_group = {
	.attrs = __power_supply_attrs,
	.is_visible = power_supply_attr_is_visible,
};

static const struct attribute_group *power_supply_attr_groups[] = {
	&power_supply_attr_group,
	NULL,
};

void power_supply_init_attrs(struct device_type *dev_type)
{
	int i;

	dev_type->groups = power_supply_attr_groups;

	for (i = 0; i < ARRAY_SIZE(power_supply_attrs); i++)
		__power_supply_attrs[i] = &power_supply_attrs[i].attr;
}

static char *kstruprdup(const char *str, gfp_t gfp)
{
	char *ret, *ustr;

	ustr = ret = kmalloc(strlen(str) + 1, gfp);

	if (!ret)
		return NULL;

	while (*str)
		*ustr++ = toupper(*str++);

	*ustr = 0;

	return ret;
}

int power_supply_uevent(struct device *dev, struct kobj_uevent_env *env)
{
	struct power_supply *psy = dev_get_drvdata(dev);
	int ret = 0, j;
	char *prop_buf;
	char *attrname;

	dev_dbg(dev, "uevent\n");

	if (!psy || !psy->desc) {
		dev_dbg(dev, "No power supply yet\n");
		return ret;
	}

	dev_dbg(dev, "POWER_SUPPLY_NAME=%s\n", psy->desc->name);

	ret = add_uevent_var(env, "POWER_SUPPLY_NAME=%s", psy->desc->name);
	if (ret)
		return ret;

	prop_buf = (char *)get_zeroed_page(GFP_KERNEL);
	if (!prop_buf)
		return -ENOMEM;

	for (j = 0; j < psy->desc->num_properties; j++) {
		struct device_attribute *attr;
		char *line;

		attr = &power_supply_attrs[psy->desc->properties[j]];

		ret = power_supply_show_property(dev, attr, prop_buf);
		if (ret == -ENODEV || ret == -ENODATA) {
			/* When a battery is absent, we expect -ENODEV. Don't abort;
			   send the uevent with at least the the PRESENT=0 property */
			ret = 0;
			continue;
		}

		if (ret < 0)
			goto out;

		line = strchr(prop_buf, '\n');
		if (line)
			*line = 0;

		attrname = kstruprdup(attr->attr.name, GFP_KERNEL);
		if (!attrname) {
			ret = -ENOMEM;
			goto out;
		}

		dev_dbg(dev, "prop %s=%s\n", attrname, prop_buf);

		ret = add_uevent_var(env, "POWER_SUPPLY_%s=%s", attrname, prop_buf);
		kfree(attrname);
		if (ret)
			goto out;
	}

out:
	free_page((unsigned long)prop_buf);

	return ret;
}<|MERGE_RESOLUTION|>--- conflicted
+++ resolved
@@ -137,7 +137,6 @@
 		}
 	}
 
-<<<<<<< HEAD
 	switch (psp) {
 	case POWER_SUPPLY_PROP_STATUS:
 		ret = sprintf(buf, "%s\n",
@@ -163,6 +162,11 @@
 		ret = sprintf(buf, "%s\n",
 			      power_supply_type_text[value.intval]);
 		break;
+	case POWER_SUPPLY_PROP_USB_TYPE:
+		ret = power_supply_show_usb_type(dev, psy->desc->usb_types,
+						 psy->desc->num_usb_types,
+						 &value, buf);
+		break;
 	case POWER_SUPPLY_PROP_SCOPE:
 		ret = sprintf(buf, "%s\n",
 			      power_supply_scope_text[value.intval]);
@@ -175,37 +179,6 @@
 	}
 
 	return ret;
-=======
-	if (off == POWER_SUPPLY_PROP_STATUS)
-		return sprintf(buf, "%s\n",
-			       power_supply_status_text[value.intval]);
-	else if (off == POWER_SUPPLY_PROP_CHARGE_TYPE)
-		return sprintf(buf, "%s\n",
-			       power_supply_charge_type_text[value.intval]);
-	else if (off == POWER_SUPPLY_PROP_HEALTH)
-		return sprintf(buf, "%s\n",
-			       power_supply_health_text[value.intval]);
-	else if (off == POWER_SUPPLY_PROP_TECHNOLOGY)
-		return sprintf(buf, "%s\n",
-			       power_supply_technology_text[value.intval]);
-	else if (off == POWER_SUPPLY_PROP_CAPACITY_LEVEL)
-		return sprintf(buf, "%s\n",
-			       power_supply_capacity_level_text[value.intval]);
-	else if (off == POWER_SUPPLY_PROP_TYPE)
-		return sprintf(buf, "%s\n",
-			       power_supply_type_text[value.intval]);
-	else if (off == POWER_SUPPLY_PROP_USB_TYPE)
-		return power_supply_show_usb_type(dev, psy->desc->usb_types,
-						  psy->desc->num_usb_types,
-						  &value, buf);
-	else if (off == POWER_SUPPLY_PROP_SCOPE)
-		return sprintf(buf, "%s\n",
-			       power_supply_scope_text[value.intval]);
-	else if (off >= POWER_SUPPLY_PROP_MODEL_NAME)
-		return sprintf(buf, "%s\n", value.strval);
-
-	return sprintf(buf, "%d\n", value.intval);
->>>>>>> 0c718676
 }
 
 static ssize_t power_supply_store_property(struct device *dev,
