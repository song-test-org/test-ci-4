/*
 * Copyright (C) 2007-2010 Advanced Micro Devices, Inc.
 * Author: Joerg Roedel <joerg.roedel@amd.com>
 *         Leo Duran <leo.duran@amd.com>
 *
 * This program is free software; you can redistribute it and/or modify it
 * under the terms of the GNU General Public License version 2 as published
 * by the Free Software Foundation.
 *
 * This program is distributed in the hope that it will be useful,
 * but WITHOUT ANY WARRANTY; without even the implied warranty of
 * MERCHANTABILITY or FITNESS FOR A PARTICULAR PURPOSE.  See the
 * GNU General Public License for more details.
 *
 * You should have received a copy of the GNU General Public License
 * along with this program; if not, write to the Free Software
 * Foundation, Inc., 59 Temple Place, Suite 330, Boston, MA  02111-1307 USA
 */

#include <linux/ratelimit.h>
#include <linux/pci.h>
#include <linux/pci-ats.h>
#include <linux/bitmap.h>
#include <linux/slab.h>
#include <linux/debugfs.h>
#include <linux/scatterlist.h>
#include <linux/dma-mapping.h>
#include <linux/iommu-helper.h>
#include <linux/iommu.h>
#include <linux/delay.h>
#include <linux/amd-iommu.h>
#include <linux/notifier.h>
#include <linux/export.h>
#include <asm/msidef.h>
#include <asm/proto.h>
#include <asm/iommu.h>
#include <asm/gart.h>
#include <asm/dma.h>

#include "amd_iommu_proto.h"
#include "amd_iommu_types.h"

#define CMD_SET_TYPE(cmd, t) ((cmd)->data[1] |= ((t) << 28))

#define LOOP_TIMEOUT	100000

/*
 * This bitmap is used to advertise the page sizes our hardware support
 * to the IOMMU core, which will then use this information to split
 * physically contiguous memory regions it is mapping into page sizes
 * that we support.
 *
 * Traditionally the IOMMU core just handed us the mappings directly,
 * after making sure the size is an order of a 4KiB page and that the
 * mapping has natural alignment.
 *
 * To retain this behavior, we currently advertise that we support
 * all page sizes that are an order of 4KiB.
 *
 * If at some point we'd like to utilize the IOMMU core's new behavior,
 * we could change this to advertise the real page sizes we support.
 */
#define AMD_IOMMU_PGSIZES	(~0xFFFUL)

static DEFINE_RWLOCK(amd_iommu_devtable_lock);

/* A list of preallocated protection domains */
static LIST_HEAD(iommu_pd_list);
static DEFINE_SPINLOCK(iommu_pd_list_lock);

/* List of all available dev_data structures */
static LIST_HEAD(dev_data_list);
static DEFINE_SPINLOCK(dev_data_list_lock);

/*
 * Domain for untranslated devices - only allocated
 * if iommu=pt passed on kernel cmd line.
 */
static struct protection_domain *pt_domain;

static struct iommu_ops amd_iommu_ops;

static ATOMIC_NOTIFIER_HEAD(ppr_notifier);
int amd_iommu_max_glx_val = -1;

static struct dma_map_ops amd_iommu_dma_ops;

/*
 * general struct to manage commands send to an IOMMU
 */
struct iommu_cmd {
	u32 data[4];
};

static void update_domain(struct protection_domain *domain);
static int __init alloc_passthrough_domain(void);

/****************************************************************************
 *
 * Helper functions
 *
 ****************************************************************************/

static struct iommu_dev_data *alloc_dev_data(u16 devid)
{
	struct iommu_dev_data *dev_data;
	unsigned long flags;

	dev_data = kzalloc(sizeof(*dev_data), GFP_KERNEL);
	if (!dev_data)
		return NULL;

	dev_data->devid = devid;
	atomic_set(&dev_data->bind, 0);

	spin_lock_irqsave(&dev_data_list_lock, flags);
	list_add_tail(&dev_data->dev_data_list, &dev_data_list);
	spin_unlock_irqrestore(&dev_data_list_lock, flags);

	return dev_data;
}

static void free_dev_data(struct iommu_dev_data *dev_data)
{
	unsigned long flags;

	spin_lock_irqsave(&dev_data_list_lock, flags);
	list_del(&dev_data->dev_data_list);
	spin_unlock_irqrestore(&dev_data_list_lock, flags);

	kfree(dev_data);
}

static struct iommu_dev_data *search_dev_data(u16 devid)
{
	struct iommu_dev_data *dev_data;
	unsigned long flags;

	spin_lock_irqsave(&dev_data_list_lock, flags);
	list_for_each_entry(dev_data, &dev_data_list, dev_data_list) {
		if (dev_data->devid == devid)
			goto out_unlock;
	}

	dev_data = NULL;

out_unlock:
	spin_unlock_irqrestore(&dev_data_list_lock, flags);

	return dev_data;
}

static struct iommu_dev_data *find_dev_data(u16 devid)
{
	struct iommu_dev_data *dev_data;

	dev_data = search_dev_data(devid);

	if (dev_data == NULL)
		dev_data = alloc_dev_data(devid);

	return dev_data;
}

static inline u16 get_device_id(struct device *dev)
{
	struct pci_dev *pdev = to_pci_dev(dev);

	return calc_devid(pdev->bus->number, pdev->devfn);
}

static struct iommu_dev_data *get_dev_data(struct device *dev)
{
	return dev->archdata.iommu;
}

static bool pci_iommuv2_capable(struct pci_dev *pdev)
{
	static const int caps[] = {
		PCI_EXT_CAP_ID_ATS,
		PCI_EXT_CAP_ID_PRI,
		PCI_EXT_CAP_ID_PASID,
	};
	int i, pos;

	for (i = 0; i < 3; ++i) {
		pos = pci_find_ext_capability(pdev, caps[i]);
		if (pos == 0)
			return false;
	}

	return true;
}

static bool pdev_pri_erratum(struct pci_dev *pdev, u32 erratum)
{
	struct iommu_dev_data *dev_data;

	dev_data = get_dev_data(&pdev->dev);

	return dev_data->errata & (1 << erratum) ? true : false;
}

/*
 * In this function the list of preallocated protection domains is traversed to
 * find the domain for a specific device
 */
static struct dma_ops_domain *find_protection_domain(u16 devid)
{
	struct dma_ops_domain *entry, *ret = NULL;
	unsigned long flags;
	u16 alias = amd_iommu_alias_table[devid];

	if (list_empty(&iommu_pd_list))
		return NULL;

	spin_lock_irqsave(&iommu_pd_list_lock, flags);

	list_for_each_entry(entry, &iommu_pd_list, list) {
		if (entry->target_dev == devid ||
		    entry->target_dev == alias) {
			ret = entry;
			break;
		}
	}

	spin_unlock_irqrestore(&iommu_pd_list_lock, flags);

	return ret;
}

/*
 * This function checks if the driver got a valid device from the caller to
 * avoid dereferencing invalid pointers.
 */
static bool check_device(struct device *dev)
{
	u16 devid;

	if (!dev || !dev->dma_mask)
		return false;

	/* No device or no PCI device */
	if (dev->bus != &pci_bus_type)
		return false;

	devid = get_device_id(dev);

	/* Out of our scope? */
	if (devid > amd_iommu_last_bdf)
		return false;

	if (amd_iommu_rlookup_table[devid] == NULL)
		return false;

	return true;
}

static int iommu_init_device(struct device *dev)
{
	struct pci_dev *pdev = to_pci_dev(dev);
	struct iommu_dev_data *dev_data;
	u16 alias;

	if (dev->archdata.iommu)
		return 0;

	dev_data = find_dev_data(get_device_id(dev));
	if (!dev_data)
		return -ENOMEM;

	alias = amd_iommu_alias_table[dev_data->devid];
	if (alias != dev_data->devid) {
		struct iommu_dev_data *alias_data;

		alias_data = find_dev_data(alias);
		if (alias_data == NULL) {
			pr_err("AMD-Vi: Warning: Unhandled device %s\n",
					dev_name(dev));
			free_dev_data(dev_data);
			return -ENOTSUPP;
		}
		dev_data->alias_data = alias_data;
	}

	if (pci_iommuv2_capable(pdev)) {
		struct amd_iommu *iommu;

		iommu              = amd_iommu_rlookup_table[dev_data->devid];
		dev_data->iommu_v2 = iommu->is_iommu_v2;
	}

	dev->archdata.iommu = dev_data;

	return 0;
}

static void iommu_ignore_device(struct device *dev)
{
	u16 devid, alias;

	devid = get_device_id(dev);
	alias = amd_iommu_alias_table[devid];

	memset(&amd_iommu_dev_table[devid], 0, sizeof(struct dev_table_entry));
	memset(&amd_iommu_dev_table[alias], 0, sizeof(struct dev_table_entry));

	amd_iommu_rlookup_table[devid] = NULL;
	amd_iommu_rlookup_table[alias] = NULL;
}

static void iommu_uninit_device(struct device *dev)
{
	/*
	 * Nothing to do here - we keep dev_data around for unplugged devices
	 * and reuse it when the device is re-plugged - not doing so would
	 * introduce a ton of races.
	 */
}

void __init amd_iommu_uninit_devices(void)
{
	struct iommu_dev_data *dev_data, *n;
	struct pci_dev *pdev = NULL;

	for_each_pci_dev(pdev) {

		if (!check_device(&pdev->dev))
			continue;

		iommu_uninit_device(&pdev->dev);
	}

	/* Free all of our dev_data structures */
	list_for_each_entry_safe(dev_data, n, &dev_data_list, dev_data_list)
		free_dev_data(dev_data);
}

int __init amd_iommu_init_devices(void)
{
	struct pci_dev *pdev = NULL;
	int ret = 0;

	for_each_pci_dev(pdev) {

		if (!check_device(&pdev->dev))
			continue;

		ret = iommu_init_device(&pdev->dev);
		if (ret == -ENOTSUPP)
			iommu_ignore_device(&pdev->dev);
		else if (ret)
			goto out_free;
	}

	return 0;

out_free:

	amd_iommu_uninit_devices();

	return ret;
}
#ifdef CONFIG_AMD_IOMMU_STATS

/*
 * Initialization code for statistics collection
 */

DECLARE_STATS_COUNTER(compl_wait);
DECLARE_STATS_COUNTER(cnt_map_single);
DECLARE_STATS_COUNTER(cnt_unmap_single);
DECLARE_STATS_COUNTER(cnt_map_sg);
DECLARE_STATS_COUNTER(cnt_unmap_sg);
DECLARE_STATS_COUNTER(cnt_alloc_coherent);
DECLARE_STATS_COUNTER(cnt_free_coherent);
DECLARE_STATS_COUNTER(cross_page);
DECLARE_STATS_COUNTER(domain_flush_single);
DECLARE_STATS_COUNTER(domain_flush_all);
DECLARE_STATS_COUNTER(alloced_io_mem);
DECLARE_STATS_COUNTER(total_map_requests);
DECLARE_STATS_COUNTER(complete_ppr);
DECLARE_STATS_COUNTER(invalidate_iotlb);
DECLARE_STATS_COUNTER(invalidate_iotlb_all);
DECLARE_STATS_COUNTER(pri_requests);


static struct dentry *stats_dir;
static struct dentry *de_fflush;

static void amd_iommu_stats_add(struct __iommu_counter *cnt)
{
	if (stats_dir == NULL)
		return;

	cnt->dent = debugfs_create_u64(cnt->name, 0444, stats_dir,
				       &cnt->value);
}

static void amd_iommu_stats_init(void)
{
	stats_dir = debugfs_create_dir("amd-iommu", NULL);
	if (stats_dir == NULL)
		return;

	de_fflush  = debugfs_create_bool("fullflush", 0444, stats_dir,
					 (u32 *)&amd_iommu_unmap_flush);

	amd_iommu_stats_add(&compl_wait);
	amd_iommu_stats_add(&cnt_map_single);
	amd_iommu_stats_add(&cnt_unmap_single);
	amd_iommu_stats_add(&cnt_map_sg);
	amd_iommu_stats_add(&cnt_unmap_sg);
	amd_iommu_stats_add(&cnt_alloc_coherent);
	amd_iommu_stats_add(&cnt_free_coherent);
	amd_iommu_stats_add(&cross_page);
	amd_iommu_stats_add(&domain_flush_single);
	amd_iommu_stats_add(&domain_flush_all);
	amd_iommu_stats_add(&alloced_io_mem);
	amd_iommu_stats_add(&total_map_requests);
	amd_iommu_stats_add(&complete_ppr);
	amd_iommu_stats_add(&invalidate_iotlb);
	amd_iommu_stats_add(&invalidate_iotlb_all);
	amd_iommu_stats_add(&pri_requests);
}

#endif

/****************************************************************************
 *
 * Interrupt handling functions
 *
 ****************************************************************************/

static void dump_dte_entry(u16 devid)
{
	int i;

	for (i = 0; i < 4; ++i)
		pr_err("AMD-Vi: DTE[%d]: %016llx\n", i,
			amd_iommu_dev_table[devid].data[i]);
}

static void dump_command(unsigned long phys_addr)
{
	struct iommu_cmd *cmd = phys_to_virt(phys_addr);
	int i;

	for (i = 0; i < 4; ++i)
		pr_err("AMD-Vi: CMD[%d]: %08x\n", i, cmd->data[i]);
}

static void iommu_print_event(struct amd_iommu *iommu, void *__evt)
{
	int type, devid, domid, flags;
	volatile u32 *event = __evt;
	int count = 0;
	u64 address;

retry:
	type    = (event[1] >> EVENT_TYPE_SHIFT)  & EVENT_TYPE_MASK;
	devid   = (event[0] >> EVENT_DEVID_SHIFT) & EVENT_DEVID_MASK;
	domid   = (event[1] >> EVENT_DOMID_SHIFT) & EVENT_DOMID_MASK;
	flags   = (event[1] >> EVENT_FLAGS_SHIFT) & EVENT_FLAGS_MASK;
	address = (u64)(((u64)event[3]) << 32) | event[2];

	if (type == 0) {
		/* Did we hit the erratum? */
		if (++count == LOOP_TIMEOUT) {
			pr_err("AMD-Vi: No event written to event log\n");
			return;
		}
		udelay(1);
		goto retry;
	}

	printk(KERN_ERR "AMD-Vi: Event logged [");

	switch (type) {
	case EVENT_TYPE_ILL_DEV:
		printk("ILLEGAL_DEV_TABLE_ENTRY device=%02x:%02x.%x "
		       "address=0x%016llx flags=0x%04x]\n",
		       PCI_BUS(devid), PCI_SLOT(devid), PCI_FUNC(devid),
		       address, flags);
		dump_dte_entry(devid);
		break;
	case EVENT_TYPE_IO_FAULT:
		printk("IO_PAGE_FAULT device=%02x:%02x.%x "
		       "domain=0x%04x address=0x%016llx flags=0x%04x]\n",
		       PCI_BUS(devid), PCI_SLOT(devid), PCI_FUNC(devid),
		       domid, address, flags);
		break;
	case EVENT_TYPE_DEV_TAB_ERR:
		printk("DEV_TAB_HARDWARE_ERROR device=%02x:%02x.%x "
		       "address=0x%016llx flags=0x%04x]\n",
		       PCI_BUS(devid), PCI_SLOT(devid), PCI_FUNC(devid),
		       address, flags);
		break;
	case EVENT_TYPE_PAGE_TAB_ERR:
		printk("PAGE_TAB_HARDWARE_ERROR device=%02x:%02x.%x "
		       "domain=0x%04x address=0x%016llx flags=0x%04x]\n",
		       PCI_BUS(devid), PCI_SLOT(devid), PCI_FUNC(devid),
		       domid, address, flags);
		break;
	case EVENT_TYPE_ILL_CMD:
		printk("ILLEGAL_COMMAND_ERROR address=0x%016llx]\n", address);
		dump_command(address);
		break;
	case EVENT_TYPE_CMD_HARD_ERR:
		printk("COMMAND_HARDWARE_ERROR address=0x%016llx "
		       "flags=0x%04x]\n", address, flags);
		break;
	case EVENT_TYPE_IOTLB_INV_TO:
		printk("IOTLB_INV_TIMEOUT device=%02x:%02x.%x "
		       "address=0x%016llx]\n",
		       PCI_BUS(devid), PCI_SLOT(devid), PCI_FUNC(devid),
		       address);
		break;
	case EVENT_TYPE_INV_DEV_REQ:
		printk("INVALID_DEVICE_REQUEST device=%02x:%02x.%x "
		       "address=0x%016llx flags=0x%04x]\n",
		       PCI_BUS(devid), PCI_SLOT(devid), PCI_FUNC(devid),
		       address, flags);
		break;
	default:
		printk(KERN_ERR "UNKNOWN type=0x%02x]\n", type);
	}

	memset(__evt, 0, 4 * sizeof(u32));
}

static void iommu_poll_events(struct amd_iommu *iommu)
{
	u32 head, tail;
	unsigned long flags;

	spin_lock_irqsave(&iommu->lock, flags);

	head = readl(iommu->mmio_base + MMIO_EVT_HEAD_OFFSET);
	tail = readl(iommu->mmio_base + MMIO_EVT_TAIL_OFFSET);

	while (head != tail) {
		iommu_print_event(iommu, iommu->evt_buf + head);
		head = (head + EVENT_ENTRY_SIZE) % iommu->evt_buf_size;
	}

	writel(head, iommu->mmio_base + MMIO_EVT_HEAD_OFFSET);

	spin_unlock_irqrestore(&iommu->lock, flags);
}

static void iommu_handle_ppr_entry(struct amd_iommu *iommu, u64 *raw)
{
	struct amd_iommu_fault fault;

	INC_STATS_COUNTER(pri_requests);

	if (PPR_REQ_TYPE(raw[0]) != PPR_REQ_FAULT) {
		pr_err_ratelimited("AMD-Vi: Unknown PPR request received\n");
		return;
	}

	fault.address   = raw[1];
	fault.pasid     = PPR_PASID(raw[0]);
	fault.device_id = PPR_DEVID(raw[0]);
	fault.tag       = PPR_TAG(raw[0]);
	fault.flags     = PPR_FLAGS(raw[0]);

	atomic_notifier_call_chain(&ppr_notifier, 0, &fault);
}

static void iommu_poll_ppr_log(struct amd_iommu *iommu)
{
	unsigned long flags;
	u32 head, tail;

	if (iommu->ppr_log == NULL)
		return;

	/* enable ppr interrupts again */
	writel(MMIO_STATUS_PPR_INT_MASK, iommu->mmio_base + MMIO_STATUS_OFFSET);

	spin_lock_irqsave(&iommu->lock, flags);

	head = readl(iommu->mmio_base + MMIO_PPR_HEAD_OFFSET);
	tail = readl(iommu->mmio_base + MMIO_PPR_TAIL_OFFSET);

	while (head != tail) {
		volatile u64 *raw;
		u64 entry[2];
		int i;

		raw = (u64 *)(iommu->ppr_log + head);
<<<<<<< HEAD

		/*
		 * Hardware bug: Interrupt may arrive before the entry is
		 * written to memory. If this happens we need to wait for the
		 * entry to arrive.
		 */
		for (i = 0; i < LOOP_TIMEOUT; ++i) {
			if (PPR_REQ_TYPE(raw[0]) != 0)
				break;
			udelay(1);
		}

		/* Avoid memcpy function-call overhead */
		entry[0] = raw[0];
		entry[1] = raw[1];

		/*
		 * To detect the hardware bug we need to clear the entry
		 * back to zero.
		 */
		raw[0] = raw[1] = 0UL;

=======

		/*
		 * Hardware bug: Interrupt may arrive before the entry is
		 * written to memory. If this happens we need to wait for the
		 * entry to arrive.
		 */
		for (i = 0; i < LOOP_TIMEOUT; ++i) {
			if (PPR_REQ_TYPE(raw[0]) != 0)
				break;
			udelay(1);
		}

		/* Avoid memcpy function-call overhead */
		entry[0] = raw[0];
		entry[1] = raw[1];

		/*
		 * To detect the hardware bug we need to clear the entry
		 * back to zero.
		 */
		raw[0] = raw[1] = 0UL;

>>>>>>> 700f3924
		/* Update head pointer of hardware ring-buffer */
		head = (head + PPR_ENTRY_SIZE) % PPR_LOG_SIZE;
		writel(head, iommu->mmio_base + MMIO_PPR_HEAD_OFFSET);

		/*
		 * Release iommu->lock because ppr-handling might need to
		 * re-aquire it
		 */
		spin_unlock_irqrestore(&iommu->lock, flags);

		/* Handle PPR entry */
		iommu_handle_ppr_entry(iommu, entry);

		spin_lock_irqsave(&iommu->lock, flags);

		/* Refresh ring-buffer information */
		head = readl(iommu->mmio_base + MMIO_PPR_HEAD_OFFSET);
		tail = readl(iommu->mmio_base + MMIO_PPR_TAIL_OFFSET);
	}

	spin_unlock_irqrestore(&iommu->lock, flags);
}

irqreturn_t amd_iommu_int_thread(int irq, void *data)
{
	struct amd_iommu *iommu;

	for_each_iommu(iommu) {
		iommu_poll_events(iommu);
		iommu_poll_ppr_log(iommu);
	}

	return IRQ_HANDLED;
}

irqreturn_t amd_iommu_int_handler(int irq, void *data)
{
	return IRQ_WAKE_THREAD;
}

/****************************************************************************
 *
 * IOMMU command queuing functions
 *
 ****************************************************************************/

static int wait_on_sem(volatile u64 *sem)
{
	int i = 0;

	while (*sem == 0 && i < LOOP_TIMEOUT) {
		udelay(1);
		i += 1;
	}

	if (i == LOOP_TIMEOUT) {
		pr_alert("AMD-Vi: Completion-Wait loop timed out\n");
		return -EIO;
	}

	return 0;
}

static void copy_cmd_to_buffer(struct amd_iommu *iommu,
			       struct iommu_cmd *cmd,
			       u32 tail)
{
	u8 *target;

	target = iommu->cmd_buf + tail;
	tail   = (tail + sizeof(*cmd)) % iommu->cmd_buf_size;

	/* Copy command to buffer */
	memcpy(target, cmd, sizeof(*cmd));

	/* Tell the IOMMU about it */
	writel(tail, iommu->mmio_base + MMIO_CMD_TAIL_OFFSET);
}

static void build_completion_wait(struct iommu_cmd *cmd, u64 address)
{
	WARN_ON(address & 0x7ULL);

	memset(cmd, 0, sizeof(*cmd));
	cmd->data[0] = lower_32_bits(__pa(address)) | CMD_COMPL_WAIT_STORE_MASK;
	cmd->data[1] = upper_32_bits(__pa(address));
	cmd->data[2] = 1;
	CMD_SET_TYPE(cmd, CMD_COMPL_WAIT);
}

static void build_inv_dte(struct iommu_cmd *cmd, u16 devid)
{
	memset(cmd, 0, sizeof(*cmd));
	cmd->data[0] = devid;
	CMD_SET_TYPE(cmd, CMD_INV_DEV_ENTRY);
}

static void build_inv_iommu_pages(struct iommu_cmd *cmd, u64 address,
				  size_t size, u16 domid, int pde)
{
	u64 pages;
	int s;

	pages = iommu_num_pages(address, size, PAGE_SIZE);
	s     = 0;

	if (pages > 1) {
		/*
		 * If we have to flush more than one page, flush all
		 * TLB entries for this domain
		 */
		address = CMD_INV_IOMMU_ALL_PAGES_ADDRESS;
		s = 1;
	}

	address &= PAGE_MASK;

	memset(cmd, 0, sizeof(*cmd));
	cmd->data[1] |= domid;
	cmd->data[2]  = lower_32_bits(address);
	cmd->data[3]  = upper_32_bits(address);
	CMD_SET_TYPE(cmd, CMD_INV_IOMMU_PAGES);
	if (s) /* size bit - we flush more than one 4kb page */
		cmd->data[2] |= CMD_INV_IOMMU_PAGES_SIZE_MASK;
	if (pde) /* PDE bit - we wan't flush everything not only the PTEs */
		cmd->data[2] |= CMD_INV_IOMMU_PAGES_PDE_MASK;
}

static void build_inv_iotlb_pages(struct iommu_cmd *cmd, u16 devid, int qdep,
				  u64 address, size_t size)
{
	u64 pages;
	int s;

	pages = iommu_num_pages(address, size, PAGE_SIZE);
	s     = 0;

	if (pages > 1) {
		/*
		 * If we have to flush more than one page, flush all
		 * TLB entries for this domain
		 */
		address = CMD_INV_IOMMU_ALL_PAGES_ADDRESS;
		s = 1;
	}

	address &= PAGE_MASK;

	memset(cmd, 0, sizeof(*cmd));
	cmd->data[0]  = devid;
	cmd->data[0] |= (qdep & 0xff) << 24;
	cmd->data[1]  = devid;
	cmd->data[2]  = lower_32_bits(address);
	cmd->data[3]  = upper_32_bits(address);
	CMD_SET_TYPE(cmd, CMD_INV_IOTLB_PAGES);
	if (s)
		cmd->data[2] |= CMD_INV_IOMMU_PAGES_SIZE_MASK;
}

static void build_inv_iommu_pasid(struct iommu_cmd *cmd, u16 domid, int pasid,
				  u64 address, bool size)
{
	memset(cmd, 0, sizeof(*cmd));

	address &= ~(0xfffULL);

	cmd->data[0]  = pasid & PASID_MASK;
	cmd->data[1]  = domid;
	cmd->data[2]  = lower_32_bits(address);
	cmd->data[3]  = upper_32_bits(address);
	cmd->data[2] |= CMD_INV_IOMMU_PAGES_PDE_MASK;
	cmd->data[2] |= CMD_INV_IOMMU_PAGES_GN_MASK;
	if (size)
		cmd->data[2] |= CMD_INV_IOMMU_PAGES_SIZE_MASK;
	CMD_SET_TYPE(cmd, CMD_INV_IOMMU_PAGES);
}

static void build_inv_iotlb_pasid(struct iommu_cmd *cmd, u16 devid, int pasid,
				  int qdep, u64 address, bool size)
{
	memset(cmd, 0, sizeof(*cmd));

	address &= ~(0xfffULL);

	cmd->data[0]  = devid;
	cmd->data[0] |= (pasid & 0xff) << 16;
	cmd->data[0] |= (qdep  & 0xff) << 24;
	cmd->data[1]  = devid;
	cmd->data[1] |= ((pasid >> 8) & 0xfff) << 16;
	cmd->data[2]  = lower_32_bits(address);
	cmd->data[2] |= CMD_INV_IOMMU_PAGES_GN_MASK;
	cmd->data[3]  = upper_32_bits(address);
	if (size)
		cmd->data[2] |= CMD_INV_IOMMU_PAGES_SIZE_MASK;
	CMD_SET_TYPE(cmd, CMD_INV_IOTLB_PAGES);
}

static void build_complete_ppr(struct iommu_cmd *cmd, u16 devid, int pasid,
			       int status, int tag, bool gn)
{
	memset(cmd, 0, sizeof(*cmd));

	cmd->data[0]  = devid;
	if (gn) {
		cmd->data[1]  = pasid & PASID_MASK;
		cmd->data[2]  = CMD_INV_IOMMU_PAGES_GN_MASK;
	}
	cmd->data[3]  = tag & 0x1ff;
	cmd->data[3] |= (status & PPR_STATUS_MASK) << PPR_STATUS_SHIFT;

	CMD_SET_TYPE(cmd, CMD_COMPLETE_PPR);
}

static void build_inv_all(struct iommu_cmd *cmd)
{
	memset(cmd, 0, sizeof(*cmd));
	CMD_SET_TYPE(cmd, CMD_INV_ALL);
}

/*
 * Writes the command to the IOMMUs command buffer and informs the
 * hardware about the new command.
 */
static int iommu_queue_command_sync(struct amd_iommu *iommu,
				    struct iommu_cmd *cmd,
				    bool sync)
{
	u32 left, tail, head, next_tail;
	unsigned long flags;

	WARN_ON(iommu->cmd_buf_size & CMD_BUFFER_UNINITIALIZED);

again:
	spin_lock_irqsave(&iommu->lock, flags);

	head      = readl(iommu->mmio_base + MMIO_CMD_HEAD_OFFSET);
	tail      = readl(iommu->mmio_base + MMIO_CMD_TAIL_OFFSET);
	next_tail = (tail + sizeof(*cmd)) % iommu->cmd_buf_size;
	left      = (head - next_tail) % iommu->cmd_buf_size;

	if (left <= 2) {
		struct iommu_cmd sync_cmd;
		volatile u64 sem = 0;
		int ret;

		build_completion_wait(&sync_cmd, (u64)&sem);
		copy_cmd_to_buffer(iommu, &sync_cmd, tail);

		spin_unlock_irqrestore(&iommu->lock, flags);

		if ((ret = wait_on_sem(&sem)) != 0)
			return ret;

		goto again;
	}

	copy_cmd_to_buffer(iommu, cmd, tail);

	/* We need to sync now to make sure all commands are processed */
	iommu->need_sync = sync;

	spin_unlock_irqrestore(&iommu->lock, flags);

	return 0;
}

static int iommu_queue_command(struct amd_iommu *iommu, struct iommu_cmd *cmd)
{
	return iommu_queue_command_sync(iommu, cmd, true);
}

/*
 * This function queues a completion wait command into the command
 * buffer of an IOMMU
 */
static int iommu_completion_wait(struct amd_iommu *iommu)
{
	struct iommu_cmd cmd;
	volatile u64 sem = 0;
	int ret;

	if (!iommu->need_sync)
		return 0;

	build_completion_wait(&cmd, (u64)&sem);

	ret = iommu_queue_command_sync(iommu, &cmd, false);
	if (ret)
		return ret;

	return wait_on_sem(&sem);
}

static int iommu_flush_dte(struct amd_iommu *iommu, u16 devid)
{
	struct iommu_cmd cmd;

	build_inv_dte(&cmd, devid);

	return iommu_queue_command(iommu, &cmd);
}

static void iommu_flush_dte_all(struct amd_iommu *iommu)
{
	u32 devid;

	for (devid = 0; devid <= 0xffff; ++devid)
		iommu_flush_dte(iommu, devid);

	iommu_completion_wait(iommu);
}

/*
 * This function uses heavy locking and may disable irqs for some time. But
 * this is no issue because it is only called during resume.
 */
static void iommu_flush_tlb_all(struct amd_iommu *iommu)
{
	u32 dom_id;

	for (dom_id = 0; dom_id <= 0xffff; ++dom_id) {
		struct iommu_cmd cmd;
		build_inv_iommu_pages(&cmd, 0, CMD_INV_IOMMU_ALL_PAGES_ADDRESS,
				      dom_id, 1);
		iommu_queue_command(iommu, &cmd);
	}

	iommu_completion_wait(iommu);
}

static void iommu_flush_all(struct amd_iommu *iommu)
{
	struct iommu_cmd cmd;

	build_inv_all(&cmd);

	iommu_queue_command(iommu, &cmd);
	iommu_completion_wait(iommu);
}

void iommu_flush_all_caches(struct amd_iommu *iommu)
{
	if (iommu_feature(iommu, FEATURE_IA)) {
		iommu_flush_all(iommu);
	} else {
		iommu_flush_dte_all(iommu);
		iommu_flush_tlb_all(iommu);
	}
}

/*
 * Command send function for flushing on-device TLB
 */
static int device_flush_iotlb(struct iommu_dev_data *dev_data,
			      u64 address, size_t size)
{
	struct amd_iommu *iommu;
	struct iommu_cmd cmd;
	int qdep;

	qdep     = dev_data->ats.qdep;
	iommu    = amd_iommu_rlookup_table[dev_data->devid];

	build_inv_iotlb_pages(&cmd, dev_data->devid, qdep, address, size);

	return iommu_queue_command(iommu, &cmd);
}

/*
 * Command send function for invalidating a device table entry
 */
static int device_flush_dte(struct iommu_dev_data *dev_data)
{
	struct amd_iommu *iommu;
	int ret;

	iommu = amd_iommu_rlookup_table[dev_data->devid];

	ret = iommu_flush_dte(iommu, dev_data->devid);
	if (ret)
		return ret;

	if (dev_data->ats.enabled)
		ret = device_flush_iotlb(dev_data, 0, ~0UL);

	return ret;
}

/*
 * TLB invalidation function which is called from the mapping functions.
 * It invalidates a single PTE if the range to flush is within a single
 * page. Otherwise it flushes the whole TLB of the IOMMU.
 */
static void __domain_flush_pages(struct protection_domain *domain,
				 u64 address, size_t size, int pde)
{
	struct iommu_dev_data *dev_data;
	struct iommu_cmd cmd;
	int ret = 0, i;

	build_inv_iommu_pages(&cmd, address, size, domain->id, pde);

	for (i = 0; i < amd_iommus_present; ++i) {
		if (!domain->dev_iommu[i])
			continue;

		/*
		 * Devices of this domain are behind this IOMMU
		 * We need a TLB flush
		 */
		ret |= iommu_queue_command(amd_iommus[i], &cmd);
	}

	list_for_each_entry(dev_data, &domain->dev_list, list) {

		if (!dev_data->ats.enabled)
			continue;

		ret |= device_flush_iotlb(dev_data, address, size);
	}

	WARN_ON(ret);
}

static void domain_flush_pages(struct protection_domain *domain,
			       u64 address, size_t size)
{
	__domain_flush_pages(domain, address, size, 0);
}

/* Flush the whole IO/TLB for a given protection domain */
static void domain_flush_tlb(struct protection_domain *domain)
{
	__domain_flush_pages(domain, 0, CMD_INV_IOMMU_ALL_PAGES_ADDRESS, 0);
}

/* Flush the whole IO/TLB for a given protection domain - including PDE */
static void domain_flush_tlb_pde(struct protection_domain *domain)
{
	__domain_flush_pages(domain, 0, CMD_INV_IOMMU_ALL_PAGES_ADDRESS, 1);
}

static void domain_flush_complete(struct protection_domain *domain)
{
	int i;

	for (i = 0; i < amd_iommus_present; ++i) {
		if (!domain->dev_iommu[i])
			continue;

		/*
		 * Devices of this domain are behind this IOMMU
		 * We need to wait for completion of all commands.
		 */
		iommu_completion_wait(amd_iommus[i]);
	}
}


/*
 * This function flushes the DTEs for all devices in domain
 */
static void domain_flush_devices(struct protection_domain *domain)
{
	struct iommu_dev_data *dev_data;

	list_for_each_entry(dev_data, &domain->dev_list, list)
		device_flush_dte(dev_data);
}

/****************************************************************************
 *
 * The functions below are used the create the page table mappings for
 * unity mapped regions.
 *
 ****************************************************************************/

/*
 * This function is used to add another level to an IO page table. Adding
 * another level increases the size of the address space by 9 bits to a size up
 * to 64 bits.
 */
static bool increase_address_space(struct protection_domain *domain,
				   gfp_t gfp)
{
	u64 *pte;

	if (domain->mode == PAGE_MODE_6_LEVEL)
		/* address space already 64 bit large */
		return false;

	pte = (void *)get_zeroed_page(gfp);
	if (!pte)
		return false;

	*pte             = PM_LEVEL_PDE(domain->mode,
					virt_to_phys(domain->pt_root));
	domain->pt_root  = pte;
	domain->mode    += 1;
	domain->updated  = true;

	return true;
}

static u64 *alloc_pte(struct protection_domain *domain,
		      unsigned long address,
		      unsigned long page_size,
		      u64 **pte_page,
		      gfp_t gfp)
{
	int level, end_lvl;
	u64 *pte, *page;

	BUG_ON(!is_power_of_2(page_size));

	while (address > PM_LEVEL_SIZE(domain->mode))
		increase_address_space(domain, gfp);

	level   = domain->mode - 1;
	pte     = &domain->pt_root[PM_LEVEL_INDEX(level, address)];
	address = PAGE_SIZE_ALIGN(address, page_size);
	end_lvl = PAGE_SIZE_LEVEL(page_size);

	while (level > end_lvl) {
		if (!IOMMU_PTE_PRESENT(*pte)) {
			page = (u64 *)get_zeroed_page(gfp);
			if (!page)
				return NULL;
			*pte = PM_LEVEL_PDE(level, virt_to_phys(page));
		}

		/* No level skipping support yet */
		if (PM_PTE_LEVEL(*pte) != level)
			return NULL;

		level -= 1;

		pte = IOMMU_PTE_PAGE(*pte);

		if (pte_page && level == end_lvl)
			*pte_page = pte;

		pte = &pte[PM_LEVEL_INDEX(level, address)];
	}

	return pte;
}

/*
 * This function checks if there is a PTE for a given dma address. If
 * there is one, it returns the pointer to it.
 */
static u64 *fetch_pte(struct protection_domain *domain, unsigned long address)
{
	int level;
	u64 *pte;

	if (address > PM_LEVEL_SIZE(domain->mode))
		return NULL;

	level   =  domain->mode - 1;
	pte     = &domain->pt_root[PM_LEVEL_INDEX(level, address)];

	while (level > 0) {

		/* Not Present */
		if (!IOMMU_PTE_PRESENT(*pte))
			return NULL;

		/* Large PTE */
		if (PM_PTE_LEVEL(*pte) == 0x07) {
			unsigned long pte_mask, __pte;

			/*
			 * If we have a series of large PTEs, make
			 * sure to return a pointer to the first one.
			 */
			pte_mask = PTE_PAGE_SIZE(*pte);
			pte_mask = ~((PAGE_SIZE_PTE_COUNT(pte_mask) << 3) - 1);
			__pte    = ((unsigned long)pte) & pte_mask;

			return (u64 *)__pte;
		}

		/* No level skipping support yet */
		if (PM_PTE_LEVEL(*pte) != level)
			return NULL;

		level -= 1;

		/* Walk to the next level */
		pte = IOMMU_PTE_PAGE(*pte);
		pte = &pte[PM_LEVEL_INDEX(level, address)];
	}

	return pte;
}

/*
 * Generic mapping functions. It maps a physical address into a DMA
 * address space. It allocates the page table pages if necessary.
 * In the future it can be extended to a generic mapping function
 * supporting all features of AMD IOMMU page tables like level skipping
 * and full 64 bit address spaces.
 */
static int iommu_map_page(struct protection_domain *dom,
			  unsigned long bus_addr,
			  unsigned long phys_addr,
			  int prot,
			  unsigned long page_size)
{
	u64 __pte, *pte;
	int i, count;

	if (!(prot & IOMMU_PROT_MASK))
		return -EINVAL;

	bus_addr  = PAGE_ALIGN(bus_addr);
	phys_addr = PAGE_ALIGN(phys_addr);
	count     = PAGE_SIZE_PTE_COUNT(page_size);
	pte       = alloc_pte(dom, bus_addr, page_size, NULL, GFP_KERNEL);

	for (i = 0; i < count; ++i)
		if (IOMMU_PTE_PRESENT(pte[i]))
			return -EBUSY;

	if (page_size > PAGE_SIZE) {
		__pte = PAGE_SIZE_PTE(phys_addr, page_size);
		__pte |= PM_LEVEL_ENC(7) | IOMMU_PTE_P | IOMMU_PTE_FC;
	} else
		__pte = phys_addr | IOMMU_PTE_P | IOMMU_PTE_FC;

	if (prot & IOMMU_PROT_IR)
		__pte |= IOMMU_PTE_IR;
	if (prot & IOMMU_PROT_IW)
		__pte |= IOMMU_PTE_IW;

	for (i = 0; i < count; ++i)
		pte[i] = __pte;

	update_domain(dom);

	return 0;
}

static unsigned long iommu_unmap_page(struct protection_domain *dom,
				      unsigned long bus_addr,
				      unsigned long page_size)
{
	unsigned long long unmap_size, unmapped;
	u64 *pte;

	BUG_ON(!is_power_of_2(page_size));

	unmapped = 0;

	while (unmapped < page_size) {

		pte = fetch_pte(dom, bus_addr);

		if (!pte) {
			/*
			 * No PTE for this address
			 * move forward in 4kb steps
			 */
			unmap_size = PAGE_SIZE;
		} else if (PM_PTE_LEVEL(*pte) == 0) {
			/* 4kb PTE found for this address */
			unmap_size = PAGE_SIZE;
			*pte       = 0ULL;
		} else {
			int count, i;

			/* Large PTE found which maps this address */
			unmap_size = PTE_PAGE_SIZE(*pte);
			count      = PAGE_SIZE_PTE_COUNT(unmap_size);
			for (i = 0; i < count; i++)
				pte[i] = 0ULL;
		}

		bus_addr  = (bus_addr & ~(unmap_size - 1)) + unmap_size;
		unmapped += unmap_size;
	}

	BUG_ON(!is_power_of_2(unmapped));

	return unmapped;
}

/*
 * This function checks if a specific unity mapping entry is needed for
 * this specific IOMMU.
 */
static int iommu_for_unity_map(struct amd_iommu *iommu,
			       struct unity_map_entry *entry)
{
	u16 bdf, i;

	for (i = entry->devid_start; i <= entry->devid_end; ++i) {
		bdf = amd_iommu_alias_table[i];
		if (amd_iommu_rlookup_table[bdf] == iommu)
			return 1;
	}

	return 0;
}

/*
 * This function actually applies the mapping to the page table of the
 * dma_ops domain.
 */
static int dma_ops_unity_map(struct dma_ops_domain *dma_dom,
			     struct unity_map_entry *e)
{
	u64 addr;
	int ret;

	for (addr = e->address_start; addr < e->address_end;
	     addr += PAGE_SIZE) {
		ret = iommu_map_page(&dma_dom->domain, addr, addr, e->prot,
				     PAGE_SIZE);
		if (ret)
			return ret;
		/*
		 * if unity mapping is in aperture range mark the page
		 * as allocated in the aperture
		 */
		if (addr < dma_dom->aperture_size)
			__set_bit(addr >> PAGE_SHIFT,
				  dma_dom->aperture[0]->bitmap);
	}

	return 0;
}

/*
 * Init the unity mappings for a specific IOMMU in the system
 *
 * Basically iterates over all unity mapping entries and applies them to
 * the default domain DMA of that IOMMU if necessary.
 */
static int iommu_init_unity_mappings(struct amd_iommu *iommu)
{
	struct unity_map_entry *entry;
	int ret;

	list_for_each_entry(entry, &amd_iommu_unity_map, list) {
		if (!iommu_for_unity_map(iommu, entry))
			continue;
		ret = dma_ops_unity_map(iommu->default_dom, entry);
		if (ret)
			return ret;
	}

	return 0;
}

/*
 * Inits the unity mappings required for a specific device
 */
static int init_unity_mappings_for_device(struct dma_ops_domain *dma_dom,
					  u16 devid)
{
	struct unity_map_entry *e;
	int ret;

	list_for_each_entry(e, &amd_iommu_unity_map, list) {
		if (!(devid >= e->devid_start && devid <= e->devid_end))
			continue;
		ret = dma_ops_unity_map(dma_dom, e);
		if (ret)
			return ret;
	}

	return 0;
}

/****************************************************************************
 *
 * The next functions belong to the address allocator for the dma_ops
 * interface functions. They work like the allocators in the other IOMMU
 * drivers. Its basically a bitmap which marks the allocated pages in
 * the aperture. Maybe it could be enhanced in the future to a more
 * efficient allocator.
 *
 ****************************************************************************/

/*
 * The address allocator core functions.
 *
 * called with domain->lock held
 */

/*
 * Used to reserve address ranges in the aperture (e.g. for exclusion
 * ranges.
 */
static void dma_ops_reserve_addresses(struct dma_ops_domain *dom,
				      unsigned long start_page,
				      unsigned int pages)
{
	unsigned int i, last_page = dom->aperture_size >> PAGE_SHIFT;

	if (start_page + pages > last_page)
		pages = last_page - start_page;

	for (i = start_page; i < start_page + pages; ++i) {
		int index = i / APERTURE_RANGE_PAGES;
		int page  = i % APERTURE_RANGE_PAGES;
		__set_bit(page, dom->aperture[index]->bitmap);
	}
}

/*
 * This function is used to add a new aperture range to an existing
 * aperture in case of dma_ops domain allocation or address allocation
 * failure.
 */
static int alloc_new_range(struct dma_ops_domain *dma_dom,
			   bool populate, gfp_t gfp)
{
	int index = dma_dom->aperture_size >> APERTURE_RANGE_SHIFT;
	struct amd_iommu *iommu;
	unsigned long i, old_size;

#ifdef CONFIG_IOMMU_STRESS
	populate = false;
#endif

	if (index >= APERTURE_MAX_RANGES)
		return -ENOMEM;

	dma_dom->aperture[index] = kzalloc(sizeof(struct aperture_range), gfp);
	if (!dma_dom->aperture[index])
		return -ENOMEM;

	dma_dom->aperture[index]->bitmap = (void *)get_zeroed_page(gfp);
	if (!dma_dom->aperture[index]->bitmap)
		goto out_free;

	dma_dom->aperture[index]->offset = dma_dom->aperture_size;

	if (populate) {
		unsigned long address = dma_dom->aperture_size;
		int i, num_ptes = APERTURE_RANGE_PAGES / 512;
		u64 *pte, *pte_page;

		for (i = 0; i < num_ptes; ++i) {
			pte = alloc_pte(&dma_dom->domain, address, PAGE_SIZE,
					&pte_page, gfp);
			if (!pte)
				goto out_free;

			dma_dom->aperture[index]->pte_pages[i] = pte_page;

			address += APERTURE_RANGE_SIZE / 64;
		}
	}

	old_size                = dma_dom->aperture_size;
	dma_dom->aperture_size += APERTURE_RANGE_SIZE;

	/* Reserve address range used for MSI messages */
	if (old_size < MSI_ADDR_BASE_LO &&
	    dma_dom->aperture_size > MSI_ADDR_BASE_LO) {
		unsigned long spage;
		int pages;

		pages = iommu_num_pages(MSI_ADDR_BASE_LO, 0x10000, PAGE_SIZE);
		spage = MSI_ADDR_BASE_LO >> PAGE_SHIFT;

		dma_ops_reserve_addresses(dma_dom, spage, pages);
	}

	/* Initialize the exclusion range if necessary */
	for_each_iommu(iommu) {
		if (iommu->exclusion_start &&
		    iommu->exclusion_start >= dma_dom->aperture[index]->offset
		    && iommu->exclusion_start < dma_dom->aperture_size) {
			unsigned long startpage;
			int pages = iommu_num_pages(iommu->exclusion_start,
						    iommu->exclusion_length,
						    PAGE_SIZE);
			startpage = iommu->exclusion_start >> PAGE_SHIFT;
			dma_ops_reserve_addresses(dma_dom, startpage, pages);
		}
	}

	/*
	 * Check for areas already mapped as present in the new aperture
	 * range and mark those pages as reserved in the allocator. Such
	 * mappings may already exist as a result of requested unity
	 * mappings for devices.
	 */
	for (i = dma_dom->aperture[index]->offset;
	     i < dma_dom->aperture_size;
	     i += PAGE_SIZE) {
		u64 *pte = fetch_pte(&dma_dom->domain, i);
		if (!pte || !IOMMU_PTE_PRESENT(*pte))
			continue;

		dma_ops_reserve_addresses(dma_dom, i >> PAGE_SHIFT, 1);
	}

	update_domain(&dma_dom->domain);

	return 0;

out_free:
	update_domain(&dma_dom->domain);

	free_page((unsigned long)dma_dom->aperture[index]->bitmap);

	kfree(dma_dom->aperture[index]);
	dma_dom->aperture[index] = NULL;

	return -ENOMEM;
}

static unsigned long dma_ops_area_alloc(struct device *dev,
					struct dma_ops_domain *dom,
					unsigned int pages,
					unsigned long align_mask,
					u64 dma_mask,
					unsigned long start)
{
	unsigned long next_bit = dom->next_address % APERTURE_RANGE_SIZE;
	int max_index = dom->aperture_size >> APERTURE_RANGE_SHIFT;
	int i = start >> APERTURE_RANGE_SHIFT;
	unsigned long boundary_size;
	unsigned long address = -1;
	unsigned long limit;

	next_bit >>= PAGE_SHIFT;

	boundary_size = ALIGN(dma_get_seg_boundary(dev) + 1,
			PAGE_SIZE) >> PAGE_SHIFT;

	for (;i < max_index; ++i) {
		unsigned long offset = dom->aperture[i]->offset >> PAGE_SHIFT;

		if (dom->aperture[i]->offset >= dma_mask)
			break;

		limit = iommu_device_max_index(APERTURE_RANGE_PAGES, offset,
					       dma_mask >> PAGE_SHIFT);

		address = iommu_area_alloc(dom->aperture[i]->bitmap,
					   limit, next_bit, pages, 0,
					    boundary_size, align_mask);
		if (address != -1) {
			address = dom->aperture[i]->offset +
				  (address << PAGE_SHIFT);
			dom->next_address = address + (pages << PAGE_SHIFT);
			break;
		}

		next_bit = 0;
	}

	return address;
}

static unsigned long dma_ops_alloc_addresses(struct device *dev,
					     struct dma_ops_domain *dom,
					     unsigned int pages,
					     unsigned long align_mask,
					     u64 dma_mask)
{
	unsigned long address;

#ifdef CONFIG_IOMMU_STRESS
	dom->next_address = 0;
	dom->need_flush = true;
#endif

	address = dma_ops_area_alloc(dev, dom, pages, align_mask,
				     dma_mask, dom->next_address);

	if (address == -1) {
		dom->next_address = 0;
		address = dma_ops_area_alloc(dev, dom, pages, align_mask,
					     dma_mask, 0);
		dom->need_flush = true;
	}

	if (unlikely(address == -1))
		address = DMA_ERROR_CODE;

	WARN_ON((address + (PAGE_SIZE*pages)) > dom->aperture_size);

	return address;
}

/*
 * The address free function.
 *
 * called with domain->lock held
 */
static void dma_ops_free_addresses(struct dma_ops_domain *dom,
				   unsigned long address,
				   unsigned int pages)
{
	unsigned i = address >> APERTURE_RANGE_SHIFT;
	struct aperture_range *range = dom->aperture[i];

	BUG_ON(i >= APERTURE_MAX_RANGES || range == NULL);

#ifdef CONFIG_IOMMU_STRESS
	if (i < 4)
		return;
#endif

	if (address >= dom->next_address)
		dom->need_flush = true;

	address = (address % APERTURE_RANGE_SIZE) >> PAGE_SHIFT;

	bitmap_clear(range->bitmap, address, pages);

}

/****************************************************************************
 *
 * The next functions belong to the domain allocation. A domain is
 * allocated for every IOMMU as the default domain. If device isolation
 * is enabled, every device get its own domain. The most important thing
 * about domains is the page table mapping the DMA address space they
 * contain.
 *
 ****************************************************************************/

/*
 * This function adds a protection domain to the global protection domain list
 */
static void add_domain_to_list(struct protection_domain *domain)
{
	unsigned long flags;

	spin_lock_irqsave(&amd_iommu_pd_lock, flags);
	list_add(&domain->list, &amd_iommu_pd_list);
	spin_unlock_irqrestore(&amd_iommu_pd_lock, flags);
}

/*
 * This function removes a protection domain to the global
 * protection domain list
 */
static void del_domain_from_list(struct protection_domain *domain)
{
	unsigned long flags;

	spin_lock_irqsave(&amd_iommu_pd_lock, flags);
	list_del(&domain->list);
	spin_unlock_irqrestore(&amd_iommu_pd_lock, flags);
}

static u16 domain_id_alloc(void)
{
	unsigned long flags;
	int id;

	write_lock_irqsave(&amd_iommu_devtable_lock, flags);
	id = find_first_zero_bit(amd_iommu_pd_alloc_bitmap, MAX_DOMAIN_ID);
	BUG_ON(id == 0);
	if (id > 0 && id < MAX_DOMAIN_ID)
		__set_bit(id, amd_iommu_pd_alloc_bitmap);
	else
		id = 0;
	write_unlock_irqrestore(&amd_iommu_devtable_lock, flags);

	return id;
}

static void domain_id_free(int id)
{
	unsigned long flags;

	write_lock_irqsave(&amd_iommu_devtable_lock, flags);
	if (id > 0 && id < MAX_DOMAIN_ID)
		__clear_bit(id, amd_iommu_pd_alloc_bitmap);
	write_unlock_irqrestore(&amd_iommu_devtable_lock, flags);
}

static void free_pagetable(struct protection_domain *domain)
{
	int i, j;
	u64 *p1, *p2, *p3;

	p1 = domain->pt_root;

	if (!p1)
		return;

	for (i = 0; i < 512; ++i) {
		if (!IOMMU_PTE_PRESENT(p1[i]))
			continue;

		p2 = IOMMU_PTE_PAGE(p1[i]);
		for (j = 0; j < 512; ++j) {
			if (!IOMMU_PTE_PRESENT(p2[j]))
				continue;
			p3 = IOMMU_PTE_PAGE(p2[j]);
			free_page((unsigned long)p3);
		}

		free_page((unsigned long)p2);
	}

	free_page((unsigned long)p1);

	domain->pt_root = NULL;
}

static void free_gcr3_tbl_level1(u64 *tbl)
{
	u64 *ptr;
	int i;

	for (i = 0; i < 512; ++i) {
		if (!(tbl[i] & GCR3_VALID))
			continue;

		ptr = __va(tbl[i] & PAGE_MASK);

		free_page((unsigned long)ptr);
	}
}

static void free_gcr3_tbl_level2(u64 *tbl)
{
	u64 *ptr;
	int i;

	for (i = 0; i < 512; ++i) {
		if (!(tbl[i] & GCR3_VALID))
			continue;

		ptr = __va(tbl[i] & PAGE_MASK);

		free_gcr3_tbl_level1(ptr);
	}
}

static void free_gcr3_table(struct protection_domain *domain)
{
	if (domain->glx == 2)
		free_gcr3_tbl_level2(domain->gcr3_tbl);
	else if (domain->glx == 1)
		free_gcr3_tbl_level1(domain->gcr3_tbl);
	else if (domain->glx != 0)
		BUG();

	free_page((unsigned long)domain->gcr3_tbl);
}

/*
 * Free a domain, only used if something went wrong in the
 * allocation path and we need to free an already allocated page table
 */
static void dma_ops_domain_free(struct dma_ops_domain *dom)
{
	int i;

	if (!dom)
		return;

	del_domain_from_list(&dom->domain);

	free_pagetable(&dom->domain);

	for (i = 0; i < APERTURE_MAX_RANGES; ++i) {
		if (!dom->aperture[i])
			continue;
		free_page((unsigned long)dom->aperture[i]->bitmap);
		kfree(dom->aperture[i]);
	}

	kfree(dom);
}

/*
 * Allocates a new protection domain usable for the dma_ops functions.
 * It also initializes the page table and the address allocator data
 * structures required for the dma_ops interface
 */
static struct dma_ops_domain *dma_ops_domain_alloc(void)
{
	struct dma_ops_domain *dma_dom;

	dma_dom = kzalloc(sizeof(struct dma_ops_domain), GFP_KERNEL);
	if (!dma_dom)
		return NULL;

	spin_lock_init(&dma_dom->domain.lock);

	dma_dom->domain.id = domain_id_alloc();
	if (dma_dom->domain.id == 0)
		goto free_dma_dom;
	INIT_LIST_HEAD(&dma_dom->domain.dev_list);
	dma_dom->domain.mode = PAGE_MODE_2_LEVEL;
	dma_dom->domain.pt_root = (void *)get_zeroed_page(GFP_KERNEL);
	dma_dom->domain.flags = PD_DMA_OPS_MASK;
	dma_dom->domain.priv = dma_dom;
	if (!dma_dom->domain.pt_root)
		goto free_dma_dom;

	dma_dom->need_flush = false;
	dma_dom->target_dev = 0xffff;

	add_domain_to_list(&dma_dom->domain);

	if (alloc_new_range(dma_dom, true, GFP_KERNEL))
		goto free_dma_dom;

	/*
	 * mark the first page as allocated so we never return 0 as
	 * a valid dma-address. So we can use 0 as error value
	 */
	dma_dom->aperture[0]->bitmap[0] = 1;
	dma_dom->next_address = 0;


	return dma_dom;

free_dma_dom:
	dma_ops_domain_free(dma_dom);

	return NULL;
}

/*
 * little helper function to check whether a given protection domain is a
 * dma_ops domain
 */
static bool dma_ops_domain(struct protection_domain *domain)
{
	return domain->flags & PD_DMA_OPS_MASK;
}

static void set_dte_entry(u16 devid, struct protection_domain *domain, bool ats)
{
	u64 pte_root = 0;
	u64 flags = 0;

	if (domain->mode != PAGE_MODE_NONE)
		pte_root = virt_to_phys(domain->pt_root);

	pte_root |= (domain->mode & DEV_ENTRY_MODE_MASK)
		    << DEV_ENTRY_MODE_SHIFT;
	pte_root |= IOMMU_PTE_IR | IOMMU_PTE_IW | IOMMU_PTE_P | IOMMU_PTE_TV;

	flags = amd_iommu_dev_table[devid].data[1];

	if (ats)
		flags |= DTE_FLAG_IOTLB;

	if (domain->flags & PD_IOMMUV2_MASK) {
		u64 gcr3 = __pa(domain->gcr3_tbl);
		u64 glx  = domain->glx;
		u64 tmp;

		pte_root |= DTE_FLAG_GV;
		pte_root |= (glx & DTE_GLX_MASK) << DTE_GLX_SHIFT;

		/* First mask out possible old values for GCR3 table */
		tmp = DTE_GCR3_VAL_B(~0ULL) << DTE_GCR3_SHIFT_B;
		flags    &= ~tmp;

		tmp = DTE_GCR3_VAL_C(~0ULL) << DTE_GCR3_SHIFT_C;
		flags    &= ~tmp;

		/* Encode GCR3 table into DTE */
		tmp = DTE_GCR3_VAL_A(gcr3) << DTE_GCR3_SHIFT_A;
		pte_root |= tmp;

		tmp = DTE_GCR3_VAL_B(gcr3) << DTE_GCR3_SHIFT_B;
		flags    |= tmp;

		tmp = DTE_GCR3_VAL_C(gcr3) << DTE_GCR3_SHIFT_C;
		flags    |= tmp;
	}

	flags &= ~(0xffffUL);
	flags |= domain->id;

	amd_iommu_dev_table[devid].data[1]  = flags;
	amd_iommu_dev_table[devid].data[0]  = pte_root;
}

static void clear_dte_entry(u16 devid)
{
	/* remove entry from the device table seen by the hardware */
	amd_iommu_dev_table[devid].data[0] = IOMMU_PTE_P | IOMMU_PTE_TV;
	amd_iommu_dev_table[devid].data[1] = 0;

	amd_iommu_apply_erratum_63(devid);
}

static void do_attach(struct iommu_dev_data *dev_data,
		      struct protection_domain *domain)
{
	struct amd_iommu *iommu;
	bool ats;

	iommu = amd_iommu_rlookup_table[dev_data->devid];
	ats   = dev_data->ats.enabled;

	/* Update data structures */
	dev_data->domain = domain;
	list_add(&dev_data->list, &domain->dev_list);
	set_dte_entry(dev_data->devid, domain, ats);

	/* Do reference counting */
	domain->dev_iommu[iommu->index] += 1;
	domain->dev_cnt                 += 1;

	/* Flush the DTE entry */
	device_flush_dte(dev_data);
}

static void do_detach(struct iommu_dev_data *dev_data)
{
	struct amd_iommu *iommu;

	iommu = amd_iommu_rlookup_table[dev_data->devid];

	/* decrease reference counters */
	dev_data->domain->dev_iommu[iommu->index] -= 1;
	dev_data->domain->dev_cnt                 -= 1;

	/* Update data structures */
	dev_data->domain = NULL;
	list_del(&dev_data->list);
	clear_dte_entry(dev_data->devid);

	/* Flush the DTE entry */
	device_flush_dte(dev_data);
}

/*
 * If a device is not yet associated with a domain, this function does
 * assigns it visible for the hardware
 */
static int __attach_device(struct iommu_dev_data *dev_data,
			   struct protection_domain *domain)
{
	int ret;

	/* lock domain */
	spin_lock(&domain->lock);

	if (dev_data->alias_data != NULL) {
		struct iommu_dev_data *alias_data = dev_data->alias_data;

		/* Some sanity checks */
		ret = -EBUSY;
		if (alias_data->domain != NULL &&
				alias_data->domain != domain)
			goto out_unlock;

		if (dev_data->domain != NULL &&
				dev_data->domain != domain)
			goto out_unlock;

		/* Do real assignment */
		if (alias_data->domain == NULL)
			do_attach(alias_data, domain);

		atomic_inc(&alias_data->bind);
	}

	if (dev_data->domain == NULL)
		do_attach(dev_data, domain);

	atomic_inc(&dev_data->bind);

	ret = 0;

out_unlock:

	/* ready */
	spin_unlock(&domain->lock);

	return ret;
}


static void pdev_iommuv2_disable(struct pci_dev *pdev)
{
	pci_disable_ats(pdev);
	pci_disable_pri(pdev);
	pci_disable_pasid(pdev);
}

/* FIXME: Change generic reset-function to do the same */
static int pri_reset_while_enabled(struct pci_dev *pdev)
{
	u16 control;
	int pos;

	pos = pci_find_ext_capability(pdev, PCI_EXT_CAP_ID_PRI);
	if (!pos)
		return -EINVAL;

	pci_read_config_word(pdev, pos + PCI_PRI_CTRL, &control);
	control |= PCI_PRI_CTRL_RESET;
	pci_write_config_word(pdev, pos + PCI_PRI_CTRL, control);

	return 0;
}

static int pdev_iommuv2_enable(struct pci_dev *pdev)
{
	bool reset_enable;
	int reqs, ret;

	/* FIXME: Hardcode number of outstanding requests for now */
	reqs = 32;
	if (pdev_pri_erratum(pdev, AMD_PRI_DEV_ERRATUM_LIMIT_REQ_ONE))
		reqs = 1;
	reset_enable = pdev_pri_erratum(pdev, AMD_PRI_DEV_ERRATUM_ENABLE_RESET);

	/* Only allow access to user-accessible pages */
	ret = pci_enable_pasid(pdev, 0);
	if (ret)
		goto out_err;

	/* First reset the PRI state of the device */
	ret = pci_reset_pri(pdev);
	if (ret)
		goto out_err;

	/* Enable PRI */
	ret = pci_enable_pri(pdev, reqs);
	if (ret)
		goto out_err;

	if (reset_enable) {
		ret = pri_reset_while_enabled(pdev);
		if (ret)
			goto out_err;
	}

	ret = pci_enable_ats(pdev, PAGE_SHIFT);
	if (ret)
		goto out_err;

	return 0;

out_err:
	pci_disable_pri(pdev);
	pci_disable_pasid(pdev);

	return ret;
}

/* FIXME: Move this to PCI code */
#define PCI_PRI_TLP_OFF		(1 << 15)

bool pci_pri_tlp_required(struct pci_dev *pdev)
{
	u16 status;
	int pos;

	pos = pci_find_ext_capability(pdev, PCI_EXT_CAP_ID_PRI);
	if (!pos)
		return false;

	pci_read_config_word(pdev, pos + PCI_PRI_STATUS, &status);

	return (status & PCI_PRI_TLP_OFF) ? true : false;
}

/*
 * If a device is not yet associated with a domain, this function does
 * assigns it visible for the hardware
 */
static int attach_device(struct device *dev,
			 struct protection_domain *domain)
{
	struct pci_dev *pdev = to_pci_dev(dev);
	struct iommu_dev_data *dev_data;
	unsigned long flags;
	int ret;

	dev_data = get_dev_data(dev);

	if (domain->flags & PD_IOMMUV2_MASK) {
		if (!dev_data->iommu_v2 || !dev_data->passthrough)
			return -EINVAL;

		if (pdev_iommuv2_enable(pdev) != 0)
			return -EINVAL;

		dev_data->ats.enabled = true;
		dev_data->ats.qdep    = pci_ats_queue_depth(pdev);
		dev_data->pri_tlp     = pci_pri_tlp_required(pdev);
	} else if (amd_iommu_iotlb_sup &&
		   pci_enable_ats(pdev, PAGE_SHIFT) == 0) {
		dev_data->ats.enabled = true;
		dev_data->ats.qdep    = pci_ats_queue_depth(pdev);
	}

	write_lock_irqsave(&amd_iommu_devtable_lock, flags);
	ret = __attach_device(dev_data, domain);
	write_unlock_irqrestore(&amd_iommu_devtable_lock, flags);

	/*
	 * We might boot into a crash-kernel here. The crashed kernel
	 * left the caches in the IOMMU dirty. So we have to flush
	 * here to evict all dirty stuff.
	 */
	domain_flush_tlb_pde(domain);

	return ret;
}

/*
 * Removes a device from a protection domain (unlocked)
 */
static void __detach_device(struct iommu_dev_data *dev_data)
{
	struct protection_domain *domain;
	unsigned long flags;

	BUG_ON(!dev_data->domain);

	domain = dev_data->domain;

	spin_lock_irqsave(&domain->lock, flags);

	if (dev_data->alias_data != NULL) {
		struct iommu_dev_data *alias_data = dev_data->alias_data;

		if (atomic_dec_and_test(&alias_data->bind))
			do_detach(alias_data);
	}

	if (atomic_dec_and_test(&dev_data->bind))
		do_detach(dev_data);

	spin_unlock_irqrestore(&domain->lock, flags);

	/*
	 * If we run in passthrough mode the device must be assigned to the
	 * passthrough domain if it is detached from any other domain.
	 * Make sure we can deassign from the pt_domain itself.
	 */
	if (dev_data->passthrough &&
	    (dev_data->domain == NULL && domain != pt_domain))
		__attach_device(dev_data, pt_domain);
}

/*
 * Removes a device from a protection domain (with devtable_lock held)
 */
static void detach_device(struct device *dev)
{
	struct protection_domain *domain;
	struct iommu_dev_data *dev_data;
	unsigned long flags;

	dev_data = get_dev_data(dev);
	domain   = dev_data->domain;

	/* lock device table */
	write_lock_irqsave(&amd_iommu_devtable_lock, flags);
	__detach_device(dev_data);
	write_unlock_irqrestore(&amd_iommu_devtable_lock, flags);

	if (domain->flags & PD_IOMMUV2_MASK)
		pdev_iommuv2_disable(to_pci_dev(dev));
	else if (dev_data->ats.enabled)
		pci_disable_ats(to_pci_dev(dev));

	dev_data->ats.enabled = false;
}

/*
 * Find out the protection domain structure for a given PCI device. This
 * will give us the pointer to the page table root for example.
 */
static struct protection_domain *domain_for_device(struct device *dev)
{
	struct iommu_dev_data *dev_data;
	struct protection_domain *dom = NULL;
	unsigned long flags;

	dev_data   = get_dev_data(dev);

	if (dev_data->domain)
		return dev_data->domain;

	if (dev_data->alias_data != NULL) {
		struct iommu_dev_data *alias_data = dev_data->alias_data;

		read_lock_irqsave(&amd_iommu_devtable_lock, flags);
		if (alias_data->domain != NULL) {
			__attach_device(dev_data, alias_data->domain);
			dom = alias_data->domain;
		}
		read_unlock_irqrestore(&amd_iommu_devtable_lock, flags);
	}

	return dom;
}

static int device_change_notifier(struct notifier_block *nb,
				  unsigned long action, void *data)
{
	struct dma_ops_domain *dma_domain;
	struct protection_domain *domain;
	struct iommu_dev_data *dev_data;
	struct device *dev = data;
	struct amd_iommu *iommu;
	unsigned long flags;
	u16 devid;

	if (!check_device(dev))
		return 0;

	devid    = get_device_id(dev);
	iommu    = amd_iommu_rlookup_table[devid];
	dev_data = get_dev_data(dev);

	switch (action) {
	case BUS_NOTIFY_UNBOUND_DRIVER:

		domain = domain_for_device(dev);

		if (!domain)
			goto out;
		if (dev_data->passthrough)
			break;
		detach_device(dev);
		break;
	case BUS_NOTIFY_ADD_DEVICE:

		iommu_init_device(dev);

		domain = domain_for_device(dev);

		/* allocate a protection domain if a device is added */
		dma_domain = find_protection_domain(devid);
		if (dma_domain)
			goto out;
		dma_domain = dma_ops_domain_alloc();
		if (!dma_domain)
			goto out;
		dma_domain->target_dev = devid;

		spin_lock_irqsave(&iommu_pd_list_lock, flags);
		list_add_tail(&dma_domain->list, &iommu_pd_list);
		spin_unlock_irqrestore(&iommu_pd_list_lock, flags);

		dev_data = get_dev_data(dev);

		if (!dev_data->passthrough)
			dev->archdata.dma_ops = &amd_iommu_dma_ops;
		else
			dev->archdata.dma_ops = &nommu_dma_ops;

		break;
	case BUS_NOTIFY_DEL_DEVICE:

		iommu_uninit_device(dev);

	default:
		goto out;
	}

	iommu_completion_wait(iommu);

out:
	return 0;
}

static struct notifier_block device_nb = {
	.notifier_call = device_change_notifier,
};

void amd_iommu_init_notifier(void)
{
	bus_register_notifier(&pci_bus_type, &device_nb);
}

/*****************************************************************************
 *
 * The next functions belong to the dma_ops mapping/unmapping code.
 *
 *****************************************************************************/

/*
 * In the dma_ops path we only have the struct device. This function
 * finds the corresponding IOMMU, the protection domain and the
 * requestor id for a given device.
 * If the device is not yet associated with a domain this is also done
 * in this function.
 */
static struct protection_domain *get_domain(struct device *dev)
{
	struct protection_domain *domain;
	struct dma_ops_domain *dma_dom;
	u16 devid = get_device_id(dev);

	if (!check_device(dev))
		return ERR_PTR(-EINVAL);

	domain = domain_for_device(dev);
	if (domain != NULL && !dma_ops_domain(domain))
		return ERR_PTR(-EBUSY);

	if (domain != NULL)
		return domain;

	/* Device not bount yet - bind it */
	dma_dom = find_protection_domain(devid);
	if (!dma_dom)
		dma_dom = amd_iommu_rlookup_table[devid]->default_dom;
	attach_device(dev, &dma_dom->domain);
	DUMP_printk("Using protection domain %d for device %s\n",
		    dma_dom->domain.id, dev_name(dev));

	return &dma_dom->domain;
}

static void update_device_table(struct protection_domain *domain)
{
	struct iommu_dev_data *dev_data;

	list_for_each_entry(dev_data, &domain->dev_list, list)
		set_dte_entry(dev_data->devid, domain, dev_data->ats.enabled);
}

static void update_domain(struct protection_domain *domain)
{
	if (!domain->updated)
		return;

	update_device_table(domain);

	domain_flush_devices(domain);
	domain_flush_tlb_pde(domain);

	domain->updated = false;
}

/*
 * This function fetches the PTE for a given address in the aperture
 */
static u64* dma_ops_get_pte(struct dma_ops_domain *dom,
			    unsigned long address)
{
	struct aperture_range *aperture;
	u64 *pte, *pte_page;

	aperture = dom->aperture[APERTURE_RANGE_INDEX(address)];
	if (!aperture)
		return NULL;

	pte = aperture->pte_pages[APERTURE_PAGE_INDEX(address)];
	if (!pte) {
		pte = alloc_pte(&dom->domain, address, PAGE_SIZE, &pte_page,
				GFP_ATOMIC);
		aperture->pte_pages[APERTURE_PAGE_INDEX(address)] = pte_page;
	} else
		pte += PM_LEVEL_INDEX(0, address);

	update_domain(&dom->domain);

	return pte;
}

/*
 * This is the generic map function. It maps one 4kb page at paddr to
 * the given address in the DMA address space for the domain.
 */
static dma_addr_t dma_ops_domain_map(struct dma_ops_domain *dom,
				     unsigned long address,
				     phys_addr_t paddr,
				     int direction)
{
	u64 *pte, __pte;

	WARN_ON(address > dom->aperture_size);

	paddr &= PAGE_MASK;

	pte  = dma_ops_get_pte(dom, address);
	if (!pte)
		return DMA_ERROR_CODE;

	__pte = paddr | IOMMU_PTE_P | IOMMU_PTE_FC;

	if (direction == DMA_TO_DEVICE)
		__pte |= IOMMU_PTE_IR;
	else if (direction == DMA_FROM_DEVICE)
		__pte |= IOMMU_PTE_IW;
	else if (direction == DMA_BIDIRECTIONAL)
		__pte |= IOMMU_PTE_IR | IOMMU_PTE_IW;

	WARN_ON(*pte);

	*pte = __pte;

	return (dma_addr_t)address;
}

/*
 * The generic unmapping function for on page in the DMA address space.
 */
static void dma_ops_domain_unmap(struct dma_ops_domain *dom,
				 unsigned long address)
{
	struct aperture_range *aperture;
	u64 *pte;

	if (address >= dom->aperture_size)
		return;

	aperture = dom->aperture[APERTURE_RANGE_INDEX(address)];
	if (!aperture)
		return;

	pte  = aperture->pte_pages[APERTURE_PAGE_INDEX(address)];
	if (!pte)
		return;

	pte += PM_LEVEL_INDEX(0, address);

	WARN_ON(!*pte);

	*pte = 0ULL;
}

/*
 * This function contains common code for mapping of a physically
 * contiguous memory region into DMA address space. It is used by all
 * mapping functions provided with this IOMMU driver.
 * Must be called with the domain lock held.
 */
static dma_addr_t __map_single(struct device *dev,
			       struct dma_ops_domain *dma_dom,
			       phys_addr_t paddr,
			       size_t size,
			       int dir,
			       bool align,
			       u64 dma_mask)
{
	dma_addr_t offset = paddr & ~PAGE_MASK;
	dma_addr_t address, start, ret;
	unsigned int pages;
	unsigned long align_mask = 0;
	int i;

	pages = iommu_num_pages(paddr, size, PAGE_SIZE);
	paddr &= PAGE_MASK;

	INC_STATS_COUNTER(total_map_requests);

	if (pages > 1)
		INC_STATS_COUNTER(cross_page);

	if (align)
		align_mask = (1UL << get_order(size)) - 1;

retry:
	address = dma_ops_alloc_addresses(dev, dma_dom, pages, align_mask,
					  dma_mask);
	if (unlikely(address == DMA_ERROR_CODE)) {
		/*
		 * setting next_address here will let the address
		 * allocator only scan the new allocated range in the
		 * first run. This is a small optimization.
		 */
		dma_dom->next_address = dma_dom->aperture_size;

		if (alloc_new_range(dma_dom, false, GFP_ATOMIC))
			goto out;

		/*
		 * aperture was successfully enlarged by 128 MB, try
		 * allocation again
		 */
		goto retry;
	}

	start = address;
	for (i = 0; i < pages; ++i) {
		ret = dma_ops_domain_map(dma_dom, start, paddr, dir);
		if (ret == DMA_ERROR_CODE)
			goto out_unmap;

		paddr += PAGE_SIZE;
		start += PAGE_SIZE;
	}
	address += offset;

	ADD_STATS_COUNTER(alloced_io_mem, size);

	if (unlikely(dma_dom->need_flush && !amd_iommu_unmap_flush)) {
		domain_flush_tlb(&dma_dom->domain);
		dma_dom->need_flush = false;
	} else if (unlikely(amd_iommu_np_cache))
		domain_flush_pages(&dma_dom->domain, address, size);

out:
	return address;

out_unmap:

	for (--i; i >= 0; --i) {
		start -= PAGE_SIZE;
		dma_ops_domain_unmap(dma_dom, start);
	}

	dma_ops_free_addresses(dma_dom, address, pages);

	return DMA_ERROR_CODE;
}

/*
 * Does the reverse of the __map_single function. Must be called with
 * the domain lock held too
 */
static void __unmap_single(struct dma_ops_domain *dma_dom,
			   dma_addr_t dma_addr,
			   size_t size,
			   int dir)
{
	dma_addr_t flush_addr;
	dma_addr_t i, start;
	unsigned int pages;

	if ((dma_addr == DMA_ERROR_CODE) ||
	    (dma_addr + size > dma_dom->aperture_size))
		return;

	flush_addr = dma_addr;
	pages = iommu_num_pages(dma_addr, size, PAGE_SIZE);
	dma_addr &= PAGE_MASK;
	start = dma_addr;

	for (i = 0; i < pages; ++i) {
		dma_ops_domain_unmap(dma_dom, start);
		start += PAGE_SIZE;
	}

	SUB_STATS_COUNTER(alloced_io_mem, size);

	dma_ops_free_addresses(dma_dom, dma_addr, pages);

	if (amd_iommu_unmap_flush || dma_dom->need_flush) {
		domain_flush_pages(&dma_dom->domain, flush_addr, size);
		dma_dom->need_flush = false;
	}
}

/*
 * The exported map_single function for dma_ops.
 */
static dma_addr_t map_page(struct device *dev, struct page *page,
			   unsigned long offset, size_t size,
			   enum dma_data_direction dir,
			   struct dma_attrs *attrs)
{
	unsigned long flags;
	struct protection_domain *domain;
	dma_addr_t addr;
	u64 dma_mask;
	phys_addr_t paddr = page_to_phys(page) + offset;

	INC_STATS_COUNTER(cnt_map_single);

	domain = get_domain(dev);
	if (PTR_ERR(domain) == -EINVAL)
		return (dma_addr_t)paddr;
	else if (IS_ERR(domain))
		return DMA_ERROR_CODE;

	dma_mask = *dev->dma_mask;

	spin_lock_irqsave(&domain->lock, flags);

	addr = __map_single(dev, domain->priv, paddr, size, dir, false,
			    dma_mask);
	if (addr == DMA_ERROR_CODE)
		goto out;

	domain_flush_complete(domain);

out:
	spin_unlock_irqrestore(&domain->lock, flags);

	return addr;
}

/*
 * The exported unmap_single function for dma_ops.
 */
static void unmap_page(struct device *dev, dma_addr_t dma_addr, size_t size,
		       enum dma_data_direction dir, struct dma_attrs *attrs)
{
	unsigned long flags;
	struct protection_domain *domain;

	INC_STATS_COUNTER(cnt_unmap_single);

	domain = get_domain(dev);
	if (IS_ERR(domain))
		return;

	spin_lock_irqsave(&domain->lock, flags);

	__unmap_single(domain->priv, dma_addr, size, dir);

	domain_flush_complete(domain);

	spin_unlock_irqrestore(&domain->lock, flags);
}

/*
 * This is a special map_sg function which is used if we should map a
 * device which is not handled by an AMD IOMMU in the system.
 */
static int map_sg_no_iommu(struct device *dev, struct scatterlist *sglist,
			   int nelems, int dir)
{
	struct scatterlist *s;
	int i;

	for_each_sg(sglist, s, nelems, i) {
		s->dma_address = (dma_addr_t)sg_phys(s);
		s->dma_length  = s->length;
	}

	return nelems;
}

/*
 * The exported map_sg function for dma_ops (handles scatter-gather
 * lists).
 */
static int map_sg(struct device *dev, struct scatterlist *sglist,
		  int nelems, enum dma_data_direction dir,
		  struct dma_attrs *attrs)
{
	unsigned long flags;
	struct protection_domain *domain;
	int i;
	struct scatterlist *s;
	phys_addr_t paddr;
	int mapped_elems = 0;
	u64 dma_mask;

	INC_STATS_COUNTER(cnt_map_sg);

	domain = get_domain(dev);
	if (PTR_ERR(domain) == -EINVAL)
		return map_sg_no_iommu(dev, sglist, nelems, dir);
	else if (IS_ERR(domain))
		return 0;

	dma_mask = *dev->dma_mask;

	spin_lock_irqsave(&domain->lock, flags);

	for_each_sg(sglist, s, nelems, i) {
		paddr = sg_phys(s);

		s->dma_address = __map_single(dev, domain->priv,
					      paddr, s->length, dir, false,
					      dma_mask);

		if (s->dma_address) {
			s->dma_length = s->length;
			mapped_elems++;
		} else
			goto unmap;
	}

	domain_flush_complete(domain);

out:
	spin_unlock_irqrestore(&domain->lock, flags);

	return mapped_elems;
unmap:
	for_each_sg(sglist, s, mapped_elems, i) {
		if (s->dma_address)
			__unmap_single(domain->priv, s->dma_address,
				       s->dma_length, dir);
		s->dma_address = s->dma_length = 0;
	}

	mapped_elems = 0;

	goto out;
}

/*
 * The exported map_sg function for dma_ops (handles scatter-gather
 * lists).
 */
static void unmap_sg(struct device *dev, struct scatterlist *sglist,
		     int nelems, enum dma_data_direction dir,
		     struct dma_attrs *attrs)
{
	unsigned long flags;
	struct protection_domain *domain;
	struct scatterlist *s;
	int i;

	INC_STATS_COUNTER(cnt_unmap_sg);

	domain = get_domain(dev);
	if (IS_ERR(domain))
		return;

	spin_lock_irqsave(&domain->lock, flags);

	for_each_sg(sglist, s, nelems, i) {
		__unmap_single(domain->priv, s->dma_address,
			       s->dma_length, dir);
		s->dma_address = s->dma_length = 0;
	}

	domain_flush_complete(domain);

	spin_unlock_irqrestore(&domain->lock, flags);
}

/*
 * The exported alloc_coherent function for dma_ops.
 */
static void *alloc_coherent(struct device *dev, size_t size,
			    dma_addr_t *dma_addr, gfp_t flag,
			    struct dma_attrs *attrs)
{
	unsigned long flags;
	void *virt_addr;
	struct protection_domain *domain;
	phys_addr_t paddr;
	u64 dma_mask = dev->coherent_dma_mask;

	INC_STATS_COUNTER(cnt_alloc_coherent);

	domain = get_domain(dev);
	if (PTR_ERR(domain) == -EINVAL) {
		virt_addr = (void *)__get_free_pages(flag, get_order(size));
		*dma_addr = __pa(virt_addr);
		return virt_addr;
	} else if (IS_ERR(domain))
		return NULL;

	dma_mask  = dev->coherent_dma_mask;
	flag     &= ~(__GFP_DMA | __GFP_HIGHMEM | __GFP_DMA32);
	flag     |= __GFP_ZERO;

	virt_addr = (void *)__get_free_pages(flag, get_order(size));
	if (!virt_addr)
		return NULL;

	paddr = virt_to_phys(virt_addr);

	if (!dma_mask)
		dma_mask = *dev->dma_mask;

	spin_lock_irqsave(&domain->lock, flags);

	*dma_addr = __map_single(dev, domain->priv, paddr,
				 size, DMA_BIDIRECTIONAL, true, dma_mask);

	if (*dma_addr == DMA_ERROR_CODE) {
		spin_unlock_irqrestore(&domain->lock, flags);
		goto out_free;
	}

	domain_flush_complete(domain);

	spin_unlock_irqrestore(&domain->lock, flags);

	return virt_addr;

out_free:

	free_pages((unsigned long)virt_addr, get_order(size));

	return NULL;
}

/*
 * The exported free_coherent function for dma_ops.
 */
static void free_coherent(struct device *dev, size_t size,
			  void *virt_addr, dma_addr_t dma_addr,
			  struct dma_attrs *attrs)
{
	unsigned long flags;
	struct protection_domain *domain;

	INC_STATS_COUNTER(cnt_free_coherent);

	domain = get_domain(dev);
	if (IS_ERR(domain))
		goto free_mem;

	spin_lock_irqsave(&domain->lock, flags);

	__unmap_single(domain->priv, dma_addr, size, DMA_BIDIRECTIONAL);

	domain_flush_complete(domain);

	spin_unlock_irqrestore(&domain->lock, flags);

free_mem:
	free_pages((unsigned long)virt_addr, get_order(size));
}

/*
 * This function is called by the DMA layer to find out if we can handle a
 * particular device. It is part of the dma_ops.
 */
static int amd_iommu_dma_supported(struct device *dev, u64 mask)
{
	return check_device(dev);
}

/*
 * The function for pre-allocating protection domains.
 *
 * If the driver core informs the DMA layer if a driver grabs a device
 * we don't need to preallocate the protection domains anymore.
 * For now we have to.
 */
static void __init prealloc_protection_domains(void)
{
	struct iommu_dev_data *dev_data;
	struct dma_ops_domain *dma_dom;
	struct pci_dev *dev = NULL;
	u16 devid;

	for_each_pci_dev(dev) {

		/* Do we handle this device? */
		if (!check_device(&dev->dev))
			continue;

		dev_data = get_dev_data(&dev->dev);
		if (!amd_iommu_force_isolation && dev_data->iommu_v2) {
			/* Make sure passthrough domain is allocated */
			alloc_passthrough_domain();
			dev_data->passthrough = true;
			attach_device(&dev->dev, pt_domain);
			pr_info("AMD-Vi: Using passthough domain for device %s\n",
				dev_name(&dev->dev));
		}

		/* Is there already any domain for it? */
		if (domain_for_device(&dev->dev))
			continue;

		devid = get_device_id(&dev->dev);

		dma_dom = dma_ops_domain_alloc();
		if (!dma_dom)
			continue;
		init_unity_mappings_for_device(dma_dom, devid);
		dma_dom->target_dev = devid;

		attach_device(&dev->dev, &dma_dom->domain);

		list_add_tail(&dma_dom->list, &iommu_pd_list);
	}
}

static struct dma_map_ops amd_iommu_dma_ops = {
	.alloc = alloc_coherent,
	.free = free_coherent,
	.map_page = map_page,
	.unmap_page = unmap_page,
	.map_sg = map_sg,
	.unmap_sg = unmap_sg,
	.dma_supported = amd_iommu_dma_supported,
};

static unsigned device_dma_ops_init(void)
{
	struct iommu_dev_data *dev_data;
	struct pci_dev *pdev = NULL;
	unsigned unhandled = 0;

	for_each_pci_dev(pdev) {
		if (!check_device(&pdev->dev)) {

			iommu_ignore_device(&pdev->dev);

			unhandled += 1;
			continue;
		}

		dev_data = get_dev_data(&pdev->dev);

		if (!dev_data->passthrough)
			pdev->dev.archdata.dma_ops = &amd_iommu_dma_ops;
		else
			pdev->dev.archdata.dma_ops = &nommu_dma_ops;
	}

	return unhandled;
}

/*
 * The function which clues the AMD IOMMU driver into dma_ops.
 */

void __init amd_iommu_init_api(void)
{
	bus_set_iommu(&pci_bus_type, &amd_iommu_ops);
}

int __init amd_iommu_init_dma_ops(void)
{
	struct amd_iommu *iommu;
	int ret, unhandled;

	/*
	 * first allocate a default protection domain for every IOMMU we
	 * found in the system. Devices not assigned to any other
	 * protection domain will be assigned to the default one.
	 */
	for_each_iommu(iommu) {
		iommu->default_dom = dma_ops_domain_alloc();
		if (iommu->default_dom == NULL)
			return -ENOMEM;
		iommu->default_dom->domain.flags |= PD_DEFAULT_MASK;
		ret = iommu_init_unity_mappings(iommu);
		if (ret)
			goto free_domains;
	}

	/*
	 * Pre-allocate the protection domains for each device.
	 */
	prealloc_protection_domains();

	iommu_detected = 1;
	swiotlb = 0;

	/* Make the driver finally visible to the drivers */
	unhandled = device_dma_ops_init();
	if (unhandled && max_pfn > MAX_DMA32_PFN) {
		/* There are unhandled devices - initialize swiotlb for them */
		swiotlb = 1;
	}

	amd_iommu_stats_init();

	return 0;

free_domains:

	for_each_iommu(iommu) {
		if (iommu->default_dom)
			dma_ops_domain_free(iommu->default_dom);
	}

	return ret;
}

/*****************************************************************************
 *
 * The following functions belong to the exported interface of AMD IOMMU
 *
 * This interface allows access to lower level functions of the IOMMU
 * like protection domain handling and assignement of devices to domains
 * which is not possible with the dma_ops interface.
 *
 *****************************************************************************/

static void cleanup_domain(struct protection_domain *domain)
{
	struct iommu_dev_data *dev_data, *next;
	unsigned long flags;

	write_lock_irqsave(&amd_iommu_devtable_lock, flags);

	list_for_each_entry_safe(dev_data, next, &domain->dev_list, list) {
		__detach_device(dev_data);
		atomic_set(&dev_data->bind, 0);
	}

	write_unlock_irqrestore(&amd_iommu_devtable_lock, flags);
}

static void protection_domain_free(struct protection_domain *domain)
{
	if (!domain)
		return;

	del_domain_from_list(domain);

	if (domain->id)
		domain_id_free(domain->id);

	kfree(domain);
}

static struct protection_domain *protection_domain_alloc(void)
{
	struct protection_domain *domain;

	domain = kzalloc(sizeof(*domain), GFP_KERNEL);
	if (!domain)
		return NULL;

	spin_lock_init(&domain->lock);
	mutex_init(&domain->api_lock);
	domain->id = domain_id_alloc();
	if (!domain->id)
		goto out_err;
	INIT_LIST_HEAD(&domain->dev_list);

	add_domain_to_list(domain);

	return domain;

out_err:
	kfree(domain);

	return NULL;
}

static int __init alloc_passthrough_domain(void)
{
	if (pt_domain != NULL)
		return 0;

	/* allocate passthrough domain */
	pt_domain = protection_domain_alloc();
	if (!pt_domain)
		return -ENOMEM;

	pt_domain->mode = PAGE_MODE_NONE;

	return 0;
}
static int amd_iommu_domain_init(struct iommu_domain *dom)
{
	struct protection_domain *domain;

	domain = protection_domain_alloc();
	if (!domain)
		goto out_free;

	domain->mode    = PAGE_MODE_3_LEVEL;
	domain->pt_root = (void *)get_zeroed_page(GFP_KERNEL);
	if (!domain->pt_root)
		goto out_free;

	domain->iommu_domain = dom;

	dom->priv = domain;

	return 0;

out_free:
	protection_domain_free(domain);

	return -ENOMEM;
}

static void amd_iommu_domain_destroy(struct iommu_domain *dom)
{
	struct protection_domain *domain = dom->priv;

	if (!domain)
		return;

	if (domain->dev_cnt > 0)
		cleanup_domain(domain);

	BUG_ON(domain->dev_cnt != 0);

	if (domain->mode != PAGE_MODE_NONE)
		free_pagetable(domain);

	if (domain->flags & PD_IOMMUV2_MASK)
		free_gcr3_table(domain);

	protection_domain_free(domain);

	dom->priv = NULL;
}

static void amd_iommu_detach_device(struct iommu_domain *dom,
				    struct device *dev)
{
	struct iommu_dev_data *dev_data = dev->archdata.iommu;
	struct amd_iommu *iommu;
	u16 devid;

	if (!check_device(dev))
		return;

	devid = get_device_id(dev);

	if (dev_data->domain != NULL)
		detach_device(dev);

	iommu = amd_iommu_rlookup_table[devid];
	if (!iommu)
		return;

	iommu_completion_wait(iommu);
}

static int amd_iommu_attach_device(struct iommu_domain *dom,
				   struct device *dev)
{
	struct protection_domain *domain = dom->priv;
	struct iommu_dev_data *dev_data;
	struct amd_iommu *iommu;
	int ret;

	if (!check_device(dev))
		return -EINVAL;

	dev_data = dev->archdata.iommu;

	iommu = amd_iommu_rlookup_table[dev_data->devid];
	if (!iommu)
		return -EINVAL;

	if (dev_data->domain)
		detach_device(dev);

	ret = attach_device(dev, domain);

	iommu_completion_wait(iommu);

	return ret;
}

static int amd_iommu_map(struct iommu_domain *dom, unsigned long iova,
			 phys_addr_t paddr, size_t page_size, int iommu_prot)
{
	struct protection_domain *domain = dom->priv;
	int prot = 0;
	int ret;

	if (domain->mode == PAGE_MODE_NONE)
		return -EINVAL;

	if (iommu_prot & IOMMU_READ)
		prot |= IOMMU_PROT_IR;
	if (iommu_prot & IOMMU_WRITE)
		prot |= IOMMU_PROT_IW;

	mutex_lock(&domain->api_lock);
	ret = iommu_map_page(domain, iova, paddr, prot, page_size);
	mutex_unlock(&domain->api_lock);

	return ret;
}

static size_t amd_iommu_unmap(struct iommu_domain *dom, unsigned long iova,
			   size_t page_size)
{
	struct protection_domain *domain = dom->priv;
	size_t unmap_size;

	if (domain->mode == PAGE_MODE_NONE)
		return -EINVAL;

	mutex_lock(&domain->api_lock);
	unmap_size = iommu_unmap_page(domain, iova, page_size);
	mutex_unlock(&domain->api_lock);

	domain_flush_tlb_pde(domain);

	return unmap_size;
}

static phys_addr_t amd_iommu_iova_to_phys(struct iommu_domain *dom,
					  unsigned long iova)
{
	struct protection_domain *domain = dom->priv;
	unsigned long offset_mask;
	phys_addr_t paddr;
	u64 *pte, __pte;

	if (domain->mode == PAGE_MODE_NONE)
		return iova;

	pte = fetch_pte(domain, iova);

	if (!pte || !IOMMU_PTE_PRESENT(*pte))
		return 0;

	if (PM_PTE_LEVEL(*pte) == 0)
		offset_mask = PAGE_SIZE - 1;
	else
		offset_mask = PTE_PAGE_SIZE(*pte) - 1;

	__pte = *pte & PM_ADDR_MASK;
	paddr = (__pte & ~offset_mask) | (iova & offset_mask);

	return paddr;
}

static int amd_iommu_domain_has_cap(struct iommu_domain *domain,
				    unsigned long cap)
{
	switch (cap) {
	case IOMMU_CAP_CACHE_COHERENCY:
		return 1;
	}

	return 0;
}

static int amd_iommu_device_group(struct device *dev, unsigned int *groupid)
{
	struct iommu_dev_data *dev_data = dev->archdata.iommu;
	struct pci_dev *pdev = to_pci_dev(dev);
	u16 devid;

	if (!dev_data)
		return -ENODEV;

	if (pdev->is_virtfn || !iommu_group_mf)
		devid = dev_data->devid;
	else
		devid = calc_devid(pdev->bus->number,
				   PCI_DEVFN(PCI_SLOT(pdev->devfn), 0));

	*groupid = amd_iommu_alias_table[devid];

	return 0;
}

static struct iommu_ops amd_iommu_ops = {
	.domain_init = amd_iommu_domain_init,
	.domain_destroy = amd_iommu_domain_destroy,
	.attach_dev = amd_iommu_attach_device,
	.detach_dev = amd_iommu_detach_device,
	.map = amd_iommu_map,
	.unmap = amd_iommu_unmap,
	.iova_to_phys = amd_iommu_iova_to_phys,
	.domain_has_cap = amd_iommu_domain_has_cap,
	.device_group = amd_iommu_device_group,
	.pgsize_bitmap	= AMD_IOMMU_PGSIZES,
};

/*****************************************************************************
 *
 * The next functions do a basic initialization of IOMMU for pass through
 * mode
 *
 * In passthrough mode the IOMMU is initialized and enabled but not used for
 * DMA-API translation.
 *
 *****************************************************************************/

int __init amd_iommu_init_passthrough(void)
{
	struct iommu_dev_data *dev_data;
	struct pci_dev *dev = NULL;
	struct amd_iommu *iommu;
	u16 devid;
	int ret;

	ret = alloc_passthrough_domain();
	if (ret)
		return ret;

	for_each_pci_dev(dev) {
		if (!check_device(&dev->dev))
			continue;

		dev_data = get_dev_data(&dev->dev);
		dev_data->passthrough = true;

		devid = get_device_id(&dev->dev);

		iommu = amd_iommu_rlookup_table[devid];
		if (!iommu)
			continue;

		attach_device(&dev->dev, pt_domain);
	}

	amd_iommu_stats_init();

	pr_info("AMD-Vi: Initialized for Passthrough Mode\n");

	return 0;
}

/* IOMMUv2 specific functions */
int amd_iommu_register_ppr_notifier(struct notifier_block *nb)
{
	return atomic_notifier_chain_register(&ppr_notifier, nb);
}
EXPORT_SYMBOL(amd_iommu_register_ppr_notifier);

int amd_iommu_unregister_ppr_notifier(struct notifier_block *nb)
{
	return atomic_notifier_chain_unregister(&ppr_notifier, nb);
}
EXPORT_SYMBOL(amd_iommu_unregister_ppr_notifier);

void amd_iommu_domain_direct_map(struct iommu_domain *dom)
{
	struct protection_domain *domain = dom->priv;
	unsigned long flags;

	spin_lock_irqsave(&domain->lock, flags);

	/* Update data structure */
	domain->mode    = PAGE_MODE_NONE;
	domain->updated = true;

	/* Make changes visible to IOMMUs */
	update_domain(domain);

	/* Page-table is not visible to IOMMU anymore, so free it */
	free_pagetable(domain);

	spin_unlock_irqrestore(&domain->lock, flags);
}
EXPORT_SYMBOL(amd_iommu_domain_direct_map);

int amd_iommu_domain_enable_v2(struct iommu_domain *dom, int pasids)
{
	struct protection_domain *domain = dom->priv;
	unsigned long flags;
	int levels, ret;

	if (pasids <= 0 || pasids > (PASID_MASK + 1))
		return -EINVAL;

	/* Number of GCR3 table levels required */
	for (levels = 0; (pasids - 1) & ~0x1ff; pasids >>= 9)
		levels += 1;

	if (levels > amd_iommu_max_glx_val)
		return -EINVAL;

	spin_lock_irqsave(&domain->lock, flags);

	/*
	 * Save us all sanity checks whether devices already in the
	 * domain support IOMMUv2. Just force that the domain has no
	 * devices attached when it is switched into IOMMUv2 mode.
	 */
	ret = -EBUSY;
	if (domain->dev_cnt > 0 || domain->flags & PD_IOMMUV2_MASK)
		goto out;

	ret = -ENOMEM;
	domain->gcr3_tbl = (void *)get_zeroed_page(GFP_ATOMIC);
	if (domain->gcr3_tbl == NULL)
		goto out;

	domain->glx      = levels;
	domain->flags   |= PD_IOMMUV2_MASK;
	domain->updated  = true;

	update_domain(domain);

	ret = 0;

out:
	spin_unlock_irqrestore(&domain->lock, flags);

	return ret;
}
EXPORT_SYMBOL(amd_iommu_domain_enable_v2);

static int __flush_pasid(struct protection_domain *domain, int pasid,
			 u64 address, bool size)
{
	struct iommu_dev_data *dev_data;
	struct iommu_cmd cmd;
	int i, ret;

	if (!(domain->flags & PD_IOMMUV2_MASK))
		return -EINVAL;

	build_inv_iommu_pasid(&cmd, domain->id, pasid, address, size);

	/*
	 * IOMMU TLB needs to be flushed before Device TLB to
	 * prevent device TLB refill from IOMMU TLB
	 */
	for (i = 0; i < amd_iommus_present; ++i) {
		if (domain->dev_iommu[i] == 0)
			continue;

		ret = iommu_queue_command(amd_iommus[i], &cmd);
		if (ret != 0)
			goto out;
	}

	/* Wait until IOMMU TLB flushes are complete */
	domain_flush_complete(domain);

	/* Now flush device TLBs */
	list_for_each_entry(dev_data, &domain->dev_list, list) {
		struct amd_iommu *iommu;
		int qdep;

		BUG_ON(!dev_data->ats.enabled);

		qdep  = dev_data->ats.qdep;
		iommu = amd_iommu_rlookup_table[dev_data->devid];

		build_inv_iotlb_pasid(&cmd, dev_data->devid, pasid,
				      qdep, address, size);

		ret = iommu_queue_command(iommu, &cmd);
		if (ret != 0)
			goto out;
	}

	/* Wait until all device TLBs are flushed */
	domain_flush_complete(domain);

	ret = 0;

out:

	return ret;
}

static int __amd_iommu_flush_page(struct protection_domain *domain, int pasid,
				  u64 address)
{
	INC_STATS_COUNTER(invalidate_iotlb);

	return __flush_pasid(domain, pasid, address, false);
}

int amd_iommu_flush_page(struct iommu_domain *dom, int pasid,
			 u64 address)
{
	struct protection_domain *domain = dom->priv;
	unsigned long flags;
	int ret;

	spin_lock_irqsave(&domain->lock, flags);
	ret = __amd_iommu_flush_page(domain, pasid, address);
	spin_unlock_irqrestore(&domain->lock, flags);

	return ret;
}
EXPORT_SYMBOL(amd_iommu_flush_page);

static int __amd_iommu_flush_tlb(struct protection_domain *domain, int pasid)
{
	INC_STATS_COUNTER(invalidate_iotlb_all);

	return __flush_pasid(domain, pasid, CMD_INV_IOMMU_ALL_PAGES_ADDRESS,
			     true);
}

int amd_iommu_flush_tlb(struct iommu_domain *dom, int pasid)
{
	struct protection_domain *domain = dom->priv;
	unsigned long flags;
	int ret;

	spin_lock_irqsave(&domain->lock, flags);
	ret = __amd_iommu_flush_tlb(domain, pasid);
	spin_unlock_irqrestore(&domain->lock, flags);

	return ret;
}
EXPORT_SYMBOL(amd_iommu_flush_tlb);

static u64 *__get_gcr3_pte(u64 *root, int level, int pasid, bool alloc)
{
	int index;
	u64 *pte;

	while (true) {

		index = (pasid >> (9 * level)) & 0x1ff;
		pte   = &root[index];

		if (level == 0)
			break;

		if (!(*pte & GCR3_VALID)) {
			if (!alloc)
				return NULL;

			root = (void *)get_zeroed_page(GFP_ATOMIC);
			if (root == NULL)
				return NULL;

			*pte = __pa(root) | GCR3_VALID;
		}

		root = __va(*pte & PAGE_MASK);

		level -= 1;
	}

	return pte;
}

static int __set_gcr3(struct protection_domain *domain, int pasid,
		      unsigned long cr3)
{
	u64 *pte;

	if (domain->mode != PAGE_MODE_NONE)
		return -EINVAL;

	pte = __get_gcr3_pte(domain->gcr3_tbl, domain->glx, pasid, true);
	if (pte == NULL)
		return -ENOMEM;

	*pte = (cr3 & PAGE_MASK) | GCR3_VALID;

	return __amd_iommu_flush_tlb(domain, pasid);
}

static int __clear_gcr3(struct protection_domain *domain, int pasid)
{
	u64 *pte;

	if (domain->mode != PAGE_MODE_NONE)
		return -EINVAL;

	pte = __get_gcr3_pte(domain->gcr3_tbl, domain->glx, pasid, false);
	if (pte == NULL)
		return 0;

	*pte = 0;

	return __amd_iommu_flush_tlb(domain, pasid);
}

int amd_iommu_domain_set_gcr3(struct iommu_domain *dom, int pasid,
			      unsigned long cr3)
{
	struct protection_domain *domain = dom->priv;
	unsigned long flags;
	int ret;

	spin_lock_irqsave(&domain->lock, flags);
	ret = __set_gcr3(domain, pasid, cr3);
	spin_unlock_irqrestore(&domain->lock, flags);

	return ret;
}
EXPORT_SYMBOL(amd_iommu_domain_set_gcr3);

int amd_iommu_domain_clear_gcr3(struct iommu_domain *dom, int pasid)
{
	struct protection_domain *domain = dom->priv;
	unsigned long flags;
	int ret;

	spin_lock_irqsave(&domain->lock, flags);
	ret = __clear_gcr3(domain, pasid);
	spin_unlock_irqrestore(&domain->lock, flags);

	return ret;
}
EXPORT_SYMBOL(amd_iommu_domain_clear_gcr3);

int amd_iommu_complete_ppr(struct pci_dev *pdev, int pasid,
			   int status, int tag)
{
	struct iommu_dev_data *dev_data;
	struct amd_iommu *iommu;
	struct iommu_cmd cmd;

	INC_STATS_COUNTER(complete_ppr);

	dev_data = get_dev_data(&pdev->dev);
	iommu    = amd_iommu_rlookup_table[dev_data->devid];

	build_complete_ppr(&cmd, dev_data->devid, pasid, status,
			   tag, dev_data->pri_tlp);

	return iommu_queue_command(iommu, &cmd);
}
EXPORT_SYMBOL(amd_iommu_complete_ppr);

struct iommu_domain *amd_iommu_get_v2_domain(struct pci_dev *pdev)
{
	struct protection_domain *domain;

	domain = get_domain(&pdev->dev);
	if (IS_ERR(domain))
		return NULL;

	/* Only return IOMMUv2 domains */
	if (!(domain->flags & PD_IOMMUV2_MASK))
		return NULL;

	return domain->iommu_domain;
}
EXPORT_SYMBOL(amd_iommu_get_v2_domain);

void amd_iommu_enable_device_erratum(struct pci_dev *pdev, u32 erratum)
{
	struct iommu_dev_data *dev_data;

	if (!amd_iommu_v2_supported())
		return;

	dev_data = get_dev_data(&pdev->dev);
	dev_data->errata |= (1 << erratum);
}
EXPORT_SYMBOL(amd_iommu_enable_device_erratum);

int amd_iommu_device_info(struct pci_dev *pdev,
                          struct amd_iommu_device_info *info)
{
	int max_pasids;
	int pos;

	if (pdev == NULL || info == NULL)
		return -EINVAL;

	if (!amd_iommu_v2_supported())
		return -EINVAL;

	memset(info, 0, sizeof(*info));

	pos = pci_find_ext_capability(pdev, PCI_EXT_CAP_ID_ATS);
	if (pos)
		info->flags |= AMD_IOMMU_DEVICE_FLAG_ATS_SUP;

	pos = pci_find_ext_capability(pdev, PCI_EXT_CAP_ID_PRI);
	if (pos)
		info->flags |= AMD_IOMMU_DEVICE_FLAG_PRI_SUP;

	pos = pci_find_ext_capability(pdev, PCI_EXT_CAP_ID_PASID);
	if (pos) {
		int features;

		max_pasids = 1 << (9 * (amd_iommu_max_glx_val + 1));
		max_pasids = min(max_pasids, (1 << 20));

		info->flags |= AMD_IOMMU_DEVICE_FLAG_PASID_SUP;
		info->max_pasids = min(pci_max_pasids(pdev), max_pasids);

		features = pci_pasid_features(pdev);
		if (features & PCI_PASID_CAP_EXEC)
			info->flags |= AMD_IOMMU_DEVICE_FLAG_EXEC_SUP;
		if (features & PCI_PASID_CAP_PRIV)
			info->flags |= AMD_IOMMU_DEVICE_FLAG_PRIV_SUP;
	}

	return 0;
}
EXPORT_SYMBOL(amd_iommu_device_info);<|MERGE_RESOLUTION|>--- conflicted
+++ resolved
@@ -591,7 +591,6 @@
 		int i;
 
 		raw = (u64 *)(iommu->ppr_log + head);
-<<<<<<< HEAD
 
 		/*
 		 * Hardware bug: Interrupt may arrive before the entry is
@@ -614,30 +613,6 @@
 		 */
 		raw[0] = raw[1] = 0UL;
 
-=======
-
-		/*
-		 * Hardware bug: Interrupt may arrive before the entry is
-		 * written to memory. If this happens we need to wait for the
-		 * entry to arrive.
-		 */
-		for (i = 0; i < LOOP_TIMEOUT; ++i) {
-			if (PPR_REQ_TYPE(raw[0]) != 0)
-				break;
-			udelay(1);
-		}
-
-		/* Avoid memcpy function-call overhead */
-		entry[0] = raw[0];
-		entry[1] = raw[1];
-
-		/*
-		 * To detect the hardware bug we need to clear the entry
-		 * back to zero.
-		 */
-		raw[0] = raw[1] = 0UL;
-
->>>>>>> 700f3924
 		/* Update head pointer of hardware ring-buffer */
 		head = (head + PPR_ENTRY_SIZE) % PPR_LOG_SIZE;
 		writel(head, iommu->mmio_base + MMIO_PPR_HEAD_OFFSET);
