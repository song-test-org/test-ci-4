--- conflicted
+++ resolved
@@ -128,8 +128,6 @@
 	  development boards such as the MIPS Boston, MIPS Malta & MIPS SEAD3
 	  from Imagination Technologies.
 
-<<<<<<< HEAD
-=======
 config HT16K33
 	tristate "Holtek Ht16K33 LED controller with keyscan"
 	depends on FB && OF && I2C && INPUT
@@ -143,5 +141,4 @@
 	  Say yes here to add support for Holtek HT16K33, RAM mapping 16*8
 	  LED controller driver with keyscan.
 
->>>>>>> 405182c2
 endif # AUXDISPLAY