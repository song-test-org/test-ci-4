--- conflicted
+++ resolved
@@ -123,13 +123,8 @@
 /* Error bits in FD CTRL */
 #define DPAA2_FD_CTRL_UFD		0x00000004
 #define DPAA2_FD_CTRL_SBE		0x00000008
-<<<<<<< HEAD
-#define DPAA2_FD_CTRL_FSE		0x00000010
-#define DPAA2_FD_CTRL_FAERR		0x00000020
-=======
 #define DPAA2_FD_CTRL_FSE		0x00000020
 #define DPAA2_FD_CTRL_FAERR		0x00000040
->>>>>>> bb176f67
 
 #define DPAA2_FD_RX_ERR_MASK		(DPAA2_FD_CTRL_SBE	| \
 					 DPAA2_FD_CTRL_FAERR)
