--- conflicted
+++ resolved
@@ -8,11 +8,7 @@
 #include "symbol.h"
 #include "debug.h"
 
-<<<<<<< HEAD
-#ifndef HAVE_ELF_GETPHDRNUM
-=======
 #ifndef HAVE_ELF_GETPHDRNUM_SUPPORT
->>>>>>> d8ec26d7
 static int elf_getphdrnum(Elf *elf, size_t *dst)
 {
 	GElf_Ehdr gehdr;
@@ -1022,8 +1018,6 @@
 	return err;
 }
 
-<<<<<<< HEAD
-=======
 static int copy_bytes(int from, off_t from_offs, int to, off_t to_offs, u64 len)
 {
 	ssize_t r;
@@ -1619,7 +1613,6 @@
 	unlink(kce->extract_filename);
 }
 
->>>>>>> d8ec26d7
 void symbol__elf_init(void)
 {
 	elf_version(EV_CURRENT);
