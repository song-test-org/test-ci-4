#ifndef __PERF_SYMBOL
#define __PERF_SYMBOL 1

#include <linux/types.h>
#include <stdbool.h>
#include <stdint.h>
#include "map.h"
#include "../perf.h"
#include <linux/list.h>
#include <linux/rbtree.h>
#include <stdio.h>
#include <byteswap.h>

#ifdef HAVE_CPLUS_DEMANGLE
extern char *cplus_demangle(const char *, int);

static inline char *bfd_demangle(void __used *v, const char *c, int i)
{
	return cplus_demangle(c, i);
}
#else
#ifdef NO_DEMANGLE
static inline char *bfd_demangle(void __used *v, const char __used *c,
				 int __used i)
{
	return NULL;
}
#else
#include <bfd.h>
#endif
#endif

int hex2u64(const char *ptr, u64 *val);
char *strxfrchar(char *s, char from, char to);

/*
 * libelf 0.8.x and earlier do not support ELF_C_READ_MMAP;
 * for newer versions we can use mmap to reduce memory usage:
 */
#ifdef LIBELF_NO_MMAP
# define PERF_ELF_C_READ_MMAP ELF_C_READ
#else
# define PERF_ELF_C_READ_MMAP ELF_C_READ_MMAP
#endif

#ifndef DMGL_PARAMS
#define DMGL_PARAMS      (1 << 0)       /* Include function args */
#define DMGL_ANSI        (1 << 1)       /* Include const, volatile, etc */
#endif

#define BUILD_ID_SIZE 20

/** struct symbol - symtab entry
 *
 * @ignore - resolvable but tools ignore it (e.g. idle routines)
 */
struct symbol {
	struct rb_node	rb_node;
	u64		start;
	u64		end;
	u16		namelen;
	u8		binding;
	bool		ignore;
	char		name[0];
};

void symbol__delete(struct symbol *sym);

static inline size_t symbol__size(const struct symbol *sym)
{
	return sym->end - sym->start + 1;
}

struct strlist;

struct symbol_conf {
	unsigned short	priv_size;
	unsigned short	nr_events;
	bool		try_vmlinux_path,
			show_kernel_path,
			use_modules,
			sort_by_name,
			show_nr_samples,
			show_total_period,
			use_callchain,
			exclude_other,
			show_cpu_utilization,
			initialized,
			kptr_restrict,
			annotate_asm_raw,
			annotate_src;
	const char	*vmlinux_name,
			*kallsyms_name,
			*source_prefix,
			*field_sep;
	const char	*default_guest_vmlinux_name,
			*default_guest_kallsyms,
			*default_guest_modules;
	const char	*guestmount;
	const char	*dso_list_str,
			*comm_list_str,
			*sym_list_str,
			*col_width_list_str;
       struct strlist	*dso_list,
			*comm_list,
			*sym_list,
			*dso_from_list,
			*dso_to_list,
			*sym_from_list,
			*sym_to_list;
	const char	*symfs;
};

extern struct symbol_conf symbol_conf;

static inline void *symbol__priv(struct symbol *sym)
{
	return ((void *)sym) - symbol_conf.priv_size;
}

struct ref_reloc_sym {
	const char	*name;
	u64		addr;
	u64		unrelocated_addr;
};

struct map_symbol {
	struct map    *map;
	struct symbol *sym;
	bool	      unfolded;
	bool	      has_children;
};

struct addr_map_symbol {
	struct map    *map;
	struct symbol *sym;
	u64	      addr;
	u64	      al_addr;
};

struct branch_info {
	struct addr_map_symbol from;
	struct addr_map_symbol to;
	struct branch_flags flags;
};

struct addr_location {
	struct thread *thread;
	struct map    *map;
	struct symbol *sym;
	u64	      addr;
	char	      level;
	bool	      filtered;
	u8	      cpumode;
	s32	      cpu;
};

enum dso_binary_type {
	DSO_BINARY_TYPE__KALLSYMS = 0,
	DSO_BINARY_TYPE__GUEST_KALLSYMS,
	DSO_BINARY_TYPE__JAVA_JIT,
	DSO_BINARY_TYPE__DEBUGLINK,
	DSO_BINARY_TYPE__BUILD_ID_CACHE,
	DSO_BINARY_TYPE__FEDORA_DEBUGINFO,
	DSO_BINARY_TYPE__UBUNTU_DEBUGINFO,
	DSO_BINARY_TYPE__BUILDID_DEBUGINFO,
	DSO_BINARY_TYPE__SYSTEM_PATH_DSO,
	DSO_BINARY_TYPE__GUEST_KMODULE,
	DSO_BINARY_TYPE__SYSTEM_PATH_KMODULE,
	DSO_BINARY_TYPE__NOT_FOUND,
};

enum dso_kernel_type {
	DSO_TYPE_USER = 0,
	DSO_TYPE_KERNEL,
	DSO_TYPE_GUEST_KERNEL
};

enum dso_swap_type {
	DSO_SWAP__UNSET,
	DSO_SWAP__NO,
	DSO_SWAP__YES,
};

#define DSO__DATA_CACHE_SIZE 4096
#define DSO__DATA_CACHE_MASK ~(DSO__DATA_CACHE_SIZE - 1)

struct dso_cache {
	struct rb_node	rb_node;
	u64 offset;
	u64 size;
	char data[0];
};

struct dso {
	struct list_head node;
	struct rb_root	 symbols[MAP__NR_TYPES];
	struct rb_root	 symbol_names[MAP__NR_TYPES];
	struct rb_root	 cache;
	enum dso_kernel_type	kernel;
	enum dso_swap_type	needs_swap;
	enum dso_binary_type	symtab_type;
	enum dso_binary_type	data_type;
	u8		 adjust_symbols:1;
	u8		 has_build_id:1;
	u8		 hit:1;
	u8		 annotate_warned:1;
	u8		 sname_alloc:1;
	u8		 lname_alloc:1;
	u8		 sorted_by_name;
	u8		 loaded;
	u8		 build_id[BUILD_ID_SIZE];
	const char	 *short_name;
	char	 	 *long_name;
	u16		 long_name_len;
	u16		 short_name_len;
	char		 name[0];
};

#define DSO__SWAP(dso, type, val)			\
({							\
	type ____r = val;				\
	BUG_ON(dso->needs_swap == DSO_SWAP__UNSET);	\
	if (dso->needs_swap == DSO_SWAP__YES) {		\
		switch (sizeof(____r)) {		\
		case 2:					\
			____r = bswap_16(val);		\
			break;				\
		case 4:					\
			____r = bswap_32(val);		\
			break;				\
		case 8:					\
			____r = bswap_64(val);		\
			break;				\
		default:				\
			BUG_ON(1);			\
		}					\
	}						\
	____r;						\
})

struct dso *dso__new(const char *name);
void dso__delete(struct dso *dso);

int dso__name_len(const struct dso *dso);

bool dso__loaded(const struct dso *dso, enum map_type type);
bool dso__sorted_by_name(const struct dso *dso, enum map_type type);

static inline void dso__set_loaded(struct dso *dso, enum map_type type)
{
	dso->loaded |= (1 << type);
}

void dso__sort_by_name(struct dso *dso, enum map_type type);

struct dso *__dsos__findnew(struct list_head *head, const char *name);

int dso__load(struct dso *dso, struct map *map, symbol_filter_t filter);
int dso__load_vmlinux(struct dso *dso, struct map *map,
		      const char *vmlinux, symbol_filter_t filter);
int dso__load_vmlinux_path(struct dso *dso, struct map *map,
			   symbol_filter_t filter);
int dso__load_kallsyms(struct dso *dso, const char *filename, struct map *map,
		       symbol_filter_t filter);
int machine__load_kallsyms(struct machine *machine, const char *filename,
			   enum map_type type, symbol_filter_t filter);
int machine__load_vmlinux_path(struct machine *machine, enum map_type type,
			       symbol_filter_t filter);

size_t __dsos__fprintf(struct list_head *head, FILE *fp);

size_t machine__fprintf_dsos_buildid(struct machine *machine,
				     FILE *fp, bool with_hits);
size_t machines__fprintf_dsos(struct rb_root *machines, FILE *fp);
size_t machines__fprintf_dsos_buildid(struct rb_root *machines,
				      FILE *fp, bool with_hits);
size_t dso__fprintf_buildid(struct dso *dso, FILE *fp);
size_t dso__fprintf_symbols_by_name(struct dso *dso,
				    enum map_type type, FILE *fp);
size_t dso__fprintf(struct dso *dso, enum map_type type, FILE *fp);

<<<<<<< HEAD
enum symtab_type {
	SYMTAB__KALLSYMS = 0,
	SYMTAB__GUEST_KALLSYMS,
	SYMTAB__JAVA_JIT,
	SYMTAB__DEBUGLINK,
	SYMTAB__BUILD_ID_CACHE,
	SYMTAB__FEDORA_DEBUGINFO,
	SYMTAB__UBUNTU_DEBUGINFO,
	SYMTAB__BUILDID_DEBUGINFO,
	SYMTAB__SYSTEM_PATH_DSO,
	SYMTAB__GUEST_KMODULE,
	SYMTAB__SYSTEM_PATH_KMODULE,
	SYMTAB__NOT_FOUND,
};

=======
>>>>>>> 29fbbf80
char dso__symtab_origin(const struct dso *dso);
void dso__set_long_name(struct dso *dso, char *name);
void dso__set_build_id(struct dso *dso, void *build_id);
void dso__read_running_kernel_build_id(struct dso *dso,
				       struct machine *machine);
struct map *dso__new_map(const char *name);
struct symbol *dso__find_symbol(struct dso *dso, enum map_type type,
				u64 addr);
struct symbol *dso__find_symbol_by_name(struct dso *dso, enum map_type type,
					const char *name);

int filename__read_build_id(const char *filename, void *bf, size_t size);
int sysfs__read_build_id(const char *filename, void *bf, size_t size);
bool __dsos__read_build_ids(struct list_head *head, bool with_hits);
int build_id__sprintf(const u8 *build_id, int len, char *bf);
int kallsyms__parse(const char *filename, void *arg,
		    int (*process_symbol)(void *arg, const char *name,
					  char type, u64 start, u64 end));

void machine__destroy_kernel_maps(struct machine *machine);
int __machine__create_kernel_maps(struct machine *machine, struct dso *kernel);
int machine__create_kernel_maps(struct machine *machine);

int machines__create_kernel_maps(struct rb_root *machines, pid_t pid);
int machines__create_guest_kernel_maps(struct rb_root *machines);
void machines__destroy_guest_kernel_maps(struct rb_root *machines);

int symbol__init(void);
void symbol__exit(void);
size_t symbol__fprintf_symname_offs(const struct symbol *sym,
				    const struct addr_location *al, FILE *fp);
size_t symbol__fprintf_symname(const struct symbol *sym, FILE *fp);
bool symbol_type__is_a(char symbol_type, enum map_type map_type);

size_t machine__fprintf_vmlinux_path(struct machine *machine, FILE *fp);

int dso__binary_type_file(struct dso *dso, enum dso_binary_type type,
			  char *root_dir, char *file, size_t size);

int dso__data_fd(struct dso *dso, struct machine *machine);
ssize_t dso__data_read_offset(struct dso *dso, struct machine *machine,
			      u64 offset, u8 *data, ssize_t size);
ssize_t dso__data_read_addr(struct dso *dso, struct map *map,
			    struct machine *machine, u64 addr,
			    u8 *data, ssize_t size);
int dso__test_data(void);
#endif /* __PERF_SYMBOL */<|MERGE_RESOLUTION|>--- conflicted
+++ resolved
@@ -280,24 +280,6 @@
 				    enum map_type type, FILE *fp);
 size_t dso__fprintf(struct dso *dso, enum map_type type, FILE *fp);
 
-<<<<<<< HEAD
-enum symtab_type {
-	SYMTAB__KALLSYMS = 0,
-	SYMTAB__GUEST_KALLSYMS,
-	SYMTAB__JAVA_JIT,
-	SYMTAB__DEBUGLINK,
-	SYMTAB__BUILD_ID_CACHE,
-	SYMTAB__FEDORA_DEBUGINFO,
-	SYMTAB__UBUNTU_DEBUGINFO,
-	SYMTAB__BUILDID_DEBUGINFO,
-	SYMTAB__SYSTEM_PATH_DSO,
-	SYMTAB__GUEST_KMODULE,
-	SYMTAB__SYSTEM_PATH_KMODULE,
-	SYMTAB__NOT_FOUND,
-};
-
-=======
->>>>>>> 29fbbf80
 char dso__symtab_origin(const struct dso *dso);
 void dso__set_long_name(struct dso *dso, char *name);
 void dso__set_build_id(struct dso *dso, void *build_id);
