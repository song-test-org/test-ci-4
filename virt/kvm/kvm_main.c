--- conflicted
+++ resolved
@@ -780,12 +780,8 @@
 	 * any given time, and the caches themselves can check for hva overlap,
 	 * i.e. don't need to rely on memslot overlap checks for performance.
 	 * Because this runs without holding mmu_lock, the pfn caches must use
-<<<<<<< HEAD
-	 * mn_active_invalidate_count (see above) instead of mmu_notifier_count.
-=======
 	 * mn_active_invalidate_count (see above) instead of
 	 * mmu_invalidate_in_progress.
->>>>>>> 0db78532
 	 */
 	gfn_to_pfn_cache_invalidate_start(kvm, range->start, range->end,
 					  hva_range.may_block);
@@ -1230,7 +1226,7 @@
 
 	r = kvm_arch_post_init_vm(kvm);
 	if (r)
-		goto out_err_mmu_notifier;
+		goto out_err;
 
 	mutex_lock(&kvm_lock);
 	list_add(&kvm->vm_list, &vm_list);
@@ -1239,27 +1235,6 @@
 	preempt_notifier_inc();
 	kvm_init_pm_notifier(kvm);
 
-<<<<<<< HEAD
-	/*
-	 * When the fd passed to this ioctl() is opened it pins the module,
-	 * but try_module_get() also prevents getting a reference if the module
-	 * is in MODULE_STATE_GOING (e.g. if someone ran "rmmod --wait").
-	 */
-	if (!try_module_get(kvm_chardev_ops.owner)) {
-		r = -ENODEV;
-		goto out_err_mmu_notifier;
-	}
-
-	r = kvm_create_vm_debugfs(kvm, fdname);
-	if (r)
-		goto out_err;
-
-	return kvm;
-
-out_err:
-	module_put(kvm_chardev_ops.owner);
-out_err_mmu_notifier:
-=======
 	return kvm;
 
 out_err:
@@ -1267,7 +1242,6 @@
 out_err_no_debugfs:
 	kvm_coalesced_mmio_free(kvm);
 out_no_coalesced_mmio:
->>>>>>> 0db78532
 #if defined(CONFIG_MMU_NOTIFIER) && defined(KVM_ARCH_WANT_MMU_NOTIFIER)
 	if (kvm->mmu_notifier.ops)
 		mmu_notifier_unregister(&kvm->mmu_notifier, current->mm);
@@ -4941,14 +4915,6 @@
 		goto put_fd;
 	}
 
-<<<<<<< HEAD
-#ifdef CONFIG_KVM_MMIO
-	r = kvm_coalesced_mmio_init(kvm);
-	if (r < 0)
-		goto put_kvm;
-#endif
-=======
->>>>>>> 0db78532
 	file = anon_inode_getfile("kvm-vm", &kvm_vm_fops, kvm, O_RDWR);
 	if (IS_ERR(file)) {
 		r = PTR_ERR(file);
