--- conflicted
+++ resolved
@@ -490,11 +490,8 @@
 
 	if (conn) {
 		rxrpc_disconnect_call(call);
-<<<<<<< HEAD
-=======
 		conn->security->free_call_crypto(call);
 	}
->>>>>>> 3877dcd0
 
 	rxrpc_cleanup_ring(call);
 	_leave("");
