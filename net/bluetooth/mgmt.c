/*
   BlueZ - Bluetooth protocol stack for Linux

   Copyright (C) 2010  Nokia Corporation
   Copyright (C) 2011-2012 Intel Corporation

   This program is free software; you can redistribute it and/or modify
   it under the terms of the GNU General Public License version 2 as
   published by the Free Software Foundation;

   THE SOFTWARE IS PROVIDED "AS IS", WITHOUT WARRANTY OF ANY KIND, EXPRESS
   OR IMPLIED, INCLUDING BUT NOT LIMITED TO THE WARRANTIES OF MERCHANTABILITY,
   FITNESS FOR A PARTICULAR PURPOSE AND NONINFRINGEMENT OF THIRD PARTY RIGHTS.
   IN NO EVENT SHALL THE COPYRIGHT HOLDER(S) AND AUTHOR(S) BE LIABLE FOR ANY
   CLAIM, OR ANY SPECIAL INDIRECT OR CONSEQUENTIAL DAMAGES, OR ANY DAMAGES
   WHATSOEVER RESULTING FROM LOSS OF USE, DATA OR PROFITS, WHETHER IN AN
   ACTION OF CONTRACT, NEGLIGENCE OR OTHER TORTIOUS ACTION, ARISING OUT OF
   OR IN CONNECTION WITH THE USE OR PERFORMANCE OF THIS SOFTWARE.

   ALL LIABILITY, INCLUDING LIABILITY FOR INFRINGEMENT OF ANY PATENTS,
   COPYRIGHTS, TRADEMARKS OR OTHER RIGHTS, RELATING TO USE OF THIS
   SOFTWARE IS DISCLAIMED.
*/

/* Bluetooth HCI Management interface */

#include <linux/module.h>
#include <asm/unaligned.h>

#include <net/bluetooth/bluetooth.h>
#include <net/bluetooth/hci_core.h>
#include <net/bluetooth/l2cap.h>
#include <net/bluetooth/mgmt.h>

#include "smp.h"

#define MGMT_VERSION	1
#define MGMT_REVISION	7

static const u16 mgmt_commands[] = {
	MGMT_OP_READ_INDEX_LIST,
	MGMT_OP_READ_INFO,
	MGMT_OP_SET_POWERED,
	MGMT_OP_SET_DISCOVERABLE,
	MGMT_OP_SET_CONNECTABLE,
	MGMT_OP_SET_FAST_CONNECTABLE,
	MGMT_OP_SET_PAIRABLE,
	MGMT_OP_SET_LINK_SECURITY,
	MGMT_OP_SET_SSP,
	MGMT_OP_SET_HS,
	MGMT_OP_SET_LE,
	MGMT_OP_SET_DEV_CLASS,
	MGMT_OP_SET_LOCAL_NAME,
	MGMT_OP_ADD_UUID,
	MGMT_OP_REMOVE_UUID,
	MGMT_OP_LOAD_LINK_KEYS,
	MGMT_OP_LOAD_LONG_TERM_KEYS,
	MGMT_OP_DISCONNECT,
	MGMT_OP_GET_CONNECTIONS,
	MGMT_OP_PIN_CODE_REPLY,
	MGMT_OP_PIN_CODE_NEG_REPLY,
	MGMT_OP_SET_IO_CAPABILITY,
	MGMT_OP_PAIR_DEVICE,
	MGMT_OP_CANCEL_PAIR_DEVICE,
	MGMT_OP_UNPAIR_DEVICE,
	MGMT_OP_USER_CONFIRM_REPLY,
	MGMT_OP_USER_CONFIRM_NEG_REPLY,
	MGMT_OP_USER_PASSKEY_REPLY,
	MGMT_OP_USER_PASSKEY_NEG_REPLY,
	MGMT_OP_READ_LOCAL_OOB_DATA,
	MGMT_OP_ADD_REMOTE_OOB_DATA,
	MGMT_OP_REMOVE_REMOTE_OOB_DATA,
	MGMT_OP_START_DISCOVERY,
	MGMT_OP_STOP_DISCOVERY,
	MGMT_OP_CONFIRM_NAME,
	MGMT_OP_BLOCK_DEVICE,
	MGMT_OP_UNBLOCK_DEVICE,
	MGMT_OP_SET_DEVICE_ID,
	MGMT_OP_SET_ADVERTISING,
	MGMT_OP_SET_BREDR,
	MGMT_OP_SET_STATIC_ADDRESS,
	MGMT_OP_SET_SCAN_PARAMS,
	MGMT_OP_SET_SECURE_CONN,
	MGMT_OP_SET_DEBUG_KEYS,
	MGMT_OP_SET_PRIVACY,
	MGMT_OP_LOAD_IRKS,
	MGMT_OP_GET_CONN_INFO,
	MGMT_OP_GET_CLOCK_INFO,
	MGMT_OP_ADD_DEVICE,
	MGMT_OP_REMOVE_DEVICE,
	MGMT_OP_LOAD_CONN_PARAM,
	MGMT_OP_READ_UNCONF_INDEX_LIST,
	MGMT_OP_READ_CONFIG_INFO,
	MGMT_OP_SET_EXTERNAL_CONFIG,
	MGMT_OP_SET_PUBLIC_ADDRESS,
};

static const u16 mgmt_events[] = {
	MGMT_EV_CONTROLLER_ERROR,
	MGMT_EV_INDEX_ADDED,
	MGMT_EV_INDEX_REMOVED,
	MGMT_EV_NEW_SETTINGS,
	MGMT_EV_CLASS_OF_DEV_CHANGED,
	MGMT_EV_LOCAL_NAME_CHANGED,
	MGMT_EV_NEW_LINK_KEY,
	MGMT_EV_NEW_LONG_TERM_KEY,
	MGMT_EV_DEVICE_CONNECTED,
	MGMT_EV_DEVICE_DISCONNECTED,
	MGMT_EV_CONNECT_FAILED,
	MGMT_EV_PIN_CODE_REQUEST,
	MGMT_EV_USER_CONFIRM_REQUEST,
	MGMT_EV_USER_PASSKEY_REQUEST,
	MGMT_EV_AUTH_FAILED,
	MGMT_EV_DEVICE_FOUND,
	MGMT_EV_DISCOVERING,
	MGMT_EV_DEVICE_BLOCKED,
	MGMT_EV_DEVICE_UNBLOCKED,
	MGMT_EV_DEVICE_UNPAIRED,
	MGMT_EV_PASSKEY_NOTIFY,
	MGMT_EV_NEW_IRK,
	MGMT_EV_NEW_CSRK,
	MGMT_EV_DEVICE_ADDED,
	MGMT_EV_DEVICE_REMOVED,
	MGMT_EV_NEW_CONN_PARAM,
	MGMT_EV_UNCONF_INDEX_ADDED,
	MGMT_EV_UNCONF_INDEX_REMOVED,
	MGMT_EV_NEW_CONFIG_OPTIONS,
};

#define CACHE_TIMEOUT	msecs_to_jiffies(2 * 1000)

#define hdev_is_powered(hdev) (test_bit(HCI_UP, &hdev->flags) && \
				!test_bit(HCI_AUTO_OFF, &hdev->dev_flags))

struct pending_cmd {
	struct list_head list;
	u16 opcode;
	int index;
	void *param;
	struct sock *sk;
	void *user_data;
};

/* HCI to MGMT error code conversion table */
static u8 mgmt_status_table[] = {
	MGMT_STATUS_SUCCESS,
	MGMT_STATUS_UNKNOWN_COMMAND,	/* Unknown Command */
	MGMT_STATUS_NOT_CONNECTED,	/* No Connection */
	MGMT_STATUS_FAILED,		/* Hardware Failure */
	MGMT_STATUS_CONNECT_FAILED,	/* Page Timeout */
	MGMT_STATUS_AUTH_FAILED,	/* Authentication Failed */
	MGMT_STATUS_AUTH_FAILED,	/* PIN or Key Missing */
	MGMT_STATUS_NO_RESOURCES,	/* Memory Full */
	MGMT_STATUS_TIMEOUT,		/* Connection Timeout */
	MGMT_STATUS_NO_RESOURCES,	/* Max Number of Connections */
	MGMT_STATUS_NO_RESOURCES,	/* Max Number of SCO Connections */
	MGMT_STATUS_ALREADY_CONNECTED,	/* ACL Connection Exists */
	MGMT_STATUS_BUSY,		/* Command Disallowed */
	MGMT_STATUS_NO_RESOURCES,	/* Rejected Limited Resources */
	MGMT_STATUS_REJECTED,		/* Rejected Security */
	MGMT_STATUS_REJECTED,		/* Rejected Personal */
	MGMT_STATUS_TIMEOUT,		/* Host Timeout */
	MGMT_STATUS_NOT_SUPPORTED,	/* Unsupported Feature */
	MGMT_STATUS_INVALID_PARAMS,	/* Invalid Parameters */
	MGMT_STATUS_DISCONNECTED,	/* OE User Ended Connection */
	MGMT_STATUS_NO_RESOURCES,	/* OE Low Resources */
	MGMT_STATUS_DISCONNECTED,	/* OE Power Off */
	MGMT_STATUS_DISCONNECTED,	/* Connection Terminated */
	MGMT_STATUS_BUSY,		/* Repeated Attempts */
	MGMT_STATUS_REJECTED,		/* Pairing Not Allowed */
	MGMT_STATUS_FAILED,		/* Unknown LMP PDU */
	MGMT_STATUS_NOT_SUPPORTED,	/* Unsupported Remote Feature */
	MGMT_STATUS_REJECTED,		/* SCO Offset Rejected */
	MGMT_STATUS_REJECTED,		/* SCO Interval Rejected */
	MGMT_STATUS_REJECTED,		/* Air Mode Rejected */
	MGMT_STATUS_INVALID_PARAMS,	/* Invalid LMP Parameters */
	MGMT_STATUS_FAILED,		/* Unspecified Error */
	MGMT_STATUS_NOT_SUPPORTED,	/* Unsupported LMP Parameter Value */
	MGMT_STATUS_FAILED,		/* Role Change Not Allowed */
	MGMT_STATUS_TIMEOUT,		/* LMP Response Timeout */
	MGMT_STATUS_FAILED,		/* LMP Error Transaction Collision */
	MGMT_STATUS_FAILED,		/* LMP PDU Not Allowed */
	MGMT_STATUS_REJECTED,		/* Encryption Mode Not Accepted */
	MGMT_STATUS_FAILED,		/* Unit Link Key Used */
	MGMT_STATUS_NOT_SUPPORTED,	/* QoS Not Supported */
	MGMT_STATUS_TIMEOUT,		/* Instant Passed */
	MGMT_STATUS_NOT_SUPPORTED,	/* Pairing Not Supported */
	MGMT_STATUS_FAILED,		/* Transaction Collision */
	MGMT_STATUS_INVALID_PARAMS,	/* Unacceptable Parameter */
	MGMT_STATUS_REJECTED,		/* QoS Rejected */
	MGMT_STATUS_NOT_SUPPORTED,	/* Classification Not Supported */
	MGMT_STATUS_REJECTED,		/* Insufficient Security */
	MGMT_STATUS_INVALID_PARAMS,	/* Parameter Out Of Range */
	MGMT_STATUS_BUSY,		/* Role Switch Pending */
	MGMT_STATUS_FAILED,		/* Slot Violation */
	MGMT_STATUS_FAILED,		/* Role Switch Failed */
	MGMT_STATUS_INVALID_PARAMS,	/* EIR Too Large */
	MGMT_STATUS_NOT_SUPPORTED,	/* Simple Pairing Not Supported */
	MGMT_STATUS_BUSY,		/* Host Busy Pairing */
	MGMT_STATUS_REJECTED,		/* Rejected, No Suitable Channel */
	MGMT_STATUS_BUSY,		/* Controller Busy */
	MGMT_STATUS_INVALID_PARAMS,	/* Unsuitable Connection Interval */
	MGMT_STATUS_TIMEOUT,		/* Directed Advertising Timeout */
	MGMT_STATUS_AUTH_FAILED,	/* Terminated Due to MIC Failure */
	MGMT_STATUS_CONNECT_FAILED,	/* Connection Establishment Failed */
	MGMT_STATUS_CONNECT_FAILED,	/* MAC Connection Failed */
};

static u8 mgmt_status(u8 hci_status)
{
	if (hci_status < ARRAY_SIZE(mgmt_status_table))
		return mgmt_status_table[hci_status];

	return MGMT_STATUS_FAILED;
}

static int mgmt_event(u16 event, struct hci_dev *hdev, void *data, u16 data_len,
		      struct sock *skip_sk)
{
	struct sk_buff *skb;
	struct mgmt_hdr *hdr;

	skb = alloc_skb(sizeof(*hdr) + data_len, GFP_KERNEL);
	if (!skb)
		return -ENOMEM;

	hdr = (void *) skb_put(skb, sizeof(*hdr));
	hdr->opcode = cpu_to_le16(event);
	if (hdev)
		hdr->index = cpu_to_le16(hdev->id);
	else
		hdr->index = cpu_to_le16(MGMT_INDEX_NONE);
	hdr->len = cpu_to_le16(data_len);

	if (data)
		memcpy(skb_put(skb, data_len), data, data_len);

	/* Time stamp */
	__net_timestamp(skb);

	hci_send_to_control(skb, skip_sk);
	kfree_skb(skb);

	return 0;
}

static int cmd_status(struct sock *sk, u16 index, u16 cmd, u8 status)
{
	struct sk_buff *skb;
	struct mgmt_hdr *hdr;
	struct mgmt_ev_cmd_status *ev;
	int err;

	BT_DBG("sock %p, index %u, cmd %u, status %u", sk, index, cmd, status);

	skb = alloc_skb(sizeof(*hdr) + sizeof(*ev), GFP_KERNEL);
	if (!skb)
		return -ENOMEM;

	hdr = (void *) skb_put(skb, sizeof(*hdr));

	hdr->opcode = cpu_to_le16(MGMT_EV_CMD_STATUS);
	hdr->index = cpu_to_le16(index);
	hdr->len = cpu_to_le16(sizeof(*ev));

	ev = (void *) skb_put(skb, sizeof(*ev));
	ev->status = status;
	ev->opcode = cpu_to_le16(cmd);

	err = sock_queue_rcv_skb(sk, skb);
	if (err < 0)
		kfree_skb(skb);

	return err;
}

static int cmd_complete(struct sock *sk, u16 index, u16 cmd, u8 status,
			void *rp, size_t rp_len)
{
	struct sk_buff *skb;
	struct mgmt_hdr *hdr;
	struct mgmt_ev_cmd_complete *ev;
	int err;

	BT_DBG("sock %p", sk);

	skb = alloc_skb(sizeof(*hdr) + sizeof(*ev) + rp_len, GFP_KERNEL);
	if (!skb)
		return -ENOMEM;

	hdr = (void *) skb_put(skb, sizeof(*hdr));

	hdr->opcode = cpu_to_le16(MGMT_EV_CMD_COMPLETE);
	hdr->index = cpu_to_le16(index);
	hdr->len = cpu_to_le16(sizeof(*ev) + rp_len);

	ev = (void *) skb_put(skb, sizeof(*ev) + rp_len);
	ev->opcode = cpu_to_le16(cmd);
	ev->status = status;

	if (rp)
		memcpy(ev->data, rp, rp_len);

	err = sock_queue_rcv_skb(sk, skb);
	if (err < 0)
		kfree_skb(skb);

	return err;
}

static int read_version(struct sock *sk, struct hci_dev *hdev, void *data,
			u16 data_len)
{
	struct mgmt_rp_read_version rp;

	BT_DBG("sock %p", sk);

	rp.version = MGMT_VERSION;
	rp.revision = cpu_to_le16(MGMT_REVISION);

	return cmd_complete(sk, MGMT_INDEX_NONE, MGMT_OP_READ_VERSION, 0, &rp,
			    sizeof(rp));
}

static int read_commands(struct sock *sk, struct hci_dev *hdev, void *data,
			 u16 data_len)
{
	struct mgmt_rp_read_commands *rp;
	const u16 num_commands = ARRAY_SIZE(mgmt_commands);
	const u16 num_events = ARRAY_SIZE(mgmt_events);
	__le16 *opcode;
	size_t rp_size;
	int i, err;

	BT_DBG("sock %p", sk);

	rp_size = sizeof(*rp) + ((num_commands + num_events) * sizeof(u16));

	rp = kmalloc(rp_size, GFP_KERNEL);
	if (!rp)
		return -ENOMEM;

	rp->num_commands = cpu_to_le16(num_commands);
	rp->num_events = cpu_to_le16(num_events);

	for (i = 0, opcode = rp->opcodes; i < num_commands; i++, opcode++)
		put_unaligned_le16(mgmt_commands[i], opcode);

	for (i = 0; i < num_events; i++, opcode++)
		put_unaligned_le16(mgmt_events[i], opcode);

	err = cmd_complete(sk, MGMT_INDEX_NONE, MGMT_OP_READ_COMMANDS, 0, rp,
			   rp_size);
	kfree(rp);

	return err;
}

static int read_index_list(struct sock *sk, struct hci_dev *hdev, void *data,
			   u16 data_len)
{
	struct mgmt_rp_read_index_list *rp;
	struct hci_dev *d;
	size_t rp_len;
	u16 count;
	int err;

	BT_DBG("sock %p", sk);

	read_lock(&hci_dev_list_lock);

	count = 0;
	list_for_each_entry(d, &hci_dev_list, list) {
		if (d->dev_type == HCI_BREDR &&
		    !test_bit(HCI_UNCONFIGURED, &d->dev_flags))
			count++;
	}

	rp_len = sizeof(*rp) + (2 * count);
	rp = kmalloc(rp_len, GFP_ATOMIC);
	if (!rp) {
		read_unlock(&hci_dev_list_lock);
		return -ENOMEM;
	}

	count = 0;
	list_for_each_entry(d, &hci_dev_list, list) {
		if (test_bit(HCI_SETUP, &d->dev_flags) ||
		    test_bit(HCI_CONFIG, &d->dev_flags) ||
		    test_bit(HCI_USER_CHANNEL, &d->dev_flags))
			continue;

		/* Devices marked as raw-only are neither configured
		 * nor unconfigured controllers.
		 */
		if (test_bit(HCI_QUIRK_RAW_DEVICE, &d->quirks))
			continue;

		if (d->dev_type == HCI_BREDR &&
		    !test_bit(HCI_UNCONFIGURED, &d->dev_flags)) {
			rp->index[count++] = cpu_to_le16(d->id);
			BT_DBG("Added hci%u", d->id);
		}
	}

	rp->num_controllers = cpu_to_le16(count);
	rp_len = sizeof(*rp) + (2 * count);

	read_unlock(&hci_dev_list_lock);

	err = cmd_complete(sk, MGMT_INDEX_NONE, MGMT_OP_READ_INDEX_LIST, 0, rp,
			   rp_len);

	kfree(rp);

	return err;
}

static int read_unconf_index_list(struct sock *sk, struct hci_dev *hdev,
				  void *data, u16 data_len)
{
	struct mgmt_rp_read_unconf_index_list *rp;
	struct hci_dev *d;
	size_t rp_len;
	u16 count;
	int err;

	BT_DBG("sock %p", sk);

	read_lock(&hci_dev_list_lock);

	count = 0;
	list_for_each_entry(d, &hci_dev_list, list) {
		if (d->dev_type == HCI_BREDR &&
		    test_bit(HCI_UNCONFIGURED, &d->dev_flags))
			count++;
	}

	rp_len = sizeof(*rp) + (2 * count);
	rp = kmalloc(rp_len, GFP_ATOMIC);
	if (!rp) {
		read_unlock(&hci_dev_list_lock);
		return -ENOMEM;
	}

	count = 0;
	list_for_each_entry(d, &hci_dev_list, list) {
		if (test_bit(HCI_SETUP, &d->dev_flags) ||
		    test_bit(HCI_CONFIG, &d->dev_flags) ||
		    test_bit(HCI_USER_CHANNEL, &d->dev_flags))
			continue;

		/* Devices marked as raw-only are neither configured
		 * nor unconfigured controllers.
		 */
		if (test_bit(HCI_QUIRK_RAW_DEVICE, &d->quirks))
			continue;

		if (d->dev_type == HCI_BREDR &&
		    test_bit(HCI_UNCONFIGURED, &d->dev_flags)) {
			rp->index[count++] = cpu_to_le16(d->id);
			BT_DBG("Added hci%u", d->id);
		}
	}

	rp->num_controllers = cpu_to_le16(count);
	rp_len = sizeof(*rp) + (2 * count);

	read_unlock(&hci_dev_list_lock);

	err = cmd_complete(sk, MGMT_INDEX_NONE, MGMT_OP_READ_UNCONF_INDEX_LIST,
			   0, rp, rp_len);

	kfree(rp);

	return err;
}

static bool is_configured(struct hci_dev *hdev)
{
	if (test_bit(HCI_QUIRK_EXTERNAL_CONFIG, &hdev->quirks) &&
	    !test_bit(HCI_EXT_CONFIGURED, &hdev->dev_flags))
		return false;

	if (test_bit(HCI_QUIRK_INVALID_BDADDR, &hdev->quirks) &&
	    !bacmp(&hdev->public_addr, BDADDR_ANY))
		return false;

	return true;
}

static __le32 get_missing_options(struct hci_dev *hdev)
{
	u32 options = 0;

	if (test_bit(HCI_QUIRK_EXTERNAL_CONFIG, &hdev->quirks) &&
	    !test_bit(HCI_EXT_CONFIGURED, &hdev->dev_flags))
		options |= MGMT_OPTION_EXTERNAL_CONFIG;

	if (test_bit(HCI_QUIRK_INVALID_BDADDR, &hdev->quirks) &&
	    !bacmp(&hdev->public_addr, BDADDR_ANY))
		options |= MGMT_OPTION_PUBLIC_ADDRESS;

	return cpu_to_le32(options);
}

static int new_options(struct hci_dev *hdev, struct sock *skip)
{
	__le32 options = get_missing_options(hdev);

	return mgmt_event(MGMT_EV_NEW_CONFIG_OPTIONS, hdev, &options,
			  sizeof(options), skip);
}

static int send_options_rsp(struct sock *sk, u16 opcode, struct hci_dev *hdev)
{
	__le32 options = get_missing_options(hdev);

	return cmd_complete(sk, hdev->id, opcode, 0, &options,
			    sizeof(options));
}

static int read_config_info(struct sock *sk, struct hci_dev *hdev,
			    void *data, u16 data_len)
{
	struct mgmt_rp_read_config_info rp;
	u32 options = 0;

	BT_DBG("sock %p %s", sk, hdev->name);

	hci_dev_lock(hdev);

	memset(&rp, 0, sizeof(rp));
	rp.manufacturer = cpu_to_le16(hdev->manufacturer);

	if (test_bit(HCI_QUIRK_EXTERNAL_CONFIG, &hdev->quirks))
		options |= MGMT_OPTION_EXTERNAL_CONFIG;

	if (hdev->set_bdaddr)
		options |= MGMT_OPTION_PUBLIC_ADDRESS;

	rp.supported_options = cpu_to_le32(options);
	rp.missing_options = get_missing_options(hdev);

	hci_dev_unlock(hdev);

	return cmd_complete(sk, hdev->id, MGMT_OP_READ_CONFIG_INFO, 0, &rp,
			    sizeof(rp));
}

static u32 get_supported_settings(struct hci_dev *hdev)
{
	u32 settings = 0;

	settings |= MGMT_SETTING_POWERED;
	settings |= MGMT_SETTING_PAIRABLE;
	settings |= MGMT_SETTING_DEBUG_KEYS;
	settings |= MGMT_SETTING_CONNECTABLE;
	settings |= MGMT_SETTING_DISCOVERABLE;

	if (lmp_bredr_capable(hdev)) {
		if (hdev->hci_ver >= BLUETOOTH_VER_1_2)
			settings |= MGMT_SETTING_FAST_CONNECTABLE;
		settings |= MGMT_SETTING_BREDR;
		settings |= MGMT_SETTING_LINK_SECURITY;

		if (lmp_ssp_capable(hdev)) {
			settings |= MGMT_SETTING_SSP;
			settings |= MGMT_SETTING_HS;
		}

		if (lmp_sc_capable(hdev) ||
		    test_bit(HCI_FORCE_SC, &hdev->dbg_flags))
			settings |= MGMT_SETTING_SECURE_CONN;
	}

	if (lmp_le_capable(hdev)) {
		settings |= MGMT_SETTING_LE;
		settings |= MGMT_SETTING_ADVERTISING;
		settings |= MGMT_SETTING_PRIVACY;
	}

	if (test_bit(HCI_QUIRK_EXTERNAL_CONFIG, &hdev->quirks) ||
	    hdev->set_bdaddr)
		settings |= MGMT_SETTING_CONFIGURATION;

	return settings;
}

static u32 get_current_settings(struct hci_dev *hdev)
{
	u32 settings = 0;

	if (hdev_is_powered(hdev))
		settings |= MGMT_SETTING_POWERED;

	if (test_bit(HCI_CONNECTABLE, &hdev->dev_flags))
		settings |= MGMT_SETTING_CONNECTABLE;

	if (test_bit(HCI_FAST_CONNECTABLE, &hdev->dev_flags))
		settings |= MGMT_SETTING_FAST_CONNECTABLE;

	if (test_bit(HCI_DISCOVERABLE, &hdev->dev_flags))
		settings |= MGMT_SETTING_DISCOVERABLE;

	if (test_bit(HCI_PAIRABLE, &hdev->dev_flags))
		settings |= MGMT_SETTING_PAIRABLE;

	if (test_bit(HCI_BREDR_ENABLED, &hdev->dev_flags))
		settings |= MGMT_SETTING_BREDR;

	if (test_bit(HCI_LE_ENABLED, &hdev->dev_flags))
		settings |= MGMT_SETTING_LE;

	if (test_bit(HCI_LINK_SECURITY, &hdev->dev_flags))
		settings |= MGMT_SETTING_LINK_SECURITY;

	if (test_bit(HCI_SSP_ENABLED, &hdev->dev_flags))
		settings |= MGMT_SETTING_SSP;

	if (test_bit(HCI_HS_ENABLED, &hdev->dev_flags))
		settings |= MGMT_SETTING_HS;

	if (test_bit(HCI_ADVERTISING, &hdev->dev_flags))
		settings |= MGMT_SETTING_ADVERTISING;

	if (test_bit(HCI_SC_ENABLED, &hdev->dev_flags))
		settings |= MGMT_SETTING_SECURE_CONN;

	if (test_bit(HCI_KEEP_DEBUG_KEYS, &hdev->dev_flags))
		settings |= MGMT_SETTING_DEBUG_KEYS;

	if (test_bit(HCI_PRIVACY, &hdev->dev_flags))
		settings |= MGMT_SETTING_PRIVACY;

	return settings;
}

#define PNP_INFO_SVCLASS_ID		0x1200

static u8 *create_uuid16_list(struct hci_dev *hdev, u8 *data, ptrdiff_t len)
{
	u8 *ptr = data, *uuids_start = NULL;
	struct bt_uuid *uuid;

	if (len < 4)
		return ptr;

	list_for_each_entry(uuid, &hdev->uuids, list) {
		u16 uuid16;

		if (uuid->size != 16)
			continue;

		uuid16 = get_unaligned_le16(&uuid->uuid[12]);
		if (uuid16 < 0x1100)
			continue;

		if (uuid16 == PNP_INFO_SVCLASS_ID)
			continue;

		if (!uuids_start) {
			uuids_start = ptr;
			uuids_start[0] = 1;
			uuids_start[1] = EIR_UUID16_ALL;
			ptr += 2;
		}

		/* Stop if not enough space to put next UUID */
		if ((ptr - data) + sizeof(u16) > len) {
			uuids_start[1] = EIR_UUID16_SOME;
			break;
		}

		*ptr++ = (uuid16 & 0x00ff);
		*ptr++ = (uuid16 & 0xff00) >> 8;
		uuids_start[0] += sizeof(uuid16);
	}

	return ptr;
}

static u8 *create_uuid32_list(struct hci_dev *hdev, u8 *data, ptrdiff_t len)
{
	u8 *ptr = data, *uuids_start = NULL;
	struct bt_uuid *uuid;

	if (len < 6)
		return ptr;

	list_for_each_entry(uuid, &hdev->uuids, list) {
		if (uuid->size != 32)
			continue;

		if (!uuids_start) {
			uuids_start = ptr;
			uuids_start[0] = 1;
			uuids_start[1] = EIR_UUID32_ALL;
			ptr += 2;
		}

		/* Stop if not enough space to put next UUID */
		if ((ptr - data) + sizeof(u32) > len) {
			uuids_start[1] = EIR_UUID32_SOME;
			break;
		}

		memcpy(ptr, &uuid->uuid[12], sizeof(u32));
		ptr += sizeof(u32);
		uuids_start[0] += sizeof(u32);
	}

	return ptr;
}

static u8 *create_uuid128_list(struct hci_dev *hdev, u8 *data, ptrdiff_t len)
{
	u8 *ptr = data, *uuids_start = NULL;
	struct bt_uuid *uuid;

	if (len < 18)
		return ptr;

	list_for_each_entry(uuid, &hdev->uuids, list) {
		if (uuid->size != 128)
			continue;

		if (!uuids_start) {
			uuids_start = ptr;
			uuids_start[0] = 1;
			uuids_start[1] = EIR_UUID128_ALL;
			ptr += 2;
		}

		/* Stop if not enough space to put next UUID */
		if ((ptr - data) + 16 > len) {
			uuids_start[1] = EIR_UUID128_SOME;
			break;
		}

		memcpy(ptr, uuid->uuid, 16);
		ptr += 16;
		uuids_start[0] += 16;
	}

	return ptr;
}

static struct pending_cmd *mgmt_pending_find(u16 opcode, struct hci_dev *hdev)
{
	struct pending_cmd *cmd;

	list_for_each_entry(cmd, &hdev->mgmt_pending, list) {
		if (cmd->opcode == opcode)
			return cmd;
	}

	return NULL;
}

static struct pending_cmd *mgmt_pending_find_data(u16 opcode,
						  struct hci_dev *hdev,
						  const void *data)
{
	struct pending_cmd *cmd;

	list_for_each_entry(cmd, &hdev->mgmt_pending, list) {
		if (cmd->user_data != data)
			continue;
		if (cmd->opcode == opcode)
			return cmd;
	}

	return NULL;
}

static u8 create_scan_rsp_data(struct hci_dev *hdev, u8 *ptr)
{
	u8 ad_len = 0;
	size_t name_len;

	name_len = strlen(hdev->dev_name);
	if (name_len > 0) {
		size_t max_len = HCI_MAX_AD_LENGTH - ad_len - 2;

		if (name_len > max_len) {
			name_len = max_len;
			ptr[1] = EIR_NAME_SHORT;
		} else
			ptr[1] = EIR_NAME_COMPLETE;

		ptr[0] = name_len + 1;

		memcpy(ptr + 2, hdev->dev_name, name_len);

		ad_len += (name_len + 2);
		ptr += (name_len + 2);
	}

	return ad_len;
}

static void update_scan_rsp_data(struct hci_request *req)
{
	struct hci_dev *hdev = req->hdev;
	struct hci_cp_le_set_scan_rsp_data cp;
	u8 len;

	if (!test_bit(HCI_LE_ENABLED, &hdev->dev_flags))
		return;

	memset(&cp, 0, sizeof(cp));

	len = create_scan_rsp_data(hdev, cp.data);

	if (hdev->scan_rsp_data_len == len &&
	    memcmp(cp.data, hdev->scan_rsp_data, len) == 0)
		return;

	memcpy(hdev->scan_rsp_data, cp.data, sizeof(cp.data));
	hdev->scan_rsp_data_len = len;

	cp.length = len;

	hci_req_add(req, HCI_OP_LE_SET_SCAN_RSP_DATA, sizeof(cp), &cp);
}

static u8 get_adv_discov_flags(struct hci_dev *hdev)
{
	struct pending_cmd *cmd;

	/* If there's a pending mgmt command the flags will not yet have
	 * their final values, so check for this first.
	 */
	cmd = mgmt_pending_find(MGMT_OP_SET_DISCOVERABLE, hdev);
	if (cmd) {
		struct mgmt_mode *cp = cmd->param;
		if (cp->val == 0x01)
			return LE_AD_GENERAL;
		else if (cp->val == 0x02)
			return LE_AD_LIMITED;
	} else {
		if (test_bit(HCI_LIMITED_DISCOVERABLE, &hdev->dev_flags))
			return LE_AD_LIMITED;
		else if (test_bit(HCI_DISCOVERABLE, &hdev->dev_flags))
			return LE_AD_GENERAL;
	}

	return 0;
}

static u8 create_adv_data(struct hci_dev *hdev, u8 *ptr)
{
	u8 ad_len = 0, flags = 0;

	flags |= get_adv_discov_flags(hdev);

	if (!test_bit(HCI_BREDR_ENABLED, &hdev->dev_flags))
		flags |= LE_AD_NO_BREDR;

	if (flags) {
		BT_DBG("adv flags 0x%02x", flags);

		ptr[0] = 2;
		ptr[1] = EIR_FLAGS;
		ptr[2] = flags;

		ad_len += 3;
		ptr += 3;
	}

	if (hdev->adv_tx_power != HCI_TX_POWER_INVALID) {
		ptr[0] = 2;
		ptr[1] = EIR_TX_POWER;
		ptr[2] = (u8) hdev->adv_tx_power;

		ad_len += 3;
		ptr += 3;
	}

	return ad_len;
}

static void update_adv_data(struct hci_request *req)
{
	struct hci_dev *hdev = req->hdev;
	struct hci_cp_le_set_adv_data cp;
	u8 len;

	if (!test_bit(HCI_LE_ENABLED, &hdev->dev_flags))
		return;

	memset(&cp, 0, sizeof(cp));

	len = create_adv_data(hdev, cp.data);

	if (hdev->adv_data_len == len &&
	    memcmp(cp.data, hdev->adv_data, len) == 0)
		return;

	memcpy(hdev->adv_data, cp.data, sizeof(cp.data));
	hdev->adv_data_len = len;

	cp.length = len;

	hci_req_add(req, HCI_OP_LE_SET_ADV_DATA, sizeof(cp), &cp);
}

int mgmt_update_adv_data(struct hci_dev *hdev)
{
	struct hci_request req;

	hci_req_init(&req, hdev);
	update_adv_data(&req);

	return hci_req_run(&req, NULL);
}

static void create_eir(struct hci_dev *hdev, u8 *data)
{
	u8 *ptr = data;
	size_t name_len;

	name_len = strlen(hdev->dev_name);

	if (name_len > 0) {
		/* EIR Data type */
		if (name_len > 48) {
			name_len = 48;
			ptr[1] = EIR_NAME_SHORT;
		} else
			ptr[1] = EIR_NAME_COMPLETE;

		/* EIR Data length */
		ptr[0] = name_len + 1;

		memcpy(ptr + 2, hdev->dev_name, name_len);

		ptr += (name_len + 2);
	}

	if (hdev->inq_tx_power != HCI_TX_POWER_INVALID) {
		ptr[0] = 2;
		ptr[1] = EIR_TX_POWER;
		ptr[2] = (u8) hdev->inq_tx_power;

		ptr += 3;
	}

	if (hdev->devid_source > 0) {
		ptr[0] = 9;
		ptr[1] = EIR_DEVICE_ID;

		put_unaligned_le16(hdev->devid_source, ptr + 2);
		put_unaligned_le16(hdev->devid_vendor, ptr + 4);
		put_unaligned_le16(hdev->devid_product, ptr + 6);
		put_unaligned_le16(hdev->devid_version, ptr + 8);

		ptr += 10;
	}

	ptr = create_uuid16_list(hdev, ptr, HCI_MAX_EIR_LENGTH - (ptr - data));
	ptr = create_uuid32_list(hdev, ptr, HCI_MAX_EIR_LENGTH - (ptr - data));
	ptr = create_uuid128_list(hdev, ptr, HCI_MAX_EIR_LENGTH - (ptr - data));
}

static void update_eir(struct hci_request *req)
{
	struct hci_dev *hdev = req->hdev;
	struct hci_cp_write_eir cp;

	if (!hdev_is_powered(hdev))
		return;

	if (!lmp_ext_inq_capable(hdev))
		return;

	if (!test_bit(HCI_SSP_ENABLED, &hdev->dev_flags))
		return;

	if (test_bit(HCI_SERVICE_CACHE, &hdev->dev_flags))
		return;

	memset(&cp, 0, sizeof(cp));

	create_eir(hdev, cp.data);

	if (memcmp(cp.data, hdev->eir, sizeof(cp.data)) == 0)
		return;

	memcpy(hdev->eir, cp.data, sizeof(cp.data));

	hci_req_add(req, HCI_OP_WRITE_EIR, sizeof(cp), &cp);
}

static u8 get_service_classes(struct hci_dev *hdev)
{
	struct bt_uuid *uuid;
	u8 val = 0;

	list_for_each_entry(uuid, &hdev->uuids, list)
		val |= uuid->svc_hint;

	return val;
}

static void update_class(struct hci_request *req)
{
	struct hci_dev *hdev = req->hdev;
	u8 cod[3];

	BT_DBG("%s", hdev->name);

	if (!hdev_is_powered(hdev))
		return;

	if (!test_bit(HCI_BREDR_ENABLED, &hdev->dev_flags))
		return;

	if (test_bit(HCI_SERVICE_CACHE, &hdev->dev_flags))
		return;

	cod[0] = hdev->minor_class;
	cod[1] = hdev->major_class;
	cod[2] = get_service_classes(hdev);

	if (test_bit(HCI_LIMITED_DISCOVERABLE, &hdev->dev_flags))
		cod[1] |= 0x20;

	if (memcmp(cod, hdev->dev_class, 3) == 0)
		return;

	hci_req_add(req, HCI_OP_WRITE_CLASS_OF_DEV, sizeof(cod), cod);
}

static bool get_connectable(struct hci_dev *hdev)
{
	struct pending_cmd *cmd;

	/* If there's a pending mgmt command the flag will not yet have
	 * it's final value, so check for this first.
	 */
	cmd = mgmt_pending_find(MGMT_OP_SET_CONNECTABLE, hdev);
	if (cmd) {
		struct mgmt_mode *cp = cmd->param;
		return cp->val;
	}

	return test_bit(HCI_CONNECTABLE, &hdev->dev_flags);
}

static void disable_advertising(struct hci_request *req)
{
	u8 enable = 0x00;

	hci_req_add(req, HCI_OP_LE_SET_ADV_ENABLE, sizeof(enable), &enable);
}

static void enable_advertising(struct hci_request *req)
{
	struct hci_dev *hdev = req->hdev;
	struct hci_cp_le_set_adv_param cp;
	u8 own_addr_type, enable = 0x01;
	bool connectable;

	if (hci_conn_num(hdev, LE_LINK) > 0)
		return;

	if (test_bit(HCI_LE_ADV, &hdev->dev_flags))
		disable_advertising(req);

	/* Clear the HCI_LE_ADV bit temporarily so that the
	 * hci_update_random_address knows that it's safe to go ahead
	 * and write a new random address. The flag will be set back on
	 * as soon as the SET_ADV_ENABLE HCI command completes.
	 */
	clear_bit(HCI_LE_ADV, &hdev->dev_flags);

	connectable = get_connectable(hdev);

	/* Set require_privacy to true only when non-connectable
	 * advertising is used. In that case it is fine to use a
	 * non-resolvable private address.
	 */
	if (hci_update_random_address(req, !connectable, &own_addr_type) < 0)
		return;

	memset(&cp, 0, sizeof(cp));
	cp.min_interval = cpu_to_le16(0x0800);
	cp.max_interval = cpu_to_le16(0x0800);
	cp.type = connectable ? LE_ADV_IND : LE_ADV_NONCONN_IND;
	cp.own_address_type = own_addr_type;
	cp.channel_map = hdev->le_adv_channel_map;

	hci_req_add(req, HCI_OP_LE_SET_ADV_PARAM, sizeof(cp), &cp);

	hci_req_add(req, HCI_OP_LE_SET_ADV_ENABLE, sizeof(enable), &enable);
}

static void service_cache_off(struct work_struct *work)
{
	struct hci_dev *hdev = container_of(work, struct hci_dev,
					    service_cache.work);
	struct hci_request req;

	if (!test_and_clear_bit(HCI_SERVICE_CACHE, &hdev->dev_flags))
		return;

	hci_req_init(&req, hdev);

	hci_dev_lock(hdev);

	update_eir(&req);
	update_class(&req);

	hci_dev_unlock(hdev);

	hci_req_run(&req, NULL);
}

static void rpa_expired(struct work_struct *work)
{
	struct hci_dev *hdev = container_of(work, struct hci_dev,
					    rpa_expired.work);
	struct hci_request req;

	BT_DBG("");

	set_bit(HCI_RPA_EXPIRED, &hdev->dev_flags);

	if (!test_bit(HCI_ADVERTISING, &hdev->dev_flags))
		return;

	/* The generation of a new RPA and programming it into the
	 * controller happens in the enable_advertising() function.
	 */
	hci_req_init(&req, hdev);
	enable_advertising(&req);
	hci_req_run(&req, NULL);
}

static void mgmt_init_hdev(struct sock *sk, struct hci_dev *hdev)
{
	if (test_and_set_bit(HCI_MGMT, &hdev->dev_flags))
		return;

	INIT_DELAYED_WORK(&hdev->service_cache, service_cache_off);
	INIT_DELAYED_WORK(&hdev->rpa_expired, rpa_expired);

	/* Non-mgmt controlled devices get this bit set
	 * implicitly so that pairing works for them, however
	 * for mgmt we require user-space to explicitly enable
	 * it
	 */
	clear_bit(HCI_PAIRABLE, &hdev->dev_flags);
}

static int read_controller_info(struct sock *sk, struct hci_dev *hdev,
				void *data, u16 data_len)
{
	struct mgmt_rp_read_info rp;

	BT_DBG("sock %p %s", sk, hdev->name);

	hci_dev_lock(hdev);

	memset(&rp, 0, sizeof(rp));

	bacpy(&rp.bdaddr, &hdev->bdaddr);

	rp.version = hdev->hci_ver;
	rp.manufacturer = cpu_to_le16(hdev->manufacturer);

	rp.supported_settings = cpu_to_le32(get_supported_settings(hdev));
	rp.current_settings = cpu_to_le32(get_current_settings(hdev));

	memcpy(rp.dev_class, hdev->dev_class, 3);

	memcpy(rp.name, hdev->dev_name, sizeof(hdev->dev_name));
	memcpy(rp.short_name, hdev->short_name, sizeof(hdev->short_name));

	hci_dev_unlock(hdev);

	return cmd_complete(sk, hdev->id, MGMT_OP_READ_INFO, 0, &rp,
			    sizeof(rp));
}

static void mgmt_pending_free(struct pending_cmd *cmd)
{
	sock_put(cmd->sk);
	kfree(cmd->param);
	kfree(cmd);
}

static struct pending_cmd *mgmt_pending_add(struct sock *sk, u16 opcode,
					    struct hci_dev *hdev, void *data,
					    u16 len)
{
	struct pending_cmd *cmd;

	cmd = kzalloc(sizeof(*cmd), GFP_KERNEL);
	if (!cmd)
		return NULL;

	cmd->opcode = opcode;
	cmd->index = hdev->id;

	cmd->param = kmalloc(len, GFP_KERNEL);
	if (!cmd->param) {
		kfree(cmd);
		return NULL;
	}

	if (data)
		memcpy(cmd->param, data, len);

	cmd->sk = sk;
	sock_hold(sk);

	list_add(&cmd->list, &hdev->mgmt_pending);

	return cmd;
}

static void mgmt_pending_foreach(u16 opcode, struct hci_dev *hdev,
				 void (*cb)(struct pending_cmd *cmd,
					    void *data),
				 void *data)
{
	struct pending_cmd *cmd, *tmp;

	list_for_each_entry_safe(cmd, tmp, &hdev->mgmt_pending, list) {
		if (opcode > 0 && cmd->opcode != opcode)
			continue;

		cb(cmd, data);
	}
}

static void mgmt_pending_remove(struct pending_cmd *cmd)
{
	list_del(&cmd->list);
	mgmt_pending_free(cmd);
}

static int send_settings_rsp(struct sock *sk, u16 opcode, struct hci_dev *hdev)
{
	__le32 settings = cpu_to_le32(get_current_settings(hdev));

	return cmd_complete(sk, hdev->id, opcode, 0, &settings,
			    sizeof(settings));
}

static void clean_up_hci_complete(struct hci_dev *hdev, u8 status)
{
	BT_DBG("%s status 0x%02x", hdev->name, status);

	if (hci_conn_count(hdev) == 0) {
		cancel_delayed_work(&hdev->power_off);
		queue_work(hdev->req_workqueue, &hdev->power_off.work);
	}
}

static bool hci_stop_discovery(struct hci_request *req)
{
	struct hci_dev *hdev = req->hdev;
	struct hci_cp_remote_name_req_cancel cp;
	struct inquiry_entry *e;

	switch (hdev->discovery.state) {
	case DISCOVERY_FINDING:
		if (test_bit(HCI_INQUIRY, &hdev->flags)) {
			hci_req_add(req, HCI_OP_INQUIRY_CANCEL, 0, NULL);
		} else {
			cancel_delayed_work(&hdev->le_scan_disable);
			hci_req_add_le_scan_disable(req);
		}

		return true;

	case DISCOVERY_RESOLVING:
		e = hci_inquiry_cache_lookup_resolve(hdev, BDADDR_ANY,
						     NAME_PENDING);
		if (!e)
			break;

		bacpy(&cp.bdaddr, &e->data.bdaddr);
		hci_req_add(req, HCI_OP_REMOTE_NAME_REQ_CANCEL, sizeof(cp),
			    &cp);

		return true;

	default:
		/* Passive scanning */
		if (test_bit(HCI_LE_SCAN, &hdev->dev_flags)) {
			hci_req_add_le_scan_disable(req);
			return true;
		}

		break;
	}

	return false;
}

static int clean_up_hci_state(struct hci_dev *hdev)
{
	struct hci_request req;
	struct hci_conn *conn;
	bool discov_stopped;
	int err;

	hci_req_init(&req, hdev);

	if (test_bit(HCI_ISCAN, &hdev->flags) ||
	    test_bit(HCI_PSCAN, &hdev->flags)) {
		u8 scan = 0x00;
		hci_req_add(&req, HCI_OP_WRITE_SCAN_ENABLE, 1, &scan);
	}

	if (test_bit(HCI_LE_ADV, &hdev->dev_flags))
		disable_advertising(&req);

	discov_stopped = hci_stop_discovery(&req);

	list_for_each_entry(conn, &hdev->conn_hash.list, list) {
		struct hci_cp_disconnect dc;
		struct hci_cp_reject_conn_req rej;

		switch (conn->state) {
		case BT_CONNECTED:
		case BT_CONFIG:
			dc.handle = cpu_to_le16(conn->handle);
			dc.reason = 0x15; /* Terminated due to Power Off */
			hci_req_add(&req, HCI_OP_DISCONNECT, sizeof(dc), &dc);
			break;
		case BT_CONNECT:
			if (conn->type == LE_LINK)
				hci_req_add(&req, HCI_OP_LE_CREATE_CONN_CANCEL,
					    0, NULL);
			else if (conn->type == ACL_LINK)
				hci_req_add(&req, HCI_OP_CREATE_CONN_CANCEL,
					    6, &conn->dst);
			break;
		case BT_CONNECT2:
			bacpy(&rej.bdaddr, &conn->dst);
			rej.reason = 0x15; /* Terminated due to Power Off */
			if (conn->type == ACL_LINK)
				hci_req_add(&req, HCI_OP_REJECT_CONN_REQ,
					    sizeof(rej), &rej);
			else if (conn->type == SCO_LINK)
				hci_req_add(&req, HCI_OP_REJECT_SYNC_CONN_REQ,
					    sizeof(rej), &rej);
			break;
		}
	}

	err = hci_req_run(&req, clean_up_hci_complete);
	if (!err && discov_stopped)
		hci_discovery_set_state(hdev, DISCOVERY_STOPPING);

	return err;
}

static int set_powered(struct sock *sk, struct hci_dev *hdev, void *data,
		       u16 len)
{
	struct mgmt_mode *cp = data;
	struct pending_cmd *cmd;
	int err;

	BT_DBG("request for %s", hdev->name);

	if (cp->val != 0x00 && cp->val != 0x01)
		return cmd_status(sk, hdev->id, MGMT_OP_SET_POWERED,
				  MGMT_STATUS_INVALID_PARAMS);

	hci_dev_lock(hdev);

	if (mgmt_pending_find(MGMT_OP_SET_POWERED, hdev)) {
		err = cmd_status(sk, hdev->id, MGMT_OP_SET_POWERED,
				 MGMT_STATUS_BUSY);
		goto failed;
	}

	if (test_and_clear_bit(HCI_AUTO_OFF, &hdev->dev_flags)) {
		cancel_delayed_work(&hdev->power_off);

		if (cp->val) {
			mgmt_pending_add(sk, MGMT_OP_SET_POWERED, hdev,
					 data, len);
			err = mgmt_powered(hdev, 1);
			goto failed;
		}
	}

	if (!!cp->val == hdev_is_powered(hdev)) {
		err = send_settings_rsp(sk, MGMT_OP_SET_POWERED, hdev);
		goto failed;
	}

	cmd = mgmt_pending_add(sk, MGMT_OP_SET_POWERED, hdev, data, len);
	if (!cmd) {
		err = -ENOMEM;
		goto failed;
	}

	if (cp->val) {
		queue_work(hdev->req_workqueue, &hdev->power_on);
		err = 0;
	} else {
		/* Disconnect connections, stop scans, etc */
		err = clean_up_hci_state(hdev);
		if (!err)
			queue_delayed_work(hdev->req_workqueue, &hdev->power_off,
					   HCI_POWER_OFF_TIMEOUT);

		/* ENODATA means there were no HCI commands queued */
		if (err == -ENODATA) {
			cancel_delayed_work(&hdev->power_off);
			queue_work(hdev->req_workqueue, &hdev->power_off.work);
			err = 0;
		}
	}

failed:
	hci_dev_unlock(hdev);
	return err;
}

static int new_settings(struct hci_dev *hdev, struct sock *skip)
{
	__le32 ev;

	ev = cpu_to_le32(get_current_settings(hdev));

	return mgmt_event(MGMT_EV_NEW_SETTINGS, hdev, &ev, sizeof(ev), skip);
}

int mgmt_new_settings(struct hci_dev *hdev)
{
	return new_settings(hdev, NULL);
}

struct cmd_lookup {
	struct sock *sk;
	struct hci_dev *hdev;
	u8 mgmt_status;
};

static void settings_rsp(struct pending_cmd *cmd, void *data)
{
	struct cmd_lookup *match = data;

	send_settings_rsp(cmd->sk, cmd->opcode, match->hdev);

	list_del(&cmd->list);

	if (match->sk == NULL) {
		match->sk = cmd->sk;
		sock_hold(match->sk);
	}

	mgmt_pending_free(cmd);
}

static void cmd_status_rsp(struct pending_cmd *cmd, void *data)
{
	u8 *status = data;

	cmd_status(cmd->sk, cmd->index, cmd->opcode, *status);
	mgmt_pending_remove(cmd);
}

static u8 mgmt_bredr_support(struct hci_dev *hdev)
{
	if (!lmp_bredr_capable(hdev))
		return MGMT_STATUS_NOT_SUPPORTED;
	else if (!test_bit(HCI_BREDR_ENABLED, &hdev->dev_flags))
		return MGMT_STATUS_REJECTED;
	else
		return MGMT_STATUS_SUCCESS;
}

static u8 mgmt_le_support(struct hci_dev *hdev)
{
	if (!lmp_le_capable(hdev))
		return MGMT_STATUS_NOT_SUPPORTED;
	else if (!test_bit(HCI_LE_ENABLED, &hdev->dev_flags))
		return MGMT_STATUS_REJECTED;
	else
		return MGMT_STATUS_SUCCESS;
}

static void set_discoverable_complete(struct hci_dev *hdev, u8 status)
{
	struct pending_cmd *cmd;
	struct mgmt_mode *cp;
	struct hci_request req;
	bool changed;

	BT_DBG("status 0x%02x", status);

	hci_dev_lock(hdev);

	cmd = mgmt_pending_find(MGMT_OP_SET_DISCOVERABLE, hdev);
	if (!cmd)
		goto unlock;

	if (status) {
		u8 mgmt_err = mgmt_status(status);
		cmd_status(cmd->sk, cmd->index, cmd->opcode, mgmt_err);
		clear_bit(HCI_LIMITED_DISCOVERABLE, &hdev->dev_flags);
		goto remove_cmd;
	}

	cp = cmd->param;
	if (cp->val) {
		changed = !test_and_set_bit(HCI_DISCOVERABLE,
					    &hdev->dev_flags);

		if (hdev->discov_timeout > 0) {
			int to = msecs_to_jiffies(hdev->discov_timeout * 1000);
			queue_delayed_work(hdev->workqueue, &hdev->discov_off,
					   to);
		}
	} else {
		changed = test_and_clear_bit(HCI_DISCOVERABLE,
					     &hdev->dev_flags);
	}

	send_settings_rsp(cmd->sk, MGMT_OP_SET_DISCOVERABLE, hdev);

	if (changed)
		new_settings(hdev, cmd->sk);

	/* When the discoverable mode gets changed, make sure
	 * that class of device has the limited discoverable
	 * bit correctly set.
	 */
	hci_req_init(&req, hdev);
	update_class(&req);
	hci_req_run(&req, NULL);

remove_cmd:
	mgmt_pending_remove(cmd);

unlock:
	hci_dev_unlock(hdev);
}

static int set_discoverable(struct sock *sk, struct hci_dev *hdev, void *data,
			    u16 len)
{
	struct mgmt_cp_set_discoverable *cp = data;
	struct pending_cmd *cmd;
	struct hci_request req;
	u16 timeout;
	u8 scan;
	int err;

	BT_DBG("request for %s", hdev->name);

	if (!test_bit(HCI_LE_ENABLED, &hdev->dev_flags) &&
	    !test_bit(HCI_BREDR_ENABLED, &hdev->dev_flags))
		return cmd_status(sk, hdev->id, MGMT_OP_SET_DISCOVERABLE,
				  MGMT_STATUS_REJECTED);

	if (cp->val != 0x00 && cp->val != 0x01 && cp->val != 0x02)
		return cmd_status(sk, hdev->id, MGMT_OP_SET_DISCOVERABLE,
				  MGMT_STATUS_INVALID_PARAMS);

	timeout = __le16_to_cpu(cp->timeout);

	/* Disabling discoverable requires that no timeout is set,
	 * and enabling limited discoverable requires a timeout.
	 */
	if ((cp->val == 0x00 && timeout > 0) ||
	    (cp->val == 0x02 && timeout == 0))
		return cmd_status(sk, hdev->id, MGMT_OP_SET_DISCOVERABLE,
				  MGMT_STATUS_INVALID_PARAMS);

	hci_dev_lock(hdev);

	if (!hdev_is_powered(hdev) && timeout > 0) {
		err = cmd_status(sk, hdev->id, MGMT_OP_SET_DISCOVERABLE,
				 MGMT_STATUS_NOT_POWERED);
		goto failed;
	}

	if (mgmt_pending_find(MGMT_OP_SET_DISCOVERABLE, hdev) ||
	    mgmt_pending_find(MGMT_OP_SET_CONNECTABLE, hdev)) {
		err = cmd_status(sk, hdev->id, MGMT_OP_SET_DISCOVERABLE,
				 MGMT_STATUS_BUSY);
		goto failed;
	}

	if (!test_bit(HCI_CONNECTABLE, &hdev->dev_flags)) {
		err = cmd_status(sk, hdev->id, MGMT_OP_SET_DISCOVERABLE,
				 MGMT_STATUS_REJECTED);
		goto failed;
	}

	if (!hdev_is_powered(hdev)) {
		bool changed = false;

		/* Setting limited discoverable when powered off is
		 * not a valid operation since it requires a timeout
		 * and so no need to check HCI_LIMITED_DISCOVERABLE.
		 */
		if (!!cp->val != test_bit(HCI_DISCOVERABLE, &hdev->dev_flags)) {
			change_bit(HCI_DISCOVERABLE, &hdev->dev_flags);
			changed = true;
		}

		err = send_settings_rsp(sk, MGMT_OP_SET_DISCOVERABLE, hdev);
		if (err < 0)
			goto failed;

		if (changed)
			err = new_settings(hdev, sk);

		goto failed;
	}

	/* If the current mode is the same, then just update the timeout
	 * value with the new value. And if only the timeout gets updated,
	 * then no need for any HCI transactions.
	 */
	if (!!cp->val == test_bit(HCI_DISCOVERABLE, &hdev->dev_flags) &&
	    (cp->val == 0x02) == test_bit(HCI_LIMITED_DISCOVERABLE,
					  &hdev->dev_flags)) {
		cancel_delayed_work(&hdev->discov_off);
		hdev->discov_timeout = timeout;

		if (cp->val && hdev->discov_timeout > 0) {
			int to = msecs_to_jiffies(hdev->discov_timeout * 1000);
			queue_delayed_work(hdev->workqueue, &hdev->discov_off,
					   to);
		}

		err = send_settings_rsp(sk, MGMT_OP_SET_DISCOVERABLE, hdev);
		goto failed;
	}

	cmd = mgmt_pending_add(sk, MGMT_OP_SET_DISCOVERABLE, hdev, data, len);
	if (!cmd) {
		err = -ENOMEM;
		goto failed;
	}

	/* Cancel any potential discoverable timeout that might be
	 * still active and store new timeout value. The arming of
	 * the timeout happens in the complete handler.
	 */
	cancel_delayed_work(&hdev->discov_off);
	hdev->discov_timeout = timeout;

	/* Limited discoverable mode */
	if (cp->val == 0x02)
		set_bit(HCI_LIMITED_DISCOVERABLE, &hdev->dev_flags);
	else
		clear_bit(HCI_LIMITED_DISCOVERABLE, &hdev->dev_flags);

	hci_req_init(&req, hdev);

	/* The procedure for LE-only controllers is much simpler - just
	 * update the advertising data.
	 */
	if (!test_bit(HCI_BREDR_ENABLED, &hdev->dev_flags))
		goto update_ad;

	scan = SCAN_PAGE;

	if (cp->val) {
		struct hci_cp_write_current_iac_lap hci_cp;

		if (cp->val == 0x02) {
			/* Limited discoverable mode */
			hci_cp.num_iac = min_t(u8, hdev->num_iac, 2);
			hci_cp.iac_lap[0] = 0x00;	/* LIAC */
			hci_cp.iac_lap[1] = 0x8b;
			hci_cp.iac_lap[2] = 0x9e;
			hci_cp.iac_lap[3] = 0x33;	/* GIAC */
			hci_cp.iac_lap[4] = 0x8b;
			hci_cp.iac_lap[5] = 0x9e;
		} else {
			/* General discoverable mode */
			hci_cp.num_iac = 1;
			hci_cp.iac_lap[0] = 0x33;	/* GIAC */
			hci_cp.iac_lap[1] = 0x8b;
			hci_cp.iac_lap[2] = 0x9e;
		}

		hci_req_add(&req, HCI_OP_WRITE_CURRENT_IAC_LAP,
			    (hci_cp.num_iac * 3) + 1, &hci_cp);

		scan |= SCAN_INQUIRY;
	} else {
		clear_bit(HCI_LIMITED_DISCOVERABLE, &hdev->dev_flags);
	}

	hci_req_add(&req, HCI_OP_WRITE_SCAN_ENABLE, sizeof(scan), &scan);

update_ad:
	update_adv_data(&req);

	err = hci_req_run(&req, set_discoverable_complete);
	if (err < 0)
		mgmt_pending_remove(cmd);

failed:
	hci_dev_unlock(hdev);
	return err;
}

static void write_fast_connectable(struct hci_request *req, bool enable)
{
	struct hci_dev *hdev = req->hdev;
	struct hci_cp_write_page_scan_activity acp;
	u8 type;

	if (!test_bit(HCI_BREDR_ENABLED, &hdev->dev_flags))
		return;

	if (hdev->hci_ver < BLUETOOTH_VER_1_2)
		return;

	if (enable) {
		type = PAGE_SCAN_TYPE_INTERLACED;

		/* 160 msec page scan interval */
		acp.interval = cpu_to_le16(0x0100);
	} else {
		type = PAGE_SCAN_TYPE_STANDARD;	/* default */

		/* default 1.28 sec page scan */
		acp.interval = cpu_to_le16(0x0800);
	}

	acp.window = cpu_to_le16(0x0012);

	if (__cpu_to_le16(hdev->page_scan_interval) != acp.interval ||
	    __cpu_to_le16(hdev->page_scan_window) != acp.window)
		hci_req_add(req, HCI_OP_WRITE_PAGE_SCAN_ACTIVITY,
			    sizeof(acp), &acp);

	if (hdev->page_scan_type != type)
		hci_req_add(req, HCI_OP_WRITE_PAGE_SCAN_TYPE, 1, &type);
}

static void set_connectable_complete(struct hci_dev *hdev, u8 status)
{
	struct pending_cmd *cmd;
	struct mgmt_mode *cp;
	bool conn_changed, discov_changed;

	BT_DBG("status 0x%02x", status);

	hci_dev_lock(hdev);

	cmd = mgmt_pending_find(MGMT_OP_SET_CONNECTABLE, hdev);
	if (!cmd)
		goto unlock;

	if (status) {
		u8 mgmt_err = mgmt_status(status);
		cmd_status(cmd->sk, cmd->index, cmd->opcode, mgmt_err);
		goto remove_cmd;
	}

	cp = cmd->param;
	if (cp->val) {
		conn_changed = !test_and_set_bit(HCI_CONNECTABLE,
						 &hdev->dev_flags);
		discov_changed = false;
	} else {
		conn_changed = test_and_clear_bit(HCI_CONNECTABLE,
						  &hdev->dev_flags);
		discov_changed = test_and_clear_bit(HCI_DISCOVERABLE,
						    &hdev->dev_flags);
	}

	send_settings_rsp(cmd->sk, MGMT_OP_SET_CONNECTABLE, hdev);

<<<<<<< HEAD
	if (changed) {
		new_settings(hdev, cmd->sk);
=======
	if (conn_changed || discov_changed) {
		new_settings(hdev, cmd->sk);
		if (discov_changed)
			mgmt_update_adv_data(hdev);
>>>>>>> 708b9bde
		hci_update_background_scan(hdev);
	}

remove_cmd:
	mgmt_pending_remove(cmd);

unlock:
	hci_dev_unlock(hdev);
}

static int set_connectable_update_settings(struct hci_dev *hdev,
					   struct sock *sk, u8 val)
{
	bool changed = false;
	int err;

	if (!!val != test_bit(HCI_CONNECTABLE, &hdev->dev_flags))
		changed = true;

	if (val) {
		set_bit(HCI_CONNECTABLE, &hdev->dev_flags);
	} else {
		clear_bit(HCI_CONNECTABLE, &hdev->dev_flags);
		clear_bit(HCI_DISCOVERABLE, &hdev->dev_flags);
	}

	err = send_settings_rsp(sk, MGMT_OP_SET_CONNECTABLE, hdev);
	if (err < 0)
		return err;

	if (changed) {
		hci_update_background_scan(hdev);
		return new_settings(hdev, sk);
	}

	return 0;
}

static int set_connectable(struct sock *sk, struct hci_dev *hdev, void *data,
			   u16 len)
{
	struct mgmt_mode *cp = data;
	struct pending_cmd *cmd;
	struct hci_request req;
	u8 scan;
	int err;

	BT_DBG("request for %s", hdev->name);

	if (!test_bit(HCI_LE_ENABLED, &hdev->dev_flags) &&
	    !test_bit(HCI_BREDR_ENABLED, &hdev->dev_flags))
		return cmd_status(sk, hdev->id, MGMT_OP_SET_CONNECTABLE,
				  MGMT_STATUS_REJECTED);

	if (cp->val != 0x00 && cp->val != 0x01)
		return cmd_status(sk, hdev->id, MGMT_OP_SET_CONNECTABLE,
				  MGMT_STATUS_INVALID_PARAMS);

	hci_dev_lock(hdev);

	if (!hdev_is_powered(hdev)) {
		err = set_connectable_update_settings(hdev, sk, cp->val);
		goto failed;
	}

	if (mgmt_pending_find(MGMT_OP_SET_DISCOVERABLE, hdev) ||
	    mgmt_pending_find(MGMT_OP_SET_CONNECTABLE, hdev)) {
		err = cmd_status(sk, hdev->id, MGMT_OP_SET_CONNECTABLE,
				 MGMT_STATUS_BUSY);
		goto failed;
	}

	cmd = mgmt_pending_add(sk, MGMT_OP_SET_CONNECTABLE, hdev, data, len);
	if (!cmd) {
		err = -ENOMEM;
		goto failed;
	}

	hci_req_init(&req, hdev);

	/* If BR/EDR is not enabled and we disable advertising as a
	 * by-product of disabling connectable, we need to update the
	 * advertising flags.
	 */
	if (!test_bit(HCI_BREDR_ENABLED, &hdev->dev_flags)) {
		if (!cp->val) {
			clear_bit(HCI_LIMITED_DISCOVERABLE, &hdev->dev_flags);
			clear_bit(HCI_DISCOVERABLE, &hdev->dev_flags);
		}
		update_adv_data(&req);
	} else if (cp->val != test_bit(HCI_PSCAN, &hdev->flags)) {
		if (cp->val) {
			scan = SCAN_PAGE;
		} else {
			scan = 0;

			if (test_bit(HCI_ISCAN, &hdev->flags) &&
			    hdev->discov_timeout > 0)
				cancel_delayed_work(&hdev->discov_off);
		}

		hci_req_add(&req, HCI_OP_WRITE_SCAN_ENABLE, 1, &scan);
	}

	/* If we're going from non-connectable to connectable or
	 * vice-versa when fast connectable is enabled ensure that fast
	 * connectable gets disabled. write_fast_connectable won't do
	 * anything if the page scan parameters are already what they
	 * should be.
	 */
	if (cp->val || test_bit(HCI_FAST_CONNECTABLE, &hdev->dev_flags))
		write_fast_connectable(&req, false);

<<<<<<< HEAD
	if (test_bit(HCI_ADVERTISING, &hdev->dev_flags) &&
	    !test_bit(HCI_LE_ADV, &hdev->dev_flags))
=======
	/* Update the advertising parameters if necessary */
	if (test_bit(HCI_ADVERTISING, &hdev->dev_flags))
>>>>>>> 708b9bde
		enable_advertising(&req);

	err = hci_req_run(&req, set_connectable_complete);
	if (err < 0) {
		mgmt_pending_remove(cmd);
		if (err == -ENODATA)
			err = set_connectable_update_settings(hdev, sk,
							      cp->val);
		goto failed;
	}

failed:
	hci_dev_unlock(hdev);
	return err;
}

static int set_pairable(struct sock *sk, struct hci_dev *hdev, void *data,
			u16 len)
{
	struct mgmt_mode *cp = data;
	bool changed;
	int err;

	BT_DBG("request for %s", hdev->name);

	if (cp->val != 0x00 && cp->val != 0x01)
		return cmd_status(sk, hdev->id, MGMT_OP_SET_PAIRABLE,
				  MGMT_STATUS_INVALID_PARAMS);

	hci_dev_lock(hdev);

	if (cp->val)
		changed = !test_and_set_bit(HCI_PAIRABLE, &hdev->dev_flags);
	else
		changed = test_and_clear_bit(HCI_PAIRABLE, &hdev->dev_flags);

	err = send_settings_rsp(sk, MGMT_OP_SET_PAIRABLE, hdev);
	if (err < 0)
		goto unlock;

	if (changed)
		err = new_settings(hdev, sk);

unlock:
	hci_dev_unlock(hdev);
	return err;
}

static int set_link_security(struct sock *sk, struct hci_dev *hdev, void *data,
			     u16 len)
{
	struct mgmt_mode *cp = data;
	struct pending_cmd *cmd;
	u8 val, status;
	int err;

	BT_DBG("request for %s", hdev->name);

	status = mgmt_bredr_support(hdev);
	if (status)
		return cmd_status(sk, hdev->id, MGMT_OP_SET_LINK_SECURITY,
				  status);

	if (cp->val != 0x00 && cp->val != 0x01)
		return cmd_status(sk, hdev->id, MGMT_OP_SET_LINK_SECURITY,
				  MGMT_STATUS_INVALID_PARAMS);

	hci_dev_lock(hdev);

	if (!hdev_is_powered(hdev)) {
		bool changed = false;

		if (!!cp->val != test_bit(HCI_LINK_SECURITY,
					  &hdev->dev_flags)) {
			change_bit(HCI_LINK_SECURITY, &hdev->dev_flags);
			changed = true;
		}

		err = send_settings_rsp(sk, MGMT_OP_SET_LINK_SECURITY, hdev);
		if (err < 0)
			goto failed;

		if (changed)
			err = new_settings(hdev, sk);

		goto failed;
	}

	if (mgmt_pending_find(MGMT_OP_SET_LINK_SECURITY, hdev)) {
		err = cmd_status(sk, hdev->id, MGMT_OP_SET_LINK_SECURITY,
				 MGMT_STATUS_BUSY);
		goto failed;
	}

	val = !!cp->val;

	if (test_bit(HCI_AUTH, &hdev->flags) == val) {
		err = send_settings_rsp(sk, MGMT_OP_SET_LINK_SECURITY, hdev);
		goto failed;
	}

	cmd = mgmt_pending_add(sk, MGMT_OP_SET_LINK_SECURITY, hdev, data, len);
	if (!cmd) {
		err = -ENOMEM;
		goto failed;
	}

	err = hci_send_cmd(hdev, HCI_OP_WRITE_AUTH_ENABLE, sizeof(val), &val);
	if (err < 0) {
		mgmt_pending_remove(cmd);
		goto failed;
	}

failed:
	hci_dev_unlock(hdev);
	return err;
}

static int set_ssp(struct sock *sk, struct hci_dev *hdev, void *data, u16 len)
{
	struct mgmt_mode *cp = data;
	struct pending_cmd *cmd;
	u8 status;
	int err;

	BT_DBG("request for %s", hdev->name);

	status = mgmt_bredr_support(hdev);
	if (status)
		return cmd_status(sk, hdev->id, MGMT_OP_SET_SSP, status);

	if (!lmp_ssp_capable(hdev))
		return cmd_status(sk, hdev->id, MGMT_OP_SET_SSP,
				  MGMT_STATUS_NOT_SUPPORTED);

	if (cp->val != 0x00 && cp->val != 0x01)
		return cmd_status(sk, hdev->id, MGMT_OP_SET_SSP,
				  MGMT_STATUS_INVALID_PARAMS);

	hci_dev_lock(hdev);

	if (!hdev_is_powered(hdev)) {
		bool changed;

		if (cp->val) {
			changed = !test_and_set_bit(HCI_SSP_ENABLED,
						    &hdev->dev_flags);
		} else {
			changed = test_and_clear_bit(HCI_SSP_ENABLED,
						     &hdev->dev_flags);
			if (!changed)
				changed = test_and_clear_bit(HCI_HS_ENABLED,
							     &hdev->dev_flags);
			else
				clear_bit(HCI_HS_ENABLED, &hdev->dev_flags);
		}

		err = send_settings_rsp(sk, MGMT_OP_SET_SSP, hdev);
		if (err < 0)
			goto failed;

		if (changed)
			err = new_settings(hdev, sk);

		goto failed;
	}

	if (mgmt_pending_find(MGMT_OP_SET_SSP, hdev) ||
	    mgmt_pending_find(MGMT_OP_SET_HS, hdev)) {
		err = cmd_status(sk, hdev->id, MGMT_OP_SET_SSP,
				 MGMT_STATUS_BUSY);
		goto failed;
	}

	if (!!cp->val == test_bit(HCI_SSP_ENABLED, &hdev->dev_flags)) {
		err = send_settings_rsp(sk, MGMT_OP_SET_SSP, hdev);
		goto failed;
	}

	cmd = mgmt_pending_add(sk, MGMT_OP_SET_SSP, hdev, data, len);
	if (!cmd) {
		err = -ENOMEM;
		goto failed;
	}

	if (!cp->val && test_bit(HCI_USE_DEBUG_KEYS, &hdev->dev_flags))
		hci_send_cmd(hdev, HCI_OP_WRITE_SSP_DEBUG_MODE,
			     sizeof(cp->val), &cp->val);

	err = hci_send_cmd(hdev, HCI_OP_WRITE_SSP_MODE, 1, &cp->val);
	if (err < 0) {
		mgmt_pending_remove(cmd);
		goto failed;
	}

failed:
	hci_dev_unlock(hdev);
	return err;
}

static int set_hs(struct sock *sk, struct hci_dev *hdev, void *data, u16 len)
{
	struct mgmt_mode *cp = data;
	bool changed;
	u8 status;
	int err;

	BT_DBG("request for %s", hdev->name);

	status = mgmt_bredr_support(hdev);
	if (status)
		return cmd_status(sk, hdev->id, MGMT_OP_SET_HS, status);

	if (!lmp_ssp_capable(hdev))
		return cmd_status(sk, hdev->id, MGMT_OP_SET_HS,
				  MGMT_STATUS_NOT_SUPPORTED);

	if (!test_bit(HCI_SSP_ENABLED, &hdev->dev_flags))
		return cmd_status(sk, hdev->id, MGMT_OP_SET_HS,
				  MGMT_STATUS_REJECTED);

	if (cp->val != 0x00 && cp->val != 0x01)
		return cmd_status(sk, hdev->id, MGMT_OP_SET_HS,
				  MGMT_STATUS_INVALID_PARAMS);

	hci_dev_lock(hdev);

	if (cp->val) {
		changed = !test_and_set_bit(HCI_HS_ENABLED, &hdev->dev_flags);
	} else {
		if (hdev_is_powered(hdev)) {
			err = cmd_status(sk, hdev->id, MGMT_OP_SET_HS,
					 MGMT_STATUS_REJECTED);
			goto unlock;
		}

		changed = test_and_clear_bit(HCI_HS_ENABLED, &hdev->dev_flags);
	}

	err = send_settings_rsp(sk, MGMT_OP_SET_HS, hdev);
	if (err < 0)
		goto unlock;

	if (changed)
		err = new_settings(hdev, sk);

unlock:
	hci_dev_unlock(hdev);
	return err;
}

static void le_enable_complete(struct hci_dev *hdev, u8 status)
{
	struct cmd_lookup match = { NULL, hdev };

	if (status) {
		u8 mgmt_err = mgmt_status(status);

		mgmt_pending_foreach(MGMT_OP_SET_LE, hdev, cmd_status_rsp,
				     &mgmt_err);
		return;
	}

	mgmt_pending_foreach(MGMT_OP_SET_LE, hdev, settings_rsp, &match);

	new_settings(hdev, match.sk);

	if (match.sk)
		sock_put(match.sk);

	/* Make sure the controller has a good default for
	 * advertising data. Restrict the update to when LE
	 * has actually been enabled. During power on, the
	 * update in powered_update_hci will take care of it.
	 */
	if (test_bit(HCI_LE_ENABLED, &hdev->dev_flags)) {
		struct hci_request req;

		hci_dev_lock(hdev);

		hci_req_init(&req, hdev);
		update_adv_data(&req);
		update_scan_rsp_data(&req);
		hci_req_run(&req, NULL);

		hci_update_background_scan(hdev);

		hci_dev_unlock(hdev);
	}
}

static int set_le(struct sock *sk, struct hci_dev *hdev, void *data, u16 len)
{
	struct mgmt_mode *cp = data;
	struct hci_cp_write_le_host_supported hci_cp;
	struct pending_cmd *cmd;
	struct hci_request req;
	int err;
	u8 val, enabled;

	BT_DBG("request for %s", hdev->name);

	if (!lmp_le_capable(hdev))
		return cmd_status(sk, hdev->id, MGMT_OP_SET_LE,
				  MGMT_STATUS_NOT_SUPPORTED);

	if (cp->val != 0x00 && cp->val != 0x01)
		return cmd_status(sk, hdev->id, MGMT_OP_SET_LE,
				  MGMT_STATUS_INVALID_PARAMS);

	/* LE-only devices do not allow toggling LE on/off */
	if (!test_bit(HCI_BREDR_ENABLED, &hdev->dev_flags))
		return cmd_status(sk, hdev->id, MGMT_OP_SET_LE,
				  MGMT_STATUS_REJECTED);

	hci_dev_lock(hdev);

	val = !!cp->val;
	enabled = lmp_host_le_capable(hdev);

	if (!hdev_is_powered(hdev) || val == enabled) {
		bool changed = false;

		if (val != test_bit(HCI_LE_ENABLED, &hdev->dev_flags)) {
			change_bit(HCI_LE_ENABLED, &hdev->dev_flags);
			changed = true;
		}

		if (!val && test_bit(HCI_ADVERTISING, &hdev->dev_flags)) {
			clear_bit(HCI_ADVERTISING, &hdev->dev_flags);
			changed = true;
		}

		err = send_settings_rsp(sk, MGMT_OP_SET_LE, hdev);
		if (err < 0)
			goto unlock;

		if (changed)
			err = new_settings(hdev, sk);

		goto unlock;
	}

	if (mgmt_pending_find(MGMT_OP_SET_LE, hdev) ||
	    mgmt_pending_find(MGMT_OP_SET_ADVERTISING, hdev)) {
		err = cmd_status(sk, hdev->id, MGMT_OP_SET_LE,
				 MGMT_STATUS_BUSY);
		goto unlock;
	}

	cmd = mgmt_pending_add(sk, MGMT_OP_SET_LE, hdev, data, len);
	if (!cmd) {
		err = -ENOMEM;
		goto unlock;
	}

	hci_req_init(&req, hdev);

	memset(&hci_cp, 0, sizeof(hci_cp));

	if (val) {
		hci_cp.le = val;
		hci_cp.simul = lmp_le_br_capable(hdev);
	} else {
		if (test_bit(HCI_LE_ADV, &hdev->dev_flags))
			disable_advertising(&req);
	}

	hci_req_add(&req, HCI_OP_WRITE_LE_HOST_SUPPORTED, sizeof(hci_cp),
		    &hci_cp);

	err = hci_req_run(&req, le_enable_complete);
	if (err < 0)
		mgmt_pending_remove(cmd);

unlock:
	hci_dev_unlock(hdev);
	return err;
}

/* This is a helper function to test for pending mgmt commands that can
 * cause CoD or EIR HCI commands. We can only allow one such pending
 * mgmt command at a time since otherwise we cannot easily track what
 * the current values are, will be, and based on that calculate if a new
 * HCI command needs to be sent and if yes with what value.
 */
static bool pending_eir_or_class(struct hci_dev *hdev)
{
	struct pending_cmd *cmd;

	list_for_each_entry(cmd, &hdev->mgmt_pending, list) {
		switch (cmd->opcode) {
		case MGMT_OP_ADD_UUID:
		case MGMT_OP_REMOVE_UUID:
		case MGMT_OP_SET_DEV_CLASS:
		case MGMT_OP_SET_POWERED:
			return true;
		}
	}

	return false;
}

static const u8 bluetooth_base_uuid[] = {
			0xfb, 0x34, 0x9b, 0x5f, 0x80, 0x00, 0x00, 0x80,
			0x00, 0x10, 0x00, 0x00, 0x00, 0x00, 0x00, 0x00,
};

static u8 get_uuid_size(const u8 *uuid)
{
	u32 val;

	if (memcmp(uuid, bluetooth_base_uuid, 12))
		return 128;

	val = get_unaligned_le32(&uuid[12]);
	if (val > 0xffff)
		return 32;

	return 16;
}

static void mgmt_class_complete(struct hci_dev *hdev, u16 mgmt_op, u8 status)
{
	struct pending_cmd *cmd;

	hci_dev_lock(hdev);

	cmd = mgmt_pending_find(mgmt_op, hdev);
	if (!cmd)
		goto unlock;

	cmd_complete(cmd->sk, cmd->index, cmd->opcode, mgmt_status(status),
		     hdev->dev_class, 3);

	mgmt_pending_remove(cmd);

unlock:
	hci_dev_unlock(hdev);
}

static void add_uuid_complete(struct hci_dev *hdev, u8 status)
{
	BT_DBG("status 0x%02x", status);

	mgmt_class_complete(hdev, MGMT_OP_ADD_UUID, status);
}

static int add_uuid(struct sock *sk, struct hci_dev *hdev, void *data, u16 len)
{
	struct mgmt_cp_add_uuid *cp = data;
	struct pending_cmd *cmd;
	struct hci_request req;
	struct bt_uuid *uuid;
	int err;

	BT_DBG("request for %s", hdev->name);

	hci_dev_lock(hdev);

	if (pending_eir_or_class(hdev)) {
		err = cmd_status(sk, hdev->id, MGMT_OP_ADD_UUID,
				 MGMT_STATUS_BUSY);
		goto failed;
	}

	uuid = kmalloc(sizeof(*uuid), GFP_KERNEL);
	if (!uuid) {
		err = -ENOMEM;
		goto failed;
	}

	memcpy(uuid->uuid, cp->uuid, 16);
	uuid->svc_hint = cp->svc_hint;
	uuid->size = get_uuid_size(cp->uuid);

	list_add_tail(&uuid->list, &hdev->uuids);

	hci_req_init(&req, hdev);

	update_class(&req);
	update_eir(&req);

	err = hci_req_run(&req, add_uuid_complete);
	if (err < 0) {
		if (err != -ENODATA)
			goto failed;

		err = cmd_complete(sk, hdev->id, MGMT_OP_ADD_UUID, 0,
				   hdev->dev_class, 3);
		goto failed;
	}

	cmd = mgmt_pending_add(sk, MGMT_OP_ADD_UUID, hdev, data, len);
	if (!cmd) {
		err = -ENOMEM;
		goto failed;
	}

	err = 0;

failed:
	hci_dev_unlock(hdev);
	return err;
}

static bool enable_service_cache(struct hci_dev *hdev)
{
	if (!hdev_is_powered(hdev))
		return false;

	if (!test_and_set_bit(HCI_SERVICE_CACHE, &hdev->dev_flags)) {
		queue_delayed_work(hdev->workqueue, &hdev->service_cache,
				   CACHE_TIMEOUT);
		return true;
	}

	return false;
}

static void remove_uuid_complete(struct hci_dev *hdev, u8 status)
{
	BT_DBG("status 0x%02x", status);

	mgmt_class_complete(hdev, MGMT_OP_REMOVE_UUID, status);
}

static int remove_uuid(struct sock *sk, struct hci_dev *hdev, void *data,
		       u16 len)
{
	struct mgmt_cp_remove_uuid *cp = data;
	struct pending_cmd *cmd;
	struct bt_uuid *match, *tmp;
	u8 bt_uuid_any[] = { 0, 0, 0, 0, 0, 0, 0, 0, 0, 0, 0, 0, 0, 0, 0, 0 };
	struct hci_request req;
	int err, found;

	BT_DBG("request for %s", hdev->name);

	hci_dev_lock(hdev);

	if (pending_eir_or_class(hdev)) {
		err = cmd_status(sk, hdev->id, MGMT_OP_REMOVE_UUID,
				 MGMT_STATUS_BUSY);
		goto unlock;
	}

	if (memcmp(cp->uuid, bt_uuid_any, 16) == 0) {
		hci_uuids_clear(hdev);

		if (enable_service_cache(hdev)) {
			err = cmd_complete(sk, hdev->id, MGMT_OP_REMOVE_UUID,
					   0, hdev->dev_class, 3);
			goto unlock;
		}

		goto update_class;
	}

	found = 0;

	list_for_each_entry_safe(match, tmp, &hdev->uuids, list) {
		if (memcmp(match->uuid, cp->uuid, 16) != 0)
			continue;

		list_del(&match->list);
		kfree(match);
		found++;
	}

	if (found == 0) {
		err = cmd_status(sk, hdev->id, MGMT_OP_REMOVE_UUID,
				 MGMT_STATUS_INVALID_PARAMS);
		goto unlock;
	}

update_class:
	hci_req_init(&req, hdev);

	update_class(&req);
	update_eir(&req);

	err = hci_req_run(&req, remove_uuid_complete);
	if (err < 0) {
		if (err != -ENODATA)
			goto unlock;

		err = cmd_complete(sk, hdev->id, MGMT_OP_REMOVE_UUID, 0,
				   hdev->dev_class, 3);
		goto unlock;
	}

	cmd = mgmt_pending_add(sk, MGMT_OP_REMOVE_UUID, hdev, data, len);
	if (!cmd) {
		err = -ENOMEM;
		goto unlock;
	}

	err = 0;

unlock:
	hci_dev_unlock(hdev);
	return err;
}

static void set_class_complete(struct hci_dev *hdev, u8 status)
{
	BT_DBG("status 0x%02x", status);

	mgmt_class_complete(hdev, MGMT_OP_SET_DEV_CLASS, status);
}

static int set_dev_class(struct sock *sk, struct hci_dev *hdev, void *data,
			 u16 len)
{
	struct mgmt_cp_set_dev_class *cp = data;
	struct pending_cmd *cmd;
	struct hci_request req;
	int err;

	BT_DBG("request for %s", hdev->name);

	if (!lmp_bredr_capable(hdev))
		return cmd_status(sk, hdev->id, MGMT_OP_SET_DEV_CLASS,
				  MGMT_STATUS_NOT_SUPPORTED);

	hci_dev_lock(hdev);

	if (pending_eir_or_class(hdev)) {
		err = cmd_status(sk, hdev->id, MGMT_OP_SET_DEV_CLASS,
				 MGMT_STATUS_BUSY);
		goto unlock;
	}

	if ((cp->minor & 0x03) != 0 || (cp->major & 0xe0) != 0) {
		err = cmd_status(sk, hdev->id, MGMT_OP_SET_DEV_CLASS,
				 MGMT_STATUS_INVALID_PARAMS);
		goto unlock;
	}

	hdev->major_class = cp->major;
	hdev->minor_class = cp->minor;

	if (!hdev_is_powered(hdev)) {
		err = cmd_complete(sk, hdev->id, MGMT_OP_SET_DEV_CLASS, 0,
				   hdev->dev_class, 3);
		goto unlock;
	}

	hci_req_init(&req, hdev);

	if (test_and_clear_bit(HCI_SERVICE_CACHE, &hdev->dev_flags)) {
		hci_dev_unlock(hdev);
		cancel_delayed_work_sync(&hdev->service_cache);
		hci_dev_lock(hdev);
		update_eir(&req);
	}

	update_class(&req);

	err = hci_req_run(&req, set_class_complete);
	if (err < 0) {
		if (err != -ENODATA)
			goto unlock;

		err = cmd_complete(sk, hdev->id, MGMT_OP_SET_DEV_CLASS, 0,
				   hdev->dev_class, 3);
		goto unlock;
	}

	cmd = mgmt_pending_add(sk, MGMT_OP_SET_DEV_CLASS, hdev, data, len);
	if (!cmd) {
		err = -ENOMEM;
		goto unlock;
	}

	err = 0;

unlock:
	hci_dev_unlock(hdev);
	return err;
}

static int load_link_keys(struct sock *sk, struct hci_dev *hdev, void *data,
			  u16 len)
{
	struct mgmt_cp_load_link_keys *cp = data;
	const u16 max_key_count = ((U16_MAX - sizeof(*cp)) /
				   sizeof(struct mgmt_link_key_info));
	u16 key_count, expected_len;
	bool changed;
	int i;

	BT_DBG("request for %s", hdev->name);

	if (!lmp_bredr_capable(hdev))
		return cmd_status(sk, hdev->id, MGMT_OP_LOAD_LINK_KEYS,
				  MGMT_STATUS_NOT_SUPPORTED);

	key_count = __le16_to_cpu(cp->key_count);
	if (key_count > max_key_count) {
		BT_ERR("load_link_keys: too big key_count value %u",
		       key_count);
		return cmd_status(sk, hdev->id, MGMT_OP_LOAD_LINK_KEYS,
				  MGMT_STATUS_INVALID_PARAMS);
	}

	expected_len = sizeof(*cp) + key_count *
					sizeof(struct mgmt_link_key_info);
	if (expected_len != len) {
		BT_ERR("load_link_keys: expected %u bytes, got %u bytes",
		       expected_len, len);
		return cmd_status(sk, hdev->id, MGMT_OP_LOAD_LINK_KEYS,
				  MGMT_STATUS_INVALID_PARAMS);
	}

	if (cp->debug_keys != 0x00 && cp->debug_keys != 0x01)
		return cmd_status(sk, hdev->id, MGMT_OP_LOAD_LINK_KEYS,
				  MGMT_STATUS_INVALID_PARAMS);

	BT_DBG("%s debug_keys %u key_count %u", hdev->name, cp->debug_keys,
	       key_count);

	for (i = 0; i < key_count; i++) {
		struct mgmt_link_key_info *key = &cp->keys[i];

		if (key->addr.type != BDADDR_BREDR || key->type > 0x08)
			return cmd_status(sk, hdev->id, MGMT_OP_LOAD_LINK_KEYS,
					  MGMT_STATUS_INVALID_PARAMS);
	}

	hci_dev_lock(hdev);

	hci_link_keys_clear(hdev);

	if (cp->debug_keys)
		changed = !test_and_set_bit(HCI_KEEP_DEBUG_KEYS,
					    &hdev->dev_flags);
	else
		changed = test_and_clear_bit(HCI_KEEP_DEBUG_KEYS,
					     &hdev->dev_flags);

	if (changed)
		new_settings(hdev, NULL);

	for (i = 0; i < key_count; i++) {
		struct mgmt_link_key_info *key = &cp->keys[i];

		/* Always ignore debug keys and require a new pairing if
		 * the user wants to use them.
		 */
		if (key->type == HCI_LK_DEBUG_COMBINATION)
			continue;

		hci_add_link_key(hdev, NULL, &key->addr.bdaddr, key->val,
				 key->type, key->pin_len, NULL);
	}

	cmd_complete(sk, hdev->id, MGMT_OP_LOAD_LINK_KEYS, 0, NULL, 0);

	hci_dev_unlock(hdev);

	return 0;
}

static int device_unpaired(struct hci_dev *hdev, bdaddr_t *bdaddr,
			   u8 addr_type, struct sock *skip_sk)
{
	struct mgmt_ev_device_unpaired ev;

	bacpy(&ev.addr.bdaddr, bdaddr);
	ev.addr.type = addr_type;

	return mgmt_event(MGMT_EV_DEVICE_UNPAIRED, hdev, &ev, sizeof(ev),
			  skip_sk);
}

static int unpair_device(struct sock *sk, struct hci_dev *hdev, void *data,
			 u16 len)
{
	struct mgmt_cp_unpair_device *cp = data;
	struct mgmt_rp_unpair_device rp;
	struct hci_cp_disconnect dc;
	struct pending_cmd *cmd;
	struct hci_conn *conn;
	int err;

	memset(&rp, 0, sizeof(rp));
	bacpy(&rp.addr.bdaddr, &cp->addr.bdaddr);
	rp.addr.type = cp->addr.type;

	if (!bdaddr_type_is_valid(cp->addr.type))
		return cmd_complete(sk, hdev->id, MGMT_OP_UNPAIR_DEVICE,
				    MGMT_STATUS_INVALID_PARAMS,
				    &rp, sizeof(rp));

	if (cp->disconnect != 0x00 && cp->disconnect != 0x01)
		return cmd_complete(sk, hdev->id, MGMT_OP_UNPAIR_DEVICE,
				    MGMT_STATUS_INVALID_PARAMS,
				    &rp, sizeof(rp));

	hci_dev_lock(hdev);

	if (!hdev_is_powered(hdev)) {
		err = cmd_complete(sk, hdev->id, MGMT_OP_UNPAIR_DEVICE,
				   MGMT_STATUS_NOT_POWERED, &rp, sizeof(rp));
		goto unlock;
	}

	if (cp->addr.type == BDADDR_BREDR) {
		err = hci_remove_link_key(hdev, &cp->addr.bdaddr);
	} else {
		u8 addr_type;

		if (cp->addr.type == BDADDR_LE_PUBLIC)
			addr_type = ADDR_LE_DEV_PUBLIC;
		else
			addr_type = ADDR_LE_DEV_RANDOM;

		hci_remove_irk(hdev, &cp->addr.bdaddr, addr_type);

		hci_conn_params_del(hdev, &cp->addr.bdaddr, addr_type);

		err = hci_remove_ltk(hdev, &cp->addr.bdaddr, addr_type);
	}

	if (err < 0) {
		err = cmd_complete(sk, hdev->id, MGMT_OP_UNPAIR_DEVICE,
				   MGMT_STATUS_NOT_PAIRED, &rp, sizeof(rp));
		goto unlock;
	}

	if (cp->disconnect) {
		if (cp->addr.type == BDADDR_BREDR)
			conn = hci_conn_hash_lookup_ba(hdev, ACL_LINK,
						       &cp->addr.bdaddr);
		else
			conn = hci_conn_hash_lookup_ba(hdev, LE_LINK,
						       &cp->addr.bdaddr);
	} else {
		conn = NULL;
	}

	if (!conn) {
		err = cmd_complete(sk, hdev->id, MGMT_OP_UNPAIR_DEVICE, 0,
				   &rp, sizeof(rp));
		device_unpaired(hdev, &cp->addr.bdaddr, cp->addr.type, sk);
		goto unlock;
	}

	cmd = mgmt_pending_add(sk, MGMT_OP_UNPAIR_DEVICE, hdev, cp,
			       sizeof(*cp));
	if (!cmd) {
		err = -ENOMEM;
		goto unlock;
	}

	dc.handle = cpu_to_le16(conn->handle);
	dc.reason = 0x13; /* Remote User Terminated Connection */
	err = hci_send_cmd(hdev, HCI_OP_DISCONNECT, sizeof(dc), &dc);
	if (err < 0)
		mgmt_pending_remove(cmd);

unlock:
	hci_dev_unlock(hdev);
	return err;
}

static int disconnect(struct sock *sk, struct hci_dev *hdev, void *data,
		      u16 len)
{
	struct mgmt_cp_disconnect *cp = data;
	struct mgmt_rp_disconnect rp;
	struct hci_cp_disconnect dc;
	struct pending_cmd *cmd;
	struct hci_conn *conn;
	int err;

	BT_DBG("");

	memset(&rp, 0, sizeof(rp));
	bacpy(&rp.addr.bdaddr, &cp->addr.bdaddr);
	rp.addr.type = cp->addr.type;

	if (!bdaddr_type_is_valid(cp->addr.type))
		return cmd_complete(sk, hdev->id, MGMT_OP_DISCONNECT,
				    MGMT_STATUS_INVALID_PARAMS,
				    &rp, sizeof(rp));

	hci_dev_lock(hdev);

	if (!test_bit(HCI_UP, &hdev->flags)) {
		err = cmd_complete(sk, hdev->id, MGMT_OP_DISCONNECT,
				   MGMT_STATUS_NOT_POWERED, &rp, sizeof(rp));
		goto failed;
	}

	if (mgmt_pending_find(MGMT_OP_DISCONNECT, hdev)) {
		err = cmd_complete(sk, hdev->id, MGMT_OP_DISCONNECT,
				   MGMT_STATUS_BUSY, &rp, sizeof(rp));
		goto failed;
	}

	if (cp->addr.type == BDADDR_BREDR)
		conn = hci_conn_hash_lookup_ba(hdev, ACL_LINK,
					       &cp->addr.bdaddr);
	else
		conn = hci_conn_hash_lookup_ba(hdev, LE_LINK, &cp->addr.bdaddr);

	if (!conn || conn->state == BT_OPEN || conn->state == BT_CLOSED) {
		err = cmd_complete(sk, hdev->id, MGMT_OP_DISCONNECT,
				   MGMT_STATUS_NOT_CONNECTED, &rp, sizeof(rp));
		goto failed;
	}

	cmd = mgmt_pending_add(sk, MGMT_OP_DISCONNECT, hdev, data, len);
	if (!cmd) {
		err = -ENOMEM;
		goto failed;
	}

	dc.handle = cpu_to_le16(conn->handle);
	dc.reason = HCI_ERROR_REMOTE_USER_TERM;

	err = hci_send_cmd(hdev, HCI_OP_DISCONNECT, sizeof(dc), &dc);
	if (err < 0)
		mgmt_pending_remove(cmd);

failed:
	hci_dev_unlock(hdev);
	return err;
}

static u8 link_to_bdaddr(u8 link_type, u8 addr_type)
{
	switch (link_type) {
	case LE_LINK:
		switch (addr_type) {
		case ADDR_LE_DEV_PUBLIC:
			return BDADDR_LE_PUBLIC;

		default:
			/* Fallback to LE Random address type */
			return BDADDR_LE_RANDOM;
		}

	default:
		/* Fallback to BR/EDR type */
		return BDADDR_BREDR;
	}
}

static int get_connections(struct sock *sk, struct hci_dev *hdev, void *data,
			   u16 data_len)
{
	struct mgmt_rp_get_connections *rp;
	struct hci_conn *c;
	size_t rp_len;
	int err;
	u16 i;

	BT_DBG("");

	hci_dev_lock(hdev);

	if (!hdev_is_powered(hdev)) {
		err = cmd_status(sk, hdev->id, MGMT_OP_GET_CONNECTIONS,
				 MGMT_STATUS_NOT_POWERED);
		goto unlock;
	}

	i = 0;
	list_for_each_entry(c, &hdev->conn_hash.list, list) {
		if (test_bit(HCI_CONN_MGMT_CONNECTED, &c->flags))
			i++;
	}

	rp_len = sizeof(*rp) + (i * sizeof(struct mgmt_addr_info));
	rp = kmalloc(rp_len, GFP_KERNEL);
	if (!rp) {
		err = -ENOMEM;
		goto unlock;
	}

	i = 0;
	list_for_each_entry(c, &hdev->conn_hash.list, list) {
		if (!test_bit(HCI_CONN_MGMT_CONNECTED, &c->flags))
			continue;
		bacpy(&rp->addr[i].bdaddr, &c->dst);
		rp->addr[i].type = link_to_bdaddr(c->type, c->dst_type);
		if (c->type == SCO_LINK || c->type == ESCO_LINK)
			continue;
		i++;
	}

	rp->conn_count = cpu_to_le16(i);

	/* Recalculate length in case of filtered SCO connections, etc */
	rp_len = sizeof(*rp) + (i * sizeof(struct mgmt_addr_info));

	err = cmd_complete(sk, hdev->id, MGMT_OP_GET_CONNECTIONS, 0, rp,
			   rp_len);

	kfree(rp);

unlock:
	hci_dev_unlock(hdev);
	return err;
}

static int send_pin_code_neg_reply(struct sock *sk, struct hci_dev *hdev,
				   struct mgmt_cp_pin_code_neg_reply *cp)
{
	struct pending_cmd *cmd;
	int err;

	cmd = mgmt_pending_add(sk, MGMT_OP_PIN_CODE_NEG_REPLY, hdev, cp,
			       sizeof(*cp));
	if (!cmd)
		return -ENOMEM;

	err = hci_send_cmd(hdev, HCI_OP_PIN_CODE_NEG_REPLY,
			   sizeof(cp->addr.bdaddr), &cp->addr.bdaddr);
	if (err < 0)
		mgmt_pending_remove(cmd);

	return err;
}

static int pin_code_reply(struct sock *sk, struct hci_dev *hdev, void *data,
			  u16 len)
{
	struct hci_conn *conn;
	struct mgmt_cp_pin_code_reply *cp = data;
	struct hci_cp_pin_code_reply reply;
	struct pending_cmd *cmd;
	int err;

	BT_DBG("");

	hci_dev_lock(hdev);

	if (!hdev_is_powered(hdev)) {
		err = cmd_status(sk, hdev->id, MGMT_OP_PIN_CODE_REPLY,
				 MGMT_STATUS_NOT_POWERED);
		goto failed;
	}

	conn = hci_conn_hash_lookup_ba(hdev, ACL_LINK, &cp->addr.bdaddr);
	if (!conn) {
		err = cmd_status(sk, hdev->id, MGMT_OP_PIN_CODE_REPLY,
				 MGMT_STATUS_NOT_CONNECTED);
		goto failed;
	}

	if (conn->pending_sec_level == BT_SECURITY_HIGH && cp->pin_len != 16) {
		struct mgmt_cp_pin_code_neg_reply ncp;

		memcpy(&ncp.addr, &cp->addr, sizeof(ncp.addr));

		BT_ERR("PIN code is not 16 bytes long");

		err = send_pin_code_neg_reply(sk, hdev, &ncp);
		if (err >= 0)
			err = cmd_status(sk, hdev->id, MGMT_OP_PIN_CODE_REPLY,
					 MGMT_STATUS_INVALID_PARAMS);

		goto failed;
	}

	cmd = mgmt_pending_add(sk, MGMT_OP_PIN_CODE_REPLY, hdev, data, len);
	if (!cmd) {
		err = -ENOMEM;
		goto failed;
	}

	bacpy(&reply.bdaddr, &cp->addr.bdaddr);
	reply.pin_len = cp->pin_len;
	memcpy(reply.pin_code, cp->pin_code, sizeof(reply.pin_code));

	err = hci_send_cmd(hdev, HCI_OP_PIN_CODE_REPLY, sizeof(reply), &reply);
	if (err < 0)
		mgmt_pending_remove(cmd);

failed:
	hci_dev_unlock(hdev);
	return err;
}

static int set_io_capability(struct sock *sk, struct hci_dev *hdev, void *data,
			     u16 len)
{
	struct mgmt_cp_set_io_capability *cp = data;

	BT_DBG("");

	if (cp->io_capability > SMP_IO_KEYBOARD_DISPLAY)
		return cmd_complete(sk, hdev->id, MGMT_OP_SET_IO_CAPABILITY,
				    MGMT_STATUS_INVALID_PARAMS, NULL, 0);

	hci_dev_lock(hdev);

	hdev->io_capability = cp->io_capability;

	BT_DBG("%s IO capability set to 0x%02x", hdev->name,
	       hdev->io_capability);

	hci_dev_unlock(hdev);

	return cmd_complete(sk, hdev->id, MGMT_OP_SET_IO_CAPABILITY, 0, NULL,
			    0);
}

static struct pending_cmd *find_pairing(struct hci_conn *conn)
{
	struct hci_dev *hdev = conn->hdev;
	struct pending_cmd *cmd;

	list_for_each_entry(cmd, &hdev->mgmt_pending, list) {
		if (cmd->opcode != MGMT_OP_PAIR_DEVICE)
			continue;

		if (cmd->user_data != conn)
			continue;

		return cmd;
	}

	return NULL;
}

static void pairing_complete(struct pending_cmd *cmd, u8 status)
{
	struct mgmt_rp_pair_device rp;
	struct hci_conn *conn = cmd->user_data;

	bacpy(&rp.addr.bdaddr, &conn->dst);
	rp.addr.type = link_to_bdaddr(conn->type, conn->dst_type);

	cmd_complete(cmd->sk, cmd->index, MGMT_OP_PAIR_DEVICE, status,
		     &rp, sizeof(rp));

	/* So we don't get further callbacks for this connection */
	conn->connect_cfm_cb = NULL;
	conn->security_cfm_cb = NULL;
	conn->disconn_cfm_cb = NULL;

	hci_conn_drop(conn);

	mgmt_pending_remove(cmd);
}

void mgmt_smp_complete(struct hci_conn *conn, bool complete)
{
	u8 status = complete ? MGMT_STATUS_SUCCESS : MGMT_STATUS_FAILED;
	struct pending_cmd *cmd;

	cmd = find_pairing(conn);
	if (cmd)
		pairing_complete(cmd, status);
}

static void pairing_complete_cb(struct hci_conn *conn, u8 status)
{
	struct pending_cmd *cmd;

	BT_DBG("status %u", status);

	cmd = find_pairing(conn);
	if (!cmd)
		BT_DBG("Unable to find a pending command");
	else
		pairing_complete(cmd, mgmt_status(status));
}

static void le_pairing_complete_cb(struct hci_conn *conn, u8 status)
{
	struct pending_cmd *cmd;

	BT_DBG("status %u", status);

	if (!status)
		return;

	cmd = find_pairing(conn);
	if (!cmd)
		BT_DBG("Unable to find a pending command");
	else
		pairing_complete(cmd, mgmt_status(status));
}

static int pair_device(struct sock *sk, struct hci_dev *hdev, void *data,
		       u16 len)
{
	struct mgmt_cp_pair_device *cp = data;
	struct mgmt_rp_pair_device rp;
	struct pending_cmd *cmd;
	u8 sec_level, auth_type;
	struct hci_conn *conn;
	int err;

	BT_DBG("");

	memset(&rp, 0, sizeof(rp));
	bacpy(&rp.addr.bdaddr, &cp->addr.bdaddr);
	rp.addr.type = cp->addr.type;

	if (!bdaddr_type_is_valid(cp->addr.type))
		return cmd_complete(sk, hdev->id, MGMT_OP_PAIR_DEVICE,
				    MGMT_STATUS_INVALID_PARAMS,
				    &rp, sizeof(rp));

	if (cp->io_cap > SMP_IO_KEYBOARD_DISPLAY)
		return cmd_complete(sk, hdev->id, MGMT_OP_PAIR_DEVICE,
				    MGMT_STATUS_INVALID_PARAMS,
				    &rp, sizeof(rp));

	hci_dev_lock(hdev);

	if (!hdev_is_powered(hdev)) {
		err = cmd_complete(sk, hdev->id, MGMT_OP_PAIR_DEVICE,
				   MGMT_STATUS_NOT_POWERED, &rp, sizeof(rp));
		goto unlock;
	}

	sec_level = BT_SECURITY_MEDIUM;
	auth_type = HCI_AT_DEDICATED_BONDING;

	if (cp->addr.type == BDADDR_BREDR) {
		conn = hci_connect_acl(hdev, &cp->addr.bdaddr, sec_level,
				       auth_type);
	} else {
		u8 addr_type;

		/* Convert from L2CAP channel address type to HCI address type
		 */
		if (cp->addr.type == BDADDR_LE_PUBLIC)
			addr_type = ADDR_LE_DEV_PUBLIC;
		else
			addr_type = ADDR_LE_DEV_RANDOM;

		/* When pairing a new device, it is expected to remember
		 * this device for future connections. Adding the connection
		 * parameter information ahead of time allows tracking
		 * of the slave preferred values and will speed up any
		 * further connection establishment.
		 *
		 * If connection parameters already exist, then they
		 * will be kept and this function does nothing.
		 */
		hci_conn_params_add(hdev, &cp->addr.bdaddr, addr_type);

		/* Request a connection with master = true role */
		conn = hci_connect_le(hdev, &cp->addr.bdaddr, addr_type,
				      sec_level, HCI_LE_CONN_TIMEOUT, true);
	}

	if (IS_ERR(conn)) {
		int status;

		if (PTR_ERR(conn) == -EBUSY)
			status = MGMT_STATUS_BUSY;
		else
			status = MGMT_STATUS_CONNECT_FAILED;

		err = cmd_complete(sk, hdev->id, MGMT_OP_PAIR_DEVICE,
				   status, &rp,
				   sizeof(rp));
		goto unlock;
	}

	if (conn->connect_cfm_cb) {
		hci_conn_drop(conn);
		err = cmd_complete(sk, hdev->id, MGMT_OP_PAIR_DEVICE,
				   MGMT_STATUS_BUSY, &rp, sizeof(rp));
		goto unlock;
	}

	cmd = mgmt_pending_add(sk, MGMT_OP_PAIR_DEVICE, hdev, data, len);
	if (!cmd) {
		err = -ENOMEM;
		hci_conn_drop(conn);
		goto unlock;
	}

	/* For LE, just connecting isn't a proof that the pairing finished */
	if (cp->addr.type == BDADDR_BREDR) {
		conn->connect_cfm_cb = pairing_complete_cb;
		conn->security_cfm_cb = pairing_complete_cb;
		conn->disconn_cfm_cb = pairing_complete_cb;
	} else {
		conn->connect_cfm_cb = le_pairing_complete_cb;
		conn->security_cfm_cb = le_pairing_complete_cb;
		conn->disconn_cfm_cb = le_pairing_complete_cb;
	}

	conn->io_capability = cp->io_cap;
	cmd->user_data = conn;

	if (conn->state == BT_CONNECTED &&
	    hci_conn_security(conn, sec_level, auth_type))
		pairing_complete(cmd, 0);

	err = 0;

unlock:
	hci_dev_unlock(hdev);
	return err;
}

static int cancel_pair_device(struct sock *sk, struct hci_dev *hdev, void *data,
			      u16 len)
{
	struct mgmt_addr_info *addr = data;
	struct pending_cmd *cmd;
	struct hci_conn *conn;
	int err;

	BT_DBG("");

	hci_dev_lock(hdev);

	if (!hdev_is_powered(hdev)) {
		err = cmd_status(sk, hdev->id, MGMT_OP_CANCEL_PAIR_DEVICE,
				 MGMT_STATUS_NOT_POWERED);
		goto unlock;
	}

	cmd = mgmt_pending_find(MGMT_OP_PAIR_DEVICE, hdev);
	if (!cmd) {
		err = cmd_status(sk, hdev->id, MGMT_OP_CANCEL_PAIR_DEVICE,
				 MGMT_STATUS_INVALID_PARAMS);
		goto unlock;
	}

	conn = cmd->user_data;

	if (bacmp(&addr->bdaddr, &conn->dst) != 0) {
		err = cmd_status(sk, hdev->id, MGMT_OP_CANCEL_PAIR_DEVICE,
				 MGMT_STATUS_INVALID_PARAMS);
		goto unlock;
	}

	pairing_complete(cmd, MGMT_STATUS_CANCELLED);

	err = cmd_complete(sk, hdev->id, MGMT_OP_CANCEL_PAIR_DEVICE, 0,
			   addr, sizeof(*addr));
unlock:
	hci_dev_unlock(hdev);
	return err;
}

static int user_pairing_resp(struct sock *sk, struct hci_dev *hdev,
			     struct mgmt_addr_info *addr, u16 mgmt_op,
			     u16 hci_op, __le32 passkey)
{
	struct pending_cmd *cmd;
	struct hci_conn *conn;
	int err;

	hci_dev_lock(hdev);

	if (!hdev_is_powered(hdev)) {
		err = cmd_complete(sk, hdev->id, mgmt_op,
				   MGMT_STATUS_NOT_POWERED, addr,
				   sizeof(*addr));
		goto done;
	}

	if (addr->type == BDADDR_BREDR)
		conn = hci_conn_hash_lookup_ba(hdev, ACL_LINK, &addr->bdaddr);
	else
		conn = hci_conn_hash_lookup_ba(hdev, LE_LINK, &addr->bdaddr);

	if (!conn) {
		err = cmd_complete(sk, hdev->id, mgmt_op,
				   MGMT_STATUS_NOT_CONNECTED, addr,
				   sizeof(*addr));
		goto done;
	}

	if (addr->type == BDADDR_LE_PUBLIC || addr->type == BDADDR_LE_RANDOM) {
		err = smp_user_confirm_reply(conn, mgmt_op, passkey);
		if (!err)
			err = cmd_complete(sk, hdev->id, mgmt_op,
					   MGMT_STATUS_SUCCESS, addr,
					   sizeof(*addr));
		else
			err = cmd_complete(sk, hdev->id, mgmt_op,
					   MGMT_STATUS_FAILED, addr,
					   sizeof(*addr));

		goto done;
	}

	cmd = mgmt_pending_add(sk, mgmt_op, hdev, addr, sizeof(*addr));
	if (!cmd) {
		err = -ENOMEM;
		goto done;
	}

	/* Continue with pairing via HCI */
	if (hci_op == HCI_OP_USER_PASSKEY_REPLY) {
		struct hci_cp_user_passkey_reply cp;

		bacpy(&cp.bdaddr, &addr->bdaddr);
		cp.passkey = passkey;
		err = hci_send_cmd(hdev, hci_op, sizeof(cp), &cp);
	} else
		err = hci_send_cmd(hdev, hci_op, sizeof(addr->bdaddr),
				   &addr->bdaddr);

	if (err < 0)
		mgmt_pending_remove(cmd);

done:
	hci_dev_unlock(hdev);
	return err;
}

static int pin_code_neg_reply(struct sock *sk, struct hci_dev *hdev,
			      void *data, u16 len)
{
	struct mgmt_cp_pin_code_neg_reply *cp = data;

	BT_DBG("");

	return user_pairing_resp(sk, hdev, &cp->addr,
				MGMT_OP_PIN_CODE_NEG_REPLY,
				HCI_OP_PIN_CODE_NEG_REPLY, 0);
}

static int user_confirm_reply(struct sock *sk, struct hci_dev *hdev, void *data,
			      u16 len)
{
	struct mgmt_cp_user_confirm_reply *cp = data;

	BT_DBG("");

	if (len != sizeof(*cp))
		return cmd_status(sk, hdev->id, MGMT_OP_USER_CONFIRM_REPLY,
				  MGMT_STATUS_INVALID_PARAMS);

	return user_pairing_resp(sk, hdev, &cp->addr,
				 MGMT_OP_USER_CONFIRM_REPLY,
				 HCI_OP_USER_CONFIRM_REPLY, 0);
}

static int user_confirm_neg_reply(struct sock *sk, struct hci_dev *hdev,
				  void *data, u16 len)
{
	struct mgmt_cp_user_confirm_neg_reply *cp = data;

	BT_DBG("");

	return user_pairing_resp(sk, hdev, &cp->addr,
				 MGMT_OP_USER_CONFIRM_NEG_REPLY,
				 HCI_OP_USER_CONFIRM_NEG_REPLY, 0);
}

static int user_passkey_reply(struct sock *sk, struct hci_dev *hdev, void *data,
			      u16 len)
{
	struct mgmt_cp_user_passkey_reply *cp = data;

	BT_DBG("");

	return user_pairing_resp(sk, hdev, &cp->addr,
				 MGMT_OP_USER_PASSKEY_REPLY,
				 HCI_OP_USER_PASSKEY_REPLY, cp->passkey);
}

static int user_passkey_neg_reply(struct sock *sk, struct hci_dev *hdev,
				  void *data, u16 len)
{
	struct mgmt_cp_user_passkey_neg_reply *cp = data;

	BT_DBG("");

	return user_pairing_resp(sk, hdev, &cp->addr,
				 MGMT_OP_USER_PASSKEY_NEG_REPLY,
				 HCI_OP_USER_PASSKEY_NEG_REPLY, 0);
}

static void update_name(struct hci_request *req)
{
	struct hci_dev *hdev = req->hdev;
	struct hci_cp_write_local_name cp;

	memcpy(cp.name, hdev->dev_name, sizeof(cp.name));

	hci_req_add(req, HCI_OP_WRITE_LOCAL_NAME, sizeof(cp), &cp);
}

static void set_name_complete(struct hci_dev *hdev, u8 status)
{
	struct mgmt_cp_set_local_name *cp;
	struct pending_cmd *cmd;

	BT_DBG("status 0x%02x", status);

	hci_dev_lock(hdev);

	cmd = mgmt_pending_find(MGMT_OP_SET_LOCAL_NAME, hdev);
	if (!cmd)
		goto unlock;

	cp = cmd->param;

	if (status)
		cmd_status(cmd->sk, hdev->id, MGMT_OP_SET_LOCAL_NAME,
			   mgmt_status(status));
	else
		cmd_complete(cmd->sk, hdev->id, MGMT_OP_SET_LOCAL_NAME, 0,
			     cp, sizeof(*cp));

	mgmt_pending_remove(cmd);

unlock:
	hci_dev_unlock(hdev);
}

static int set_local_name(struct sock *sk, struct hci_dev *hdev, void *data,
			  u16 len)
{
	struct mgmt_cp_set_local_name *cp = data;
	struct pending_cmd *cmd;
	struct hci_request req;
	int err;

	BT_DBG("");

	hci_dev_lock(hdev);

	/* If the old values are the same as the new ones just return a
	 * direct command complete event.
	 */
	if (!memcmp(hdev->dev_name, cp->name, sizeof(hdev->dev_name)) &&
	    !memcmp(hdev->short_name, cp->short_name,
		    sizeof(hdev->short_name))) {
		err = cmd_complete(sk, hdev->id, MGMT_OP_SET_LOCAL_NAME, 0,
				   data, len);
		goto failed;
	}

	memcpy(hdev->short_name, cp->short_name, sizeof(hdev->short_name));

	if (!hdev_is_powered(hdev)) {
		memcpy(hdev->dev_name, cp->name, sizeof(hdev->dev_name));

		err = cmd_complete(sk, hdev->id, MGMT_OP_SET_LOCAL_NAME, 0,
				   data, len);
		if (err < 0)
			goto failed;

		err = mgmt_event(MGMT_EV_LOCAL_NAME_CHANGED, hdev, data, len,
				 sk);

		goto failed;
	}

	cmd = mgmt_pending_add(sk, MGMT_OP_SET_LOCAL_NAME, hdev, data, len);
	if (!cmd) {
		err = -ENOMEM;
		goto failed;
	}

	memcpy(hdev->dev_name, cp->name, sizeof(hdev->dev_name));

	hci_req_init(&req, hdev);

	if (lmp_bredr_capable(hdev)) {
		update_name(&req);
		update_eir(&req);
	}

	/* The name is stored in the scan response data and so
	 * no need to udpate the advertising data here.
	 */
	if (lmp_le_capable(hdev))
		update_scan_rsp_data(&req);

	err = hci_req_run(&req, set_name_complete);
	if (err < 0)
		mgmt_pending_remove(cmd);

failed:
	hci_dev_unlock(hdev);
	return err;
}

static int read_local_oob_data(struct sock *sk, struct hci_dev *hdev,
			       void *data, u16 data_len)
{
	struct pending_cmd *cmd;
	int err;

	BT_DBG("%s", hdev->name);

	hci_dev_lock(hdev);

	if (!hdev_is_powered(hdev)) {
		err = cmd_status(sk, hdev->id, MGMT_OP_READ_LOCAL_OOB_DATA,
				 MGMT_STATUS_NOT_POWERED);
		goto unlock;
	}

	if (!lmp_ssp_capable(hdev)) {
		err = cmd_status(sk, hdev->id, MGMT_OP_READ_LOCAL_OOB_DATA,
				 MGMT_STATUS_NOT_SUPPORTED);
		goto unlock;
	}

	if (mgmt_pending_find(MGMT_OP_READ_LOCAL_OOB_DATA, hdev)) {
		err = cmd_status(sk, hdev->id, MGMT_OP_READ_LOCAL_OOB_DATA,
				 MGMT_STATUS_BUSY);
		goto unlock;
	}

	cmd = mgmt_pending_add(sk, MGMT_OP_READ_LOCAL_OOB_DATA, hdev, NULL, 0);
	if (!cmd) {
		err = -ENOMEM;
		goto unlock;
	}

	if (test_bit(HCI_SC_ENABLED, &hdev->dev_flags))
		err = hci_send_cmd(hdev, HCI_OP_READ_LOCAL_OOB_EXT_DATA,
				   0, NULL);
	else
		err = hci_send_cmd(hdev, HCI_OP_READ_LOCAL_OOB_DATA, 0, NULL);

	if (err < 0)
		mgmt_pending_remove(cmd);

unlock:
	hci_dev_unlock(hdev);
	return err;
}

static int add_remote_oob_data(struct sock *sk, struct hci_dev *hdev,
			       void *data, u16 len)
{
	int err;

	BT_DBG("%s ", hdev->name);

	hci_dev_lock(hdev);

	if (len == MGMT_ADD_REMOTE_OOB_DATA_SIZE) {
		struct mgmt_cp_add_remote_oob_data *cp = data;
		u8 status;

		err = hci_add_remote_oob_data(hdev, &cp->addr.bdaddr,
					      cp->hash, cp->randomizer);
		if (err < 0)
			status = MGMT_STATUS_FAILED;
		else
			status = MGMT_STATUS_SUCCESS;

		err = cmd_complete(sk, hdev->id, MGMT_OP_ADD_REMOTE_OOB_DATA,
				   status, &cp->addr, sizeof(cp->addr));
	} else if (len == MGMT_ADD_REMOTE_OOB_EXT_DATA_SIZE) {
		struct mgmt_cp_add_remote_oob_ext_data *cp = data;
		u8 status;

		err = hci_add_remote_oob_ext_data(hdev, &cp->addr.bdaddr,
						  cp->hash192,
						  cp->randomizer192,
						  cp->hash256,
						  cp->randomizer256);
		if (err < 0)
			status = MGMT_STATUS_FAILED;
		else
			status = MGMT_STATUS_SUCCESS;

		err = cmd_complete(sk, hdev->id, MGMT_OP_ADD_REMOTE_OOB_DATA,
				   status, &cp->addr, sizeof(cp->addr));
	} else {
		BT_ERR("add_remote_oob_data: invalid length of %u bytes", len);
		err = cmd_status(sk, hdev->id, MGMT_OP_ADD_REMOTE_OOB_DATA,
				 MGMT_STATUS_INVALID_PARAMS);
	}

	hci_dev_unlock(hdev);
	return err;
}

static int remove_remote_oob_data(struct sock *sk, struct hci_dev *hdev,
				  void *data, u16 len)
{
	struct mgmt_cp_remove_remote_oob_data *cp = data;
	u8 status;
	int err;

	BT_DBG("%s", hdev->name);

	hci_dev_lock(hdev);

	err = hci_remove_remote_oob_data(hdev, &cp->addr.bdaddr);
	if (err < 0)
		status = MGMT_STATUS_INVALID_PARAMS;
	else
		status = MGMT_STATUS_SUCCESS;

	err = cmd_complete(sk, hdev->id, MGMT_OP_REMOVE_REMOTE_OOB_DATA,
			   status, &cp->addr, sizeof(cp->addr));

	hci_dev_unlock(hdev);
	return err;
}

static int mgmt_start_discovery_failed(struct hci_dev *hdev, u8 status)
{
	struct pending_cmd *cmd;
	u8 type;
	int err;

	hci_discovery_set_state(hdev, DISCOVERY_STOPPED);

	cmd = mgmt_pending_find(MGMT_OP_START_DISCOVERY, hdev);
	if (!cmd)
		return -ENOENT;

	type = hdev->discovery.type;

	err = cmd_complete(cmd->sk, hdev->id, cmd->opcode, mgmt_status(status),
			   &type, sizeof(type));
	mgmt_pending_remove(cmd);

	return err;
}

static void start_discovery_complete(struct hci_dev *hdev, u8 status)
{
	unsigned long timeout = 0;

	BT_DBG("status %d", status);

	if (status) {
		hci_dev_lock(hdev);
		mgmt_start_discovery_failed(hdev, status);
		hci_dev_unlock(hdev);
		return;
	}

	hci_dev_lock(hdev);
	hci_discovery_set_state(hdev, DISCOVERY_FINDING);
	hci_dev_unlock(hdev);

	switch (hdev->discovery.type) {
	case DISCOV_TYPE_LE:
		timeout = msecs_to_jiffies(DISCOV_LE_TIMEOUT);
		break;

	case DISCOV_TYPE_INTERLEAVED:
		timeout = msecs_to_jiffies(hdev->discov_interleaved_timeout);
		break;

	case DISCOV_TYPE_BREDR:
		break;

	default:
		BT_ERR("Invalid discovery type %d", hdev->discovery.type);
	}

	if (!timeout)
		return;

	queue_delayed_work(hdev->workqueue, &hdev->le_scan_disable, timeout);
}

static int start_discovery(struct sock *sk, struct hci_dev *hdev,
			   void *data, u16 len)
{
	struct mgmt_cp_start_discovery *cp = data;
	struct pending_cmd *cmd;
	struct hci_cp_le_set_scan_param param_cp;
	struct hci_cp_le_set_scan_enable enable_cp;
	struct hci_cp_inquiry inq_cp;
	struct hci_request req;
	/* General inquiry access code (GIAC) */
	u8 lap[3] = { 0x33, 0x8b, 0x9e };
	u8 status, own_addr_type;
	int err;

	BT_DBG("%s", hdev->name);

	hci_dev_lock(hdev);

	if (!hdev_is_powered(hdev)) {
		err = cmd_status(sk, hdev->id, MGMT_OP_START_DISCOVERY,
				 MGMT_STATUS_NOT_POWERED);
		goto failed;
	}

	if (test_bit(HCI_PERIODIC_INQ, &hdev->dev_flags)) {
		err = cmd_status(sk, hdev->id, MGMT_OP_START_DISCOVERY,
				 MGMT_STATUS_BUSY);
		goto failed;
	}

	if (hdev->discovery.state != DISCOVERY_STOPPED) {
		err = cmd_status(sk, hdev->id, MGMT_OP_START_DISCOVERY,
				 MGMT_STATUS_BUSY);
		goto failed;
	}

	cmd = mgmt_pending_add(sk, MGMT_OP_START_DISCOVERY, hdev, NULL, 0);
	if (!cmd) {
		err = -ENOMEM;
		goto failed;
	}

	hdev->discovery.type = cp->type;

	hci_req_init(&req, hdev);

	switch (hdev->discovery.type) {
	case DISCOV_TYPE_BREDR:
		status = mgmt_bredr_support(hdev);
		if (status) {
			err = cmd_status(sk, hdev->id, MGMT_OP_START_DISCOVERY,
					 status);
			mgmt_pending_remove(cmd);
			goto failed;
		}

		if (test_bit(HCI_INQUIRY, &hdev->flags)) {
			err = cmd_status(sk, hdev->id, MGMT_OP_START_DISCOVERY,
					 MGMT_STATUS_BUSY);
			mgmt_pending_remove(cmd);
			goto failed;
		}

		hci_inquiry_cache_flush(hdev);

		memset(&inq_cp, 0, sizeof(inq_cp));
		memcpy(&inq_cp.lap, lap, sizeof(inq_cp.lap));
		inq_cp.length = DISCOV_BREDR_INQUIRY_LEN;
		hci_req_add(&req, HCI_OP_INQUIRY, sizeof(inq_cp), &inq_cp);
		break;

	case DISCOV_TYPE_LE:
	case DISCOV_TYPE_INTERLEAVED:
		status = mgmt_le_support(hdev);
		if (status) {
			err = cmd_status(sk, hdev->id, MGMT_OP_START_DISCOVERY,
					 status);
			mgmt_pending_remove(cmd);
			goto failed;
		}

		if (hdev->discovery.type == DISCOV_TYPE_INTERLEAVED &&
		    !test_bit(HCI_BREDR_ENABLED, &hdev->dev_flags)) {
			err = cmd_status(sk, hdev->id, MGMT_OP_START_DISCOVERY,
					 MGMT_STATUS_NOT_SUPPORTED);
			mgmt_pending_remove(cmd);
			goto failed;
		}

		if (test_bit(HCI_LE_ADV, &hdev->dev_flags)) {
			/* Don't let discovery abort an outgoing
			 * connection attempt that's using directed
			 * advertising.
			 */
			if (hci_conn_hash_lookup_state(hdev, LE_LINK,
						       BT_CONNECT)) {
				err = cmd_status(sk, hdev->id,
						 MGMT_OP_START_DISCOVERY,
						 MGMT_STATUS_REJECTED);
				mgmt_pending_remove(cmd);
				goto failed;
			}

			disable_advertising(&req);
		}

		/* If controller is scanning, it means the background scanning
		 * is running. Thus, we should temporarily stop it in order to
		 * set the discovery scanning parameters.
		 */
		if (test_bit(HCI_LE_SCAN, &hdev->dev_flags))
			hci_req_add_le_scan_disable(&req);

		memset(&param_cp, 0, sizeof(param_cp));

		/* All active scans will be done with either a resolvable
		 * private address (when privacy feature has been enabled)
		 * or unresolvable private address.
		 */
		err = hci_update_random_address(&req, true, &own_addr_type);
		if (err < 0) {
			err = cmd_status(sk, hdev->id, MGMT_OP_START_DISCOVERY,
					 MGMT_STATUS_FAILED);
			mgmt_pending_remove(cmd);
			goto failed;
		}

		param_cp.type = LE_SCAN_ACTIVE;
		param_cp.interval = cpu_to_le16(DISCOV_LE_SCAN_INT);
		param_cp.window = cpu_to_le16(DISCOV_LE_SCAN_WIN);
		param_cp.own_address_type = own_addr_type;
		hci_req_add(&req, HCI_OP_LE_SET_SCAN_PARAM, sizeof(param_cp),
			    &param_cp);

		memset(&enable_cp, 0, sizeof(enable_cp));
		enable_cp.enable = LE_SCAN_ENABLE;
		enable_cp.filter_dup = LE_SCAN_FILTER_DUP_ENABLE;
		hci_req_add(&req, HCI_OP_LE_SET_SCAN_ENABLE, sizeof(enable_cp),
			    &enable_cp);
		break;

	default:
		err = cmd_status(sk, hdev->id, MGMT_OP_START_DISCOVERY,
				 MGMT_STATUS_INVALID_PARAMS);
		mgmt_pending_remove(cmd);
		goto failed;
	}

	err = hci_req_run(&req, start_discovery_complete);
	if (err < 0)
		mgmt_pending_remove(cmd);
	else
		hci_discovery_set_state(hdev, DISCOVERY_STARTING);

failed:
	hci_dev_unlock(hdev);
	return err;
}

static int mgmt_stop_discovery_failed(struct hci_dev *hdev, u8 status)
{
	struct pending_cmd *cmd;
	int err;

	cmd = mgmt_pending_find(MGMT_OP_STOP_DISCOVERY, hdev);
	if (!cmd)
		return -ENOENT;

	err = cmd_complete(cmd->sk, hdev->id, cmd->opcode, mgmt_status(status),
			   &hdev->discovery.type, sizeof(hdev->discovery.type));
	mgmt_pending_remove(cmd);

	return err;
}

static void stop_discovery_complete(struct hci_dev *hdev, u8 status)
{
	BT_DBG("status %d", status);

	hci_dev_lock(hdev);

	if (status) {
		mgmt_stop_discovery_failed(hdev, status);
		goto unlock;
	}

	hci_discovery_set_state(hdev, DISCOVERY_STOPPED);

unlock:
	hci_dev_unlock(hdev);
}

static int stop_discovery(struct sock *sk, struct hci_dev *hdev, void *data,
			  u16 len)
{
	struct mgmt_cp_stop_discovery *mgmt_cp = data;
	struct pending_cmd *cmd;
	struct hci_request req;
	int err;

	BT_DBG("%s", hdev->name);

	hci_dev_lock(hdev);

	if (!hci_discovery_active(hdev)) {
		err = cmd_complete(sk, hdev->id, MGMT_OP_STOP_DISCOVERY,
				   MGMT_STATUS_REJECTED, &mgmt_cp->type,
				   sizeof(mgmt_cp->type));
		goto unlock;
	}

	if (hdev->discovery.type != mgmt_cp->type) {
		err = cmd_complete(sk, hdev->id, MGMT_OP_STOP_DISCOVERY,
				   MGMT_STATUS_INVALID_PARAMS, &mgmt_cp->type,
				   sizeof(mgmt_cp->type));
		goto unlock;
	}

	cmd = mgmt_pending_add(sk, MGMT_OP_STOP_DISCOVERY, hdev, NULL, 0);
	if (!cmd) {
		err = -ENOMEM;
		goto unlock;
	}

	hci_req_init(&req, hdev);

	hci_stop_discovery(&req);

	err = hci_req_run(&req, stop_discovery_complete);
	if (!err) {
		hci_discovery_set_state(hdev, DISCOVERY_STOPPING);
		goto unlock;
	}

	mgmt_pending_remove(cmd);

	/* If no HCI commands were sent we're done */
	if (err == -ENODATA) {
		err = cmd_complete(sk, hdev->id, MGMT_OP_STOP_DISCOVERY, 0,
				   &mgmt_cp->type, sizeof(mgmt_cp->type));
		hci_discovery_set_state(hdev, DISCOVERY_STOPPED);
	}

unlock:
	hci_dev_unlock(hdev);
	return err;
}

static int confirm_name(struct sock *sk, struct hci_dev *hdev, void *data,
			u16 len)
{
	struct mgmt_cp_confirm_name *cp = data;
	struct inquiry_entry *e;
	int err;

	BT_DBG("%s", hdev->name);

	hci_dev_lock(hdev);

	if (!hci_discovery_active(hdev)) {
		err = cmd_complete(sk, hdev->id, MGMT_OP_CONFIRM_NAME,
				   MGMT_STATUS_FAILED, &cp->addr,
				   sizeof(cp->addr));
		goto failed;
	}

	e = hci_inquiry_cache_lookup_unknown(hdev, &cp->addr.bdaddr);
	if (!e) {
		err = cmd_complete(sk, hdev->id, MGMT_OP_CONFIRM_NAME,
				   MGMT_STATUS_INVALID_PARAMS, &cp->addr,
				   sizeof(cp->addr));
		goto failed;
	}

	if (cp->name_known) {
		e->name_state = NAME_KNOWN;
		list_del(&e->list);
	} else {
		e->name_state = NAME_NEEDED;
		hci_inquiry_cache_update_resolve(hdev, e);
	}

	err = cmd_complete(sk, hdev->id, MGMT_OP_CONFIRM_NAME, 0, &cp->addr,
			   sizeof(cp->addr));

failed:
	hci_dev_unlock(hdev);
	return err;
}

static int block_device(struct sock *sk, struct hci_dev *hdev, void *data,
			u16 len)
{
	struct mgmt_cp_block_device *cp = data;
	u8 status;
	int err;

	BT_DBG("%s", hdev->name);

	if (!bdaddr_type_is_valid(cp->addr.type))
		return cmd_complete(sk, hdev->id, MGMT_OP_BLOCK_DEVICE,
				    MGMT_STATUS_INVALID_PARAMS,
				    &cp->addr, sizeof(cp->addr));

	hci_dev_lock(hdev);

	err = hci_bdaddr_list_add(&hdev->blacklist, &cp->addr.bdaddr,
				  cp->addr.type);
	if (err < 0) {
		status = MGMT_STATUS_FAILED;
		goto done;
	}

	mgmt_event(MGMT_EV_DEVICE_BLOCKED, hdev, &cp->addr, sizeof(cp->addr),
		   sk);
	status = MGMT_STATUS_SUCCESS;

done:
	err = cmd_complete(sk, hdev->id, MGMT_OP_BLOCK_DEVICE, status,
			   &cp->addr, sizeof(cp->addr));

	hci_dev_unlock(hdev);

	return err;
}

static int unblock_device(struct sock *sk, struct hci_dev *hdev, void *data,
			  u16 len)
{
	struct mgmt_cp_unblock_device *cp = data;
	u8 status;
	int err;

	BT_DBG("%s", hdev->name);

	if (!bdaddr_type_is_valid(cp->addr.type))
		return cmd_complete(sk, hdev->id, MGMT_OP_UNBLOCK_DEVICE,
				    MGMT_STATUS_INVALID_PARAMS,
				    &cp->addr, sizeof(cp->addr));

	hci_dev_lock(hdev);

	err = hci_bdaddr_list_del(&hdev->blacklist, &cp->addr.bdaddr,
				  cp->addr.type);
	if (err < 0) {
		status = MGMT_STATUS_INVALID_PARAMS;
		goto done;
	}

	mgmt_event(MGMT_EV_DEVICE_UNBLOCKED, hdev, &cp->addr, sizeof(cp->addr),
		   sk);
	status = MGMT_STATUS_SUCCESS;

done:
	err = cmd_complete(sk, hdev->id, MGMT_OP_UNBLOCK_DEVICE, status,
			   &cp->addr, sizeof(cp->addr));

	hci_dev_unlock(hdev);

	return err;
}

static int set_device_id(struct sock *sk, struct hci_dev *hdev, void *data,
			 u16 len)
{
	struct mgmt_cp_set_device_id *cp = data;
	struct hci_request req;
	int err;
	__u16 source;

	BT_DBG("%s", hdev->name);

	source = __le16_to_cpu(cp->source);

	if (source > 0x0002)
		return cmd_status(sk, hdev->id, MGMT_OP_SET_DEVICE_ID,
				  MGMT_STATUS_INVALID_PARAMS);

	hci_dev_lock(hdev);

	hdev->devid_source = source;
	hdev->devid_vendor = __le16_to_cpu(cp->vendor);
	hdev->devid_product = __le16_to_cpu(cp->product);
	hdev->devid_version = __le16_to_cpu(cp->version);

	err = cmd_complete(sk, hdev->id, MGMT_OP_SET_DEVICE_ID, 0, NULL, 0);

	hci_req_init(&req, hdev);
	update_eir(&req);
	hci_req_run(&req, NULL);

	hci_dev_unlock(hdev);

	return err;
}

static void set_advertising_complete(struct hci_dev *hdev, u8 status)
{
	struct cmd_lookup match = { NULL, hdev };

	if (status) {
		u8 mgmt_err = mgmt_status(status);

		mgmt_pending_foreach(MGMT_OP_SET_ADVERTISING, hdev,
				     cmd_status_rsp, &mgmt_err);
		return;
	}

	if (test_bit(HCI_LE_ADV, &hdev->dev_flags))
		set_bit(HCI_ADVERTISING, &hdev->dev_flags);
	else
		clear_bit(HCI_ADVERTISING, &hdev->dev_flags);

	mgmt_pending_foreach(MGMT_OP_SET_ADVERTISING, hdev, settings_rsp,
			     &match);

	new_settings(hdev, match.sk);

	if (match.sk)
		sock_put(match.sk);
}

static int set_advertising(struct sock *sk, struct hci_dev *hdev, void *data,
			   u16 len)
{
	struct mgmt_mode *cp = data;
	struct pending_cmd *cmd;
	struct hci_request req;
	u8 val, enabled, status;
	int err;

	BT_DBG("request for %s", hdev->name);

	status = mgmt_le_support(hdev);
	if (status)
		return cmd_status(sk, hdev->id, MGMT_OP_SET_ADVERTISING,
				  status);

	if (cp->val != 0x00 && cp->val != 0x01)
		return cmd_status(sk, hdev->id, MGMT_OP_SET_ADVERTISING,
				  MGMT_STATUS_INVALID_PARAMS);

	hci_dev_lock(hdev);

	val = !!cp->val;
	enabled = test_bit(HCI_ADVERTISING, &hdev->dev_flags);

	/* The following conditions are ones which mean that we should
	 * not do any HCI communication but directly send a mgmt
	 * response to user space (after toggling the flag if
	 * necessary).
	 */
	if (!hdev_is_powered(hdev) || val == enabled ||
	    hci_conn_num(hdev, LE_LINK) > 0 ||
	    (test_bit(HCI_LE_SCAN, &hdev->dev_flags) &&
	     hdev->le_scan_type == LE_SCAN_ACTIVE)) {
		bool changed = false;

		if (val != test_bit(HCI_ADVERTISING, &hdev->dev_flags)) {
			change_bit(HCI_ADVERTISING, &hdev->dev_flags);
			changed = true;
		}

		err = send_settings_rsp(sk, MGMT_OP_SET_ADVERTISING, hdev);
		if (err < 0)
			goto unlock;

		if (changed)
			err = new_settings(hdev, sk);

		goto unlock;
	}

	if (mgmt_pending_find(MGMT_OP_SET_ADVERTISING, hdev) ||
	    mgmt_pending_find(MGMT_OP_SET_LE, hdev)) {
		err = cmd_status(sk, hdev->id, MGMT_OP_SET_ADVERTISING,
				 MGMT_STATUS_BUSY);
		goto unlock;
	}

	cmd = mgmt_pending_add(sk, MGMT_OP_SET_ADVERTISING, hdev, data, len);
	if (!cmd) {
		err = -ENOMEM;
		goto unlock;
	}

	hci_req_init(&req, hdev);

	if (val)
		enable_advertising(&req);
	else
		disable_advertising(&req);

	err = hci_req_run(&req, set_advertising_complete);
	if (err < 0)
		mgmt_pending_remove(cmd);

unlock:
	hci_dev_unlock(hdev);
	return err;
}

static int set_static_address(struct sock *sk, struct hci_dev *hdev,
			      void *data, u16 len)
{
	struct mgmt_cp_set_static_address *cp = data;
	int err;

	BT_DBG("%s", hdev->name);

	if (!lmp_le_capable(hdev))
		return cmd_status(sk, hdev->id, MGMT_OP_SET_STATIC_ADDRESS,
				  MGMT_STATUS_NOT_SUPPORTED);

	if (hdev_is_powered(hdev))
		return cmd_status(sk, hdev->id, MGMT_OP_SET_STATIC_ADDRESS,
				  MGMT_STATUS_REJECTED);

	if (bacmp(&cp->bdaddr, BDADDR_ANY)) {
		if (!bacmp(&cp->bdaddr, BDADDR_NONE))
			return cmd_status(sk, hdev->id,
					  MGMT_OP_SET_STATIC_ADDRESS,
					  MGMT_STATUS_INVALID_PARAMS);

		/* Two most significant bits shall be set */
		if ((cp->bdaddr.b[5] & 0xc0) != 0xc0)
			return cmd_status(sk, hdev->id,
					  MGMT_OP_SET_STATIC_ADDRESS,
					  MGMT_STATUS_INVALID_PARAMS);
	}

	hci_dev_lock(hdev);

	bacpy(&hdev->static_addr, &cp->bdaddr);

	err = cmd_complete(sk, hdev->id, MGMT_OP_SET_STATIC_ADDRESS, 0, NULL, 0);

	hci_dev_unlock(hdev);

	return err;
}

static int set_scan_params(struct sock *sk, struct hci_dev *hdev,
			   void *data, u16 len)
{
	struct mgmt_cp_set_scan_params *cp = data;
	__u16 interval, window;
	int err;

	BT_DBG("%s", hdev->name);

	if (!lmp_le_capable(hdev))
		return cmd_status(sk, hdev->id, MGMT_OP_SET_SCAN_PARAMS,
				  MGMT_STATUS_NOT_SUPPORTED);

	interval = __le16_to_cpu(cp->interval);

	if (interval < 0x0004 || interval > 0x4000)
		return cmd_status(sk, hdev->id, MGMT_OP_SET_SCAN_PARAMS,
				  MGMT_STATUS_INVALID_PARAMS);

	window = __le16_to_cpu(cp->window);

	if (window < 0x0004 || window > 0x4000)
		return cmd_status(sk, hdev->id, MGMT_OP_SET_SCAN_PARAMS,
				  MGMT_STATUS_INVALID_PARAMS);

	if (window > interval)
		return cmd_status(sk, hdev->id, MGMT_OP_SET_SCAN_PARAMS,
				  MGMT_STATUS_INVALID_PARAMS);

	hci_dev_lock(hdev);

	hdev->le_scan_interval = interval;
	hdev->le_scan_window = window;

	err = cmd_complete(sk, hdev->id, MGMT_OP_SET_SCAN_PARAMS, 0, NULL, 0);

	/* If background scan is running, restart it so new parameters are
	 * loaded.
	 */
	if (test_bit(HCI_LE_SCAN, &hdev->dev_flags) &&
	    hdev->discovery.state == DISCOVERY_STOPPED) {
		struct hci_request req;

		hci_req_init(&req, hdev);

		hci_req_add_le_scan_disable(&req);
		hci_req_add_le_passive_scan(&req);

		hci_req_run(&req, NULL);
	}

	hci_dev_unlock(hdev);

	return err;
}

static void fast_connectable_complete(struct hci_dev *hdev, u8 status)
{
	struct pending_cmd *cmd;

	BT_DBG("status 0x%02x", status);

	hci_dev_lock(hdev);

	cmd = mgmt_pending_find(MGMT_OP_SET_FAST_CONNECTABLE, hdev);
	if (!cmd)
		goto unlock;

	if (status) {
		cmd_status(cmd->sk, hdev->id, MGMT_OP_SET_FAST_CONNECTABLE,
			   mgmt_status(status));
	} else {
		struct mgmt_mode *cp = cmd->param;

		if (cp->val)
			set_bit(HCI_FAST_CONNECTABLE, &hdev->dev_flags);
		else
			clear_bit(HCI_FAST_CONNECTABLE, &hdev->dev_flags);

		send_settings_rsp(cmd->sk, MGMT_OP_SET_FAST_CONNECTABLE, hdev);
		new_settings(hdev, cmd->sk);
	}

	mgmt_pending_remove(cmd);

unlock:
	hci_dev_unlock(hdev);
}

static int set_fast_connectable(struct sock *sk, struct hci_dev *hdev,
				void *data, u16 len)
{
	struct mgmt_mode *cp = data;
	struct pending_cmd *cmd;
	struct hci_request req;
	int err;

	BT_DBG("%s", hdev->name);

	if (!test_bit(HCI_BREDR_ENABLED, &hdev->dev_flags) ||
	    hdev->hci_ver < BLUETOOTH_VER_1_2)
		return cmd_status(sk, hdev->id, MGMT_OP_SET_FAST_CONNECTABLE,
				  MGMT_STATUS_NOT_SUPPORTED);

	if (cp->val != 0x00 && cp->val != 0x01)
		return cmd_status(sk, hdev->id, MGMT_OP_SET_FAST_CONNECTABLE,
				  MGMT_STATUS_INVALID_PARAMS);

	if (!hdev_is_powered(hdev))
		return cmd_status(sk, hdev->id, MGMT_OP_SET_FAST_CONNECTABLE,
				  MGMT_STATUS_NOT_POWERED);

	if (!test_bit(HCI_CONNECTABLE, &hdev->dev_flags))
		return cmd_status(sk, hdev->id, MGMT_OP_SET_FAST_CONNECTABLE,
				  MGMT_STATUS_REJECTED);

	hci_dev_lock(hdev);

	if (mgmt_pending_find(MGMT_OP_SET_FAST_CONNECTABLE, hdev)) {
		err = cmd_status(sk, hdev->id, MGMT_OP_SET_FAST_CONNECTABLE,
				 MGMT_STATUS_BUSY);
		goto unlock;
	}

	if (!!cp->val == test_bit(HCI_FAST_CONNECTABLE, &hdev->dev_flags)) {
		err = send_settings_rsp(sk, MGMT_OP_SET_FAST_CONNECTABLE,
					hdev);
		goto unlock;
	}

	cmd = mgmt_pending_add(sk, MGMT_OP_SET_FAST_CONNECTABLE, hdev,
			       data, len);
	if (!cmd) {
		err = -ENOMEM;
		goto unlock;
	}

	hci_req_init(&req, hdev);

	write_fast_connectable(&req, cp->val);

	err = hci_req_run(&req, fast_connectable_complete);
	if (err < 0) {
		err = cmd_status(sk, hdev->id, MGMT_OP_SET_FAST_CONNECTABLE,
				 MGMT_STATUS_FAILED);
		mgmt_pending_remove(cmd);
	}

unlock:
	hci_dev_unlock(hdev);

	return err;
}

static void set_bredr_scan(struct hci_request *req)
{
	struct hci_dev *hdev = req->hdev;
	u8 scan = 0;

	/* Ensure that fast connectable is disabled. This function will
	 * not do anything if the page scan parameters are already what
	 * they should be.
	 */
	write_fast_connectable(req, false);

	if (test_bit(HCI_CONNECTABLE, &hdev->dev_flags) ||
	    !list_empty(&hdev->whitelist))
		scan |= SCAN_PAGE;
	if (test_bit(HCI_DISCOVERABLE, &hdev->dev_flags))
		scan |= SCAN_INQUIRY;

	if (scan)
		hci_req_add(req, HCI_OP_WRITE_SCAN_ENABLE, 1, &scan);
}

static void set_bredr_complete(struct hci_dev *hdev, u8 status)
{
	struct pending_cmd *cmd;

	BT_DBG("status 0x%02x", status);

	hci_dev_lock(hdev);

	cmd = mgmt_pending_find(MGMT_OP_SET_BREDR, hdev);
	if (!cmd)
		goto unlock;

	if (status) {
		u8 mgmt_err = mgmt_status(status);

		/* We need to restore the flag if related HCI commands
		 * failed.
		 */
		clear_bit(HCI_BREDR_ENABLED, &hdev->dev_flags);

		cmd_status(cmd->sk, cmd->index, cmd->opcode, mgmt_err);
	} else {
		send_settings_rsp(cmd->sk, MGMT_OP_SET_BREDR, hdev);
		new_settings(hdev, cmd->sk);
	}

	mgmt_pending_remove(cmd);

unlock:
	hci_dev_unlock(hdev);
}

static int set_bredr(struct sock *sk, struct hci_dev *hdev, void *data, u16 len)
{
	struct mgmt_mode *cp = data;
	struct pending_cmd *cmd;
	struct hci_request req;
	int err;

	BT_DBG("request for %s", hdev->name);

	if (!lmp_bredr_capable(hdev) || !lmp_le_capable(hdev))
		return cmd_status(sk, hdev->id, MGMT_OP_SET_BREDR,
				  MGMT_STATUS_NOT_SUPPORTED);

	if (!test_bit(HCI_LE_ENABLED, &hdev->dev_flags))
		return cmd_status(sk, hdev->id, MGMT_OP_SET_BREDR,
				  MGMT_STATUS_REJECTED);

	if (cp->val != 0x00 && cp->val != 0x01)
		return cmd_status(sk, hdev->id, MGMT_OP_SET_BREDR,
				  MGMT_STATUS_INVALID_PARAMS);

	hci_dev_lock(hdev);

	if (cp->val == test_bit(HCI_BREDR_ENABLED, &hdev->dev_flags)) {
		err = send_settings_rsp(sk, MGMT_OP_SET_BREDR, hdev);
		goto unlock;
	}

	if (!hdev_is_powered(hdev)) {
		if (!cp->val) {
			clear_bit(HCI_DISCOVERABLE, &hdev->dev_flags);
			clear_bit(HCI_SSP_ENABLED, &hdev->dev_flags);
			clear_bit(HCI_LINK_SECURITY, &hdev->dev_flags);
			clear_bit(HCI_FAST_CONNECTABLE, &hdev->dev_flags);
			clear_bit(HCI_HS_ENABLED, &hdev->dev_flags);
		}

		change_bit(HCI_BREDR_ENABLED, &hdev->dev_flags);

		err = send_settings_rsp(sk, MGMT_OP_SET_BREDR, hdev);
		if (err < 0)
			goto unlock;

		err = new_settings(hdev, sk);
		goto unlock;
	}

	/* Reject disabling when powered on */
	if (!cp->val) {
		err = cmd_status(sk, hdev->id, MGMT_OP_SET_BREDR,
				 MGMT_STATUS_REJECTED);
		goto unlock;
	}

	if (mgmt_pending_find(MGMT_OP_SET_BREDR, hdev)) {
		err = cmd_status(sk, hdev->id, MGMT_OP_SET_BREDR,
				 MGMT_STATUS_BUSY);
		goto unlock;
	}

	cmd = mgmt_pending_add(sk, MGMT_OP_SET_BREDR, hdev, data, len);
	if (!cmd) {
		err = -ENOMEM;
		goto unlock;
	}

	/* We need to flip the bit already here so that update_adv_data
	 * generates the correct flags.
	 */
	set_bit(HCI_BREDR_ENABLED, &hdev->dev_flags);

	hci_req_init(&req, hdev);

	if (test_bit(HCI_CONNECTABLE, &hdev->dev_flags) ||
	    !list_empty(&hdev->whitelist))
		set_bredr_scan(&req);

	/* Since only the advertising data flags will change, there
	 * is no need to update the scan response data.
	 */
	update_adv_data(&req);

	err = hci_req_run(&req, set_bredr_complete);
	if (err < 0)
		mgmt_pending_remove(cmd);

unlock:
	hci_dev_unlock(hdev);
	return err;
}

static int set_secure_conn(struct sock *sk, struct hci_dev *hdev,
			   void *data, u16 len)
{
	struct mgmt_mode *cp = data;
	struct pending_cmd *cmd;
	u8 val, status;
	int err;

	BT_DBG("request for %s", hdev->name);

	status = mgmt_bredr_support(hdev);
	if (status)
		return cmd_status(sk, hdev->id, MGMT_OP_SET_SECURE_CONN,
				  status);

	if (!lmp_sc_capable(hdev) &&
	    !test_bit(HCI_FORCE_SC, &hdev->dbg_flags))
		return cmd_status(sk, hdev->id, MGMT_OP_SET_SECURE_CONN,
				  MGMT_STATUS_NOT_SUPPORTED);

	if (cp->val != 0x00 && cp->val != 0x01 && cp->val != 0x02)
		return cmd_status(sk, hdev->id, MGMT_OP_SET_SECURE_CONN,
				  MGMT_STATUS_INVALID_PARAMS);

	hci_dev_lock(hdev);

	if (!hdev_is_powered(hdev)) {
		bool changed;

		if (cp->val) {
			changed = !test_and_set_bit(HCI_SC_ENABLED,
						    &hdev->dev_flags);
			if (cp->val == 0x02)
				set_bit(HCI_SC_ONLY, &hdev->dev_flags);
			else
				clear_bit(HCI_SC_ONLY, &hdev->dev_flags);
		} else {
			changed = test_and_clear_bit(HCI_SC_ENABLED,
						     &hdev->dev_flags);
			clear_bit(HCI_SC_ONLY, &hdev->dev_flags);
		}

		err = send_settings_rsp(sk, MGMT_OP_SET_SECURE_CONN, hdev);
		if (err < 0)
			goto failed;

		if (changed)
			err = new_settings(hdev, sk);

		goto failed;
	}

	if (mgmt_pending_find(MGMT_OP_SET_SECURE_CONN, hdev)) {
		err = cmd_status(sk, hdev->id, MGMT_OP_SET_SECURE_CONN,
				 MGMT_STATUS_BUSY);
		goto failed;
	}

	val = !!cp->val;

	if (val == test_bit(HCI_SC_ENABLED, &hdev->dev_flags) &&
	    (cp->val == 0x02) == test_bit(HCI_SC_ONLY, &hdev->dev_flags)) {
		err = send_settings_rsp(sk, MGMT_OP_SET_SECURE_CONN, hdev);
		goto failed;
	}

	cmd = mgmt_pending_add(sk, MGMT_OP_SET_SECURE_CONN, hdev, data, len);
	if (!cmd) {
		err = -ENOMEM;
		goto failed;
	}

	err = hci_send_cmd(hdev, HCI_OP_WRITE_SC_SUPPORT, 1, &val);
	if (err < 0) {
		mgmt_pending_remove(cmd);
		goto failed;
	}

	if (cp->val == 0x02)
		set_bit(HCI_SC_ONLY, &hdev->dev_flags);
	else
		clear_bit(HCI_SC_ONLY, &hdev->dev_flags);

failed:
	hci_dev_unlock(hdev);
	return err;
}

static int set_debug_keys(struct sock *sk, struct hci_dev *hdev,
			  void *data, u16 len)
{
	struct mgmt_mode *cp = data;
	bool changed, use_changed;
	int err;

	BT_DBG("request for %s", hdev->name);

	if (cp->val != 0x00 && cp->val != 0x01 && cp->val != 0x02)
		return cmd_status(sk, hdev->id, MGMT_OP_SET_DEBUG_KEYS,
				  MGMT_STATUS_INVALID_PARAMS);

	hci_dev_lock(hdev);

	if (cp->val)
		changed = !test_and_set_bit(HCI_KEEP_DEBUG_KEYS,
					    &hdev->dev_flags);
	else
		changed = test_and_clear_bit(HCI_KEEP_DEBUG_KEYS,
					     &hdev->dev_flags);

	if (cp->val == 0x02)
		use_changed = !test_and_set_bit(HCI_USE_DEBUG_KEYS,
						&hdev->dev_flags);
	else
		use_changed = test_and_clear_bit(HCI_USE_DEBUG_KEYS,
						 &hdev->dev_flags);

	if (hdev_is_powered(hdev) && use_changed &&
	    test_bit(HCI_SSP_ENABLED, &hdev->dev_flags)) {
		u8 mode = (cp->val == 0x02) ? 0x01 : 0x00;
		hci_send_cmd(hdev, HCI_OP_WRITE_SSP_DEBUG_MODE,
			     sizeof(mode), &mode);
	}

	err = send_settings_rsp(sk, MGMT_OP_SET_DEBUG_KEYS, hdev);
	if (err < 0)
		goto unlock;

	if (changed)
		err = new_settings(hdev, sk);

unlock:
	hci_dev_unlock(hdev);
	return err;
}

static int set_privacy(struct sock *sk, struct hci_dev *hdev, void *cp_data,
		       u16 len)
{
	struct mgmt_cp_set_privacy *cp = cp_data;
	bool changed;
	int err;

	BT_DBG("request for %s", hdev->name);

	if (!lmp_le_capable(hdev))
		return cmd_status(sk, hdev->id, MGMT_OP_SET_PRIVACY,
				  MGMT_STATUS_NOT_SUPPORTED);

	if (cp->privacy != 0x00 && cp->privacy != 0x01)
		return cmd_status(sk, hdev->id, MGMT_OP_SET_PRIVACY,
				  MGMT_STATUS_INVALID_PARAMS);

	if (hdev_is_powered(hdev))
		return cmd_status(sk, hdev->id, MGMT_OP_SET_PRIVACY,
				  MGMT_STATUS_REJECTED);

	hci_dev_lock(hdev);

	/* If user space supports this command it is also expected to
	 * handle IRKs. Therefore, set the HCI_RPA_RESOLVING flag.
	 */
	set_bit(HCI_RPA_RESOLVING, &hdev->dev_flags);

	if (cp->privacy) {
		changed = !test_and_set_bit(HCI_PRIVACY, &hdev->dev_flags);
		memcpy(hdev->irk, cp->irk, sizeof(hdev->irk));
		set_bit(HCI_RPA_EXPIRED, &hdev->dev_flags);
	} else {
		changed = test_and_clear_bit(HCI_PRIVACY, &hdev->dev_flags);
		memset(hdev->irk, 0, sizeof(hdev->irk));
		clear_bit(HCI_RPA_EXPIRED, &hdev->dev_flags);
	}

	err = send_settings_rsp(sk, MGMT_OP_SET_PRIVACY, hdev);
	if (err < 0)
		goto unlock;

	if (changed)
		err = new_settings(hdev, sk);

unlock:
	hci_dev_unlock(hdev);
	return err;
}

static bool irk_is_valid(struct mgmt_irk_info *irk)
{
	switch (irk->addr.type) {
	case BDADDR_LE_PUBLIC:
		return true;

	case BDADDR_LE_RANDOM:
		/* Two most significant bits shall be set */
		if ((irk->addr.bdaddr.b[5] & 0xc0) != 0xc0)
			return false;
		return true;
	}

	return false;
}

static int load_irks(struct sock *sk, struct hci_dev *hdev, void *cp_data,
		     u16 len)
{
	struct mgmt_cp_load_irks *cp = cp_data;
	const u16 max_irk_count = ((U16_MAX - sizeof(*cp)) /
				   sizeof(struct mgmt_irk_info));
	u16 irk_count, expected_len;
	int i, err;

	BT_DBG("request for %s", hdev->name);

	if (!lmp_le_capable(hdev))
		return cmd_status(sk, hdev->id, MGMT_OP_LOAD_IRKS,
				  MGMT_STATUS_NOT_SUPPORTED);

	irk_count = __le16_to_cpu(cp->irk_count);
	if (irk_count > max_irk_count) {
		BT_ERR("load_irks: too big irk_count value %u", irk_count);
		return cmd_status(sk, hdev->id, MGMT_OP_LOAD_IRKS,
				  MGMT_STATUS_INVALID_PARAMS);
	}

	expected_len = sizeof(*cp) + irk_count * sizeof(struct mgmt_irk_info);
	if (expected_len != len) {
		BT_ERR("load_irks: expected %u bytes, got %u bytes",
		       expected_len, len);
		return cmd_status(sk, hdev->id, MGMT_OP_LOAD_IRKS,
				  MGMT_STATUS_INVALID_PARAMS);
	}

	BT_DBG("%s irk_count %u", hdev->name, irk_count);

	for (i = 0; i < irk_count; i++) {
		struct mgmt_irk_info *key = &cp->irks[i];

		if (!irk_is_valid(key))
			return cmd_status(sk, hdev->id,
					  MGMT_OP_LOAD_IRKS,
					  MGMT_STATUS_INVALID_PARAMS);
	}

	hci_dev_lock(hdev);

	hci_smp_irks_clear(hdev);

	for (i = 0; i < irk_count; i++) {
		struct mgmt_irk_info *irk = &cp->irks[i];
		u8 addr_type;

		if (irk->addr.type == BDADDR_LE_PUBLIC)
			addr_type = ADDR_LE_DEV_PUBLIC;
		else
			addr_type = ADDR_LE_DEV_RANDOM;

		hci_add_irk(hdev, &irk->addr.bdaddr, addr_type, irk->val,
			    BDADDR_ANY);
	}

	set_bit(HCI_RPA_RESOLVING, &hdev->dev_flags);

	err = cmd_complete(sk, hdev->id, MGMT_OP_LOAD_IRKS, 0, NULL, 0);

	hci_dev_unlock(hdev);

	return err;
}

static bool ltk_is_valid(struct mgmt_ltk_info *key)
{
	if (key->master != 0x00 && key->master != 0x01)
		return false;

	switch (key->addr.type) {
	case BDADDR_LE_PUBLIC:
		return true;

	case BDADDR_LE_RANDOM:
		/* Two most significant bits shall be set */
		if ((key->addr.bdaddr.b[5] & 0xc0) != 0xc0)
			return false;
		return true;
	}

	return false;
}

static int load_long_term_keys(struct sock *sk, struct hci_dev *hdev,
			       void *cp_data, u16 len)
{
	struct mgmt_cp_load_long_term_keys *cp = cp_data;
	const u16 max_key_count = ((U16_MAX - sizeof(*cp)) /
				   sizeof(struct mgmt_ltk_info));
	u16 key_count, expected_len;
	int i, err;

	BT_DBG("request for %s", hdev->name);

	if (!lmp_le_capable(hdev))
		return cmd_status(sk, hdev->id, MGMT_OP_LOAD_LONG_TERM_KEYS,
				  MGMT_STATUS_NOT_SUPPORTED);

	key_count = __le16_to_cpu(cp->key_count);
	if (key_count > max_key_count) {
		BT_ERR("load_ltks: too big key_count value %u", key_count);
		return cmd_status(sk, hdev->id, MGMT_OP_LOAD_LONG_TERM_KEYS,
				  MGMT_STATUS_INVALID_PARAMS);
	}

	expected_len = sizeof(*cp) + key_count *
					sizeof(struct mgmt_ltk_info);
	if (expected_len != len) {
		BT_ERR("load_keys: expected %u bytes, got %u bytes",
		       expected_len, len);
		return cmd_status(sk, hdev->id, MGMT_OP_LOAD_LONG_TERM_KEYS,
				  MGMT_STATUS_INVALID_PARAMS);
	}

	BT_DBG("%s key_count %u", hdev->name, key_count);

	for (i = 0; i < key_count; i++) {
		struct mgmt_ltk_info *key = &cp->keys[i];

		if (!ltk_is_valid(key))
			return cmd_status(sk, hdev->id,
					  MGMT_OP_LOAD_LONG_TERM_KEYS,
					  MGMT_STATUS_INVALID_PARAMS);
	}

	hci_dev_lock(hdev);

	hci_smp_ltks_clear(hdev);

	for (i = 0; i < key_count; i++) {
		struct mgmt_ltk_info *key = &cp->keys[i];
		u8 type, addr_type, authenticated;

		if (key->addr.type == BDADDR_LE_PUBLIC)
			addr_type = ADDR_LE_DEV_PUBLIC;
		else
			addr_type = ADDR_LE_DEV_RANDOM;

		if (key->master)
			type = SMP_LTK;
		else
			type = SMP_LTK_SLAVE;

		switch (key->type) {
		case MGMT_LTK_UNAUTHENTICATED:
			authenticated = 0x00;
			break;
		case MGMT_LTK_AUTHENTICATED:
			authenticated = 0x01;
			break;
		default:
			continue;
		}

		hci_add_ltk(hdev, &key->addr.bdaddr, addr_type, type,
			    authenticated, key->val, key->enc_size, key->ediv,
			    key->rand);
	}

	err = cmd_complete(sk, hdev->id, MGMT_OP_LOAD_LONG_TERM_KEYS, 0,
			   NULL, 0);

	hci_dev_unlock(hdev);

	return err;
}

struct cmd_conn_lookup {
	struct hci_conn *conn;
	bool valid_tx_power;
	u8 mgmt_status;
};

static void get_conn_info_complete(struct pending_cmd *cmd, void *data)
{
	struct cmd_conn_lookup *match = data;
	struct mgmt_cp_get_conn_info *cp;
	struct mgmt_rp_get_conn_info rp;
	struct hci_conn *conn = cmd->user_data;

	if (conn != match->conn)
		return;

	cp = (struct mgmt_cp_get_conn_info *) cmd->param;

	memset(&rp, 0, sizeof(rp));
	bacpy(&rp.addr.bdaddr, &cp->addr.bdaddr);
	rp.addr.type = cp->addr.type;

	if (!match->mgmt_status) {
		rp.rssi = conn->rssi;

		if (match->valid_tx_power) {
			rp.tx_power = conn->tx_power;
			rp.max_tx_power = conn->max_tx_power;
		} else {
			rp.tx_power = HCI_TX_POWER_INVALID;
			rp.max_tx_power = HCI_TX_POWER_INVALID;
		}
	}

	cmd_complete(cmd->sk, cmd->index, MGMT_OP_GET_CONN_INFO,
		     match->mgmt_status, &rp, sizeof(rp));

	hci_conn_drop(conn);

	mgmt_pending_remove(cmd);
}

static void conn_info_refresh_complete(struct hci_dev *hdev, u8 status)
{
	struct hci_cp_read_rssi *cp;
	struct hci_conn *conn;
	struct cmd_conn_lookup match;
	u16 handle;

	BT_DBG("status 0x%02x", status);

	hci_dev_lock(hdev);

	/* TX power data is valid in case request completed successfully,
	 * otherwise we assume it's not valid. At the moment we assume that
	 * either both or none of current and max values are valid to keep code
	 * simple.
	 */
	match.valid_tx_power = !status;

	/* Commands sent in request are either Read RSSI or Read Transmit Power
	 * Level so we check which one was last sent to retrieve connection
	 * handle.  Both commands have handle as first parameter so it's safe to
	 * cast data on the same command struct.
	 *
	 * First command sent is always Read RSSI and we fail only if it fails.
	 * In other case we simply override error to indicate success as we
	 * already remembered if TX power value is actually valid.
	 */
	cp = hci_sent_cmd_data(hdev, HCI_OP_READ_RSSI);
	if (!cp) {
		cp = hci_sent_cmd_data(hdev, HCI_OP_READ_TX_POWER);
		status = 0;
	}

	if (!cp) {
		BT_ERR("invalid sent_cmd in response");
		goto unlock;
	}

	handle = __le16_to_cpu(cp->handle);
	conn = hci_conn_hash_lookup_handle(hdev, handle);
	if (!conn) {
		BT_ERR("unknown handle (%d) in response", handle);
		goto unlock;
	}

	match.conn = conn;
	match.mgmt_status = mgmt_status(status);

	/* Cache refresh is complete, now reply for mgmt request for given
	 * connection only.
	 */
	mgmt_pending_foreach(MGMT_OP_GET_CONN_INFO, hdev,
			     get_conn_info_complete, &match);

unlock:
	hci_dev_unlock(hdev);
}

static int get_conn_info(struct sock *sk, struct hci_dev *hdev, void *data,
			 u16 len)
{
	struct mgmt_cp_get_conn_info *cp = data;
	struct mgmt_rp_get_conn_info rp;
	struct hci_conn *conn;
	unsigned long conn_info_age;
	int err = 0;

	BT_DBG("%s", hdev->name);

	memset(&rp, 0, sizeof(rp));
	bacpy(&rp.addr.bdaddr, &cp->addr.bdaddr);
	rp.addr.type = cp->addr.type;

	if (!bdaddr_type_is_valid(cp->addr.type))
		return cmd_complete(sk, hdev->id, MGMT_OP_GET_CONN_INFO,
				    MGMT_STATUS_INVALID_PARAMS,
				    &rp, sizeof(rp));

	hci_dev_lock(hdev);

	if (!hdev_is_powered(hdev)) {
		err = cmd_complete(sk, hdev->id, MGMT_OP_GET_CONN_INFO,
				   MGMT_STATUS_NOT_POWERED, &rp, sizeof(rp));
		goto unlock;
	}

	if (cp->addr.type == BDADDR_BREDR)
		conn = hci_conn_hash_lookup_ba(hdev, ACL_LINK,
					       &cp->addr.bdaddr);
	else
		conn = hci_conn_hash_lookup_ba(hdev, LE_LINK, &cp->addr.bdaddr);

	if (!conn || conn->state != BT_CONNECTED) {
		err = cmd_complete(sk, hdev->id, MGMT_OP_GET_CONN_INFO,
				   MGMT_STATUS_NOT_CONNECTED, &rp, sizeof(rp));
		goto unlock;
	}

	/* To avoid client trying to guess when to poll again for information we
	 * calculate conn info age as random value between min/max set in hdev.
	 */
	conn_info_age = hdev->conn_info_min_age +
			prandom_u32_max(hdev->conn_info_max_age -
					hdev->conn_info_min_age);

	/* Query controller to refresh cached values if they are too old or were
	 * never read.
	 */
	if (time_after(jiffies, conn->conn_info_timestamp +
		       msecs_to_jiffies(conn_info_age)) ||
	    !conn->conn_info_timestamp) {
		struct hci_request req;
		struct hci_cp_read_tx_power req_txp_cp;
		struct hci_cp_read_rssi req_rssi_cp;
		struct pending_cmd *cmd;

		hci_req_init(&req, hdev);
		req_rssi_cp.handle = cpu_to_le16(conn->handle);
		hci_req_add(&req, HCI_OP_READ_RSSI, sizeof(req_rssi_cp),
			    &req_rssi_cp);

		/* For LE links TX power does not change thus we don't need to
		 * query for it once value is known.
		 */
		if (!bdaddr_type_is_le(cp->addr.type) ||
		    conn->tx_power == HCI_TX_POWER_INVALID) {
			req_txp_cp.handle = cpu_to_le16(conn->handle);
			req_txp_cp.type = 0x00;
			hci_req_add(&req, HCI_OP_READ_TX_POWER,
				    sizeof(req_txp_cp), &req_txp_cp);
		}

		/* Max TX power needs to be read only once per connection */
		if (conn->max_tx_power == HCI_TX_POWER_INVALID) {
			req_txp_cp.handle = cpu_to_le16(conn->handle);
			req_txp_cp.type = 0x01;
			hci_req_add(&req, HCI_OP_READ_TX_POWER,
				    sizeof(req_txp_cp), &req_txp_cp);
		}

		err = hci_req_run(&req, conn_info_refresh_complete);
		if (err < 0)
			goto unlock;

		cmd = mgmt_pending_add(sk, MGMT_OP_GET_CONN_INFO, hdev,
				       data, len);
		if (!cmd) {
			err = -ENOMEM;
			goto unlock;
		}

		hci_conn_hold(conn);
		cmd->user_data = conn;

		conn->conn_info_timestamp = jiffies;
	} else {
		/* Cache is valid, just reply with values cached in hci_conn */
		rp.rssi = conn->rssi;
		rp.tx_power = conn->tx_power;
		rp.max_tx_power = conn->max_tx_power;

		err = cmd_complete(sk, hdev->id, MGMT_OP_GET_CONN_INFO,
				   MGMT_STATUS_SUCCESS, &rp, sizeof(rp));
	}

unlock:
	hci_dev_unlock(hdev);
	return err;
}

static void get_clock_info_complete(struct hci_dev *hdev, u8 status)
<<<<<<< HEAD
{
	struct mgmt_cp_get_clock_info *cp;
	struct mgmt_rp_get_clock_info rp;
	struct hci_cp_read_clock *hci_cp;
	struct pending_cmd *cmd;
	struct hci_conn *conn;

	BT_DBG("%s status %u", hdev->name, status);

	hci_dev_lock(hdev);

	hci_cp = hci_sent_cmd_data(hdev, HCI_OP_READ_CLOCK);
	if (!hci_cp)
		goto unlock;

	if (hci_cp->which) {
		u16 handle = __le16_to_cpu(hci_cp->handle);
		conn = hci_conn_hash_lookup_handle(hdev, handle);
	} else {
		conn = NULL;
	}

	cmd = mgmt_pending_find_data(MGMT_OP_GET_CLOCK_INFO, hdev, conn);
	if (!cmd)
		goto unlock;

	cp = cmd->param;

	memset(&rp, 0, sizeof(rp));
	memcpy(&rp.addr, &cp->addr, sizeof(rp.addr));

	if (status)
		goto send_rsp;

	rp.local_clock = cpu_to_le32(hdev->clock);

	if (conn) {
		rp.piconet_clock = cpu_to_le32(conn->clock);
		rp.accuracy = cpu_to_le16(conn->clock_accuracy);
	}

send_rsp:
	cmd_complete(cmd->sk, cmd->index, cmd->opcode, mgmt_status(status),
		     &rp, sizeof(rp));
	mgmt_pending_remove(cmd);
	if (conn)
		hci_conn_drop(conn);

unlock:
	hci_dev_unlock(hdev);
}

static int get_clock_info(struct sock *sk, struct hci_dev *hdev, void *data,
			 u16 len)
{
	struct mgmt_cp_get_clock_info *cp = data;
	struct mgmt_rp_get_clock_info rp;
	struct hci_cp_read_clock hci_cp;
	struct pending_cmd *cmd;
	struct hci_request req;
	struct hci_conn *conn;
	int err;

	BT_DBG("%s", hdev->name);

	memset(&rp, 0, sizeof(rp));
	bacpy(&rp.addr.bdaddr, &cp->addr.bdaddr);
	rp.addr.type = cp->addr.type;

	if (cp->addr.type != BDADDR_BREDR)
		return cmd_complete(sk, hdev->id, MGMT_OP_GET_CLOCK_INFO,
				    MGMT_STATUS_INVALID_PARAMS,
				    &rp, sizeof(rp));

	hci_dev_lock(hdev);

	if (!hdev_is_powered(hdev)) {
		err = cmd_complete(sk, hdev->id, MGMT_OP_GET_CLOCK_INFO,
				   MGMT_STATUS_NOT_POWERED, &rp, sizeof(rp));
		goto unlock;
	}

	if (bacmp(&cp->addr.bdaddr, BDADDR_ANY)) {
		conn = hci_conn_hash_lookup_ba(hdev, ACL_LINK,
					       &cp->addr.bdaddr);
		if (!conn || conn->state != BT_CONNECTED) {
			err = cmd_complete(sk, hdev->id,
					   MGMT_OP_GET_CLOCK_INFO,
					   MGMT_STATUS_NOT_CONNECTED,
					   &rp, sizeof(rp));
			goto unlock;
		}
	} else {
		conn = NULL;
	}

	cmd = mgmt_pending_add(sk, MGMT_OP_GET_CLOCK_INFO, hdev, data, len);
	if (!cmd) {
		err = -ENOMEM;
		goto unlock;
	}

	hci_req_init(&req, hdev);

	memset(&hci_cp, 0, sizeof(hci_cp));
	hci_req_add(&req, HCI_OP_READ_CLOCK, sizeof(hci_cp), &hci_cp);

	if (conn) {
		hci_conn_hold(conn);
		cmd->user_data = conn;

		hci_cp.handle = cpu_to_le16(conn->handle);
		hci_cp.which = 0x01; /* Piconet clock */
		hci_req_add(&req, HCI_OP_READ_CLOCK, sizeof(hci_cp), &hci_cp);
	}

	err = hci_req_run(&req, get_clock_info_complete);
	if (err < 0)
		mgmt_pending_remove(cmd);

unlock:
	hci_dev_unlock(hdev);
	return err;
}

/* Helper for Add/Remove Device commands */
static void update_page_scan(struct hci_dev *hdev, u8 scan)
{
	if (!test_bit(HCI_BREDR_ENABLED, &hdev->dev_flags))
		return;

	if (!hdev_is_powered(hdev))
		return;

	/* If HCI_CONNECTABLE is set then Add/Remove Device should not
	 * make any changes to page scanning.
	 */
	if (test_bit(HCI_CONNECTABLE, &hdev->dev_flags))
		return;

	if (test_bit(HCI_DISCOVERABLE, &hdev->dev_flags))
		scan |= SCAN_INQUIRY;

	hci_send_cmd(hdev, HCI_OP_WRITE_SCAN_ENABLE, 1, &scan);
}

static void device_added(struct sock *sk, struct hci_dev *hdev,
			 bdaddr_t *bdaddr, u8 type, u8 action)
{
	struct mgmt_ev_device_added ev;

	bacpy(&ev.addr.bdaddr, bdaddr);
	ev.addr.type = type;
	ev.action = action;

	mgmt_event(MGMT_EV_DEVICE_ADDED, hdev, &ev, sizeof(ev), sk);
}

static int add_device(struct sock *sk, struct hci_dev *hdev,
		      void *data, u16 len)
{
	struct mgmt_cp_add_device *cp = data;
	u8 auto_conn, addr_type;
	int err;

	BT_DBG("%s", hdev->name);

	if (!bdaddr_type_is_valid(cp->addr.type) ||
	    !bacmp(&cp->addr.bdaddr, BDADDR_ANY))
		return cmd_complete(sk, hdev->id, MGMT_OP_ADD_DEVICE,
				    MGMT_STATUS_INVALID_PARAMS,
				    &cp->addr, sizeof(cp->addr));

	if (cp->action != 0x00 && cp->action != 0x01)
		return cmd_complete(sk, hdev->id, MGMT_OP_ADD_DEVICE,
				    MGMT_STATUS_INVALID_PARAMS,
				    &cp->addr, sizeof(cp->addr));

	hci_dev_lock(hdev);

	if (cp->addr.type == BDADDR_BREDR) {
		bool update_scan;

		/* Only "connect" action supported for now */
		if (cp->action != 0x01) {
			err = cmd_complete(sk, hdev->id, MGMT_OP_ADD_DEVICE,
					   MGMT_STATUS_INVALID_PARAMS,
					   &cp->addr, sizeof(cp->addr));
			goto unlock;
		}

		update_scan = list_empty(&hdev->whitelist);

		err = hci_bdaddr_list_add(&hdev->whitelist, &cp->addr.bdaddr,
					  cp->addr.type);
		if (err)
			goto unlock;

		if (update_scan)
			update_page_scan(hdev, SCAN_PAGE);

		goto added;
	}

	if (cp->addr.type == BDADDR_LE_PUBLIC)
		addr_type = ADDR_LE_DEV_PUBLIC;
	else
		addr_type = ADDR_LE_DEV_RANDOM;

	if (cp->action)
		auto_conn = HCI_AUTO_CONN_ALWAYS;
	else
		auto_conn = HCI_AUTO_CONN_REPORT;

	/* If the connection parameters don't exist for this device,
	 * they will be created and configured with defaults.
	 */
	if (hci_conn_params_set(hdev, &cp->addr.bdaddr, addr_type,
				auto_conn) < 0) {
		err = cmd_complete(sk, hdev->id, MGMT_OP_ADD_DEVICE,
				   MGMT_STATUS_FAILED,
				   &cp->addr, sizeof(cp->addr));
		goto unlock;
	}

added:
	device_added(sk, hdev, &cp->addr.bdaddr, cp->addr.type, cp->action);

	err = cmd_complete(sk, hdev->id, MGMT_OP_ADD_DEVICE,
			   MGMT_STATUS_SUCCESS, &cp->addr, sizeof(cp->addr));

unlock:
	hci_dev_unlock(hdev);
	return err;
}

static void device_removed(struct sock *sk, struct hci_dev *hdev,
			   bdaddr_t *bdaddr, u8 type)
{
	struct mgmt_ev_device_removed ev;

	bacpy(&ev.addr.bdaddr, bdaddr);
	ev.addr.type = type;

	mgmt_event(MGMT_EV_DEVICE_REMOVED, hdev, &ev, sizeof(ev), sk);
}

static int remove_device(struct sock *sk, struct hci_dev *hdev,
			 void *data, u16 len)
{
	struct mgmt_cp_remove_device *cp = data;
	int err;

	BT_DBG("%s", hdev->name);

	hci_dev_lock(hdev);

	if (bacmp(&cp->addr.bdaddr, BDADDR_ANY)) {
		struct hci_conn_params *params;
		u8 addr_type;

		if (!bdaddr_type_is_valid(cp->addr.type)) {
			err = cmd_complete(sk, hdev->id, MGMT_OP_REMOVE_DEVICE,
					   MGMT_STATUS_INVALID_PARAMS,
					   &cp->addr, sizeof(cp->addr));
			goto unlock;
		}

		if (cp->addr.type == BDADDR_BREDR) {
			err = hci_bdaddr_list_del(&hdev->whitelist,
						  &cp->addr.bdaddr,
						  cp->addr.type);
			if (err) {
				err = cmd_complete(sk, hdev->id,
						   MGMT_OP_REMOVE_DEVICE,
						   MGMT_STATUS_INVALID_PARAMS,
						   &cp->addr, sizeof(cp->addr));
				goto unlock;
			}

			if (list_empty(&hdev->whitelist))
				update_page_scan(hdev, SCAN_DISABLED);

			device_removed(sk, hdev, &cp->addr.bdaddr,
				       cp->addr.type);
			goto complete;
		}

		if (cp->addr.type == BDADDR_LE_PUBLIC)
			addr_type = ADDR_LE_DEV_PUBLIC;
		else
			addr_type = ADDR_LE_DEV_RANDOM;

		params = hci_conn_params_lookup(hdev, &cp->addr.bdaddr,
						addr_type);
		if (!params) {
			err = cmd_complete(sk, hdev->id, MGMT_OP_REMOVE_DEVICE,
					   MGMT_STATUS_INVALID_PARAMS,
					   &cp->addr, sizeof(cp->addr));
			goto unlock;
		}

		if (params->auto_connect == HCI_AUTO_CONN_DISABLED) {
			err = cmd_complete(sk, hdev->id, MGMT_OP_REMOVE_DEVICE,
					   MGMT_STATUS_INVALID_PARAMS,
					   &cp->addr, sizeof(cp->addr));
			goto unlock;
		}

		list_del(&params->action);
		list_del(&params->list);
		kfree(params);
		hci_update_background_scan(hdev);

		device_removed(sk, hdev, &cp->addr.bdaddr, cp->addr.type);
	} else {
		struct hci_conn_params *p, *tmp;
		struct bdaddr_list *b, *btmp;

		if (cp->addr.type) {
			err = cmd_complete(sk, hdev->id, MGMT_OP_REMOVE_DEVICE,
					   MGMT_STATUS_INVALID_PARAMS,
					   &cp->addr, sizeof(cp->addr));
			goto unlock;
		}

		list_for_each_entry_safe(b, btmp, &hdev->whitelist, list) {
			device_removed(sk, hdev, &b->bdaddr, b->bdaddr_type);
			list_del(&b->list);
			kfree(b);
		}

		update_page_scan(hdev, SCAN_DISABLED);

		list_for_each_entry_safe(p, tmp, &hdev->le_conn_params, list) {
			if (p->auto_connect == HCI_AUTO_CONN_DISABLED)
				continue;
			device_removed(sk, hdev, &p->addr, p->addr_type);
			list_del(&p->action);
			list_del(&p->list);
			kfree(p);
		}

		BT_DBG("All LE connection parameters were removed");

		hci_update_background_scan(hdev);
	}

complete:
	err = cmd_complete(sk, hdev->id, MGMT_OP_REMOVE_DEVICE,
			   MGMT_STATUS_SUCCESS, &cp->addr, sizeof(cp->addr));

unlock:
	hci_dev_unlock(hdev);
	return err;
}

static int load_conn_param(struct sock *sk, struct hci_dev *hdev, void *data,
			   u16 len)
{
	struct mgmt_cp_load_conn_param *cp = data;
	const u16 max_param_count = ((U16_MAX - sizeof(*cp)) /
				     sizeof(struct mgmt_conn_param));
	u16 param_count, expected_len;
	int i;

	if (!lmp_le_capable(hdev))
		return cmd_status(sk, hdev->id, MGMT_OP_LOAD_CONN_PARAM,
				  MGMT_STATUS_NOT_SUPPORTED);

	param_count = __le16_to_cpu(cp->param_count);
	if (param_count > max_param_count) {
		BT_ERR("load_conn_param: too big param_count value %u",
		       param_count);
		return cmd_status(sk, hdev->id, MGMT_OP_LOAD_CONN_PARAM,
				  MGMT_STATUS_INVALID_PARAMS);
	}

	expected_len = sizeof(*cp) + param_count *
					sizeof(struct mgmt_conn_param);
	if (expected_len != len) {
		BT_ERR("load_conn_param: expected %u bytes, got %u bytes",
		       expected_len, len);
		return cmd_status(sk, hdev->id, MGMT_OP_LOAD_CONN_PARAM,
				  MGMT_STATUS_INVALID_PARAMS);
	}

	BT_DBG("%s param_count %u", hdev->name, param_count);

	hci_dev_lock(hdev);

	hci_conn_params_clear_disabled(hdev);

	for (i = 0; i < param_count; i++) {
		struct mgmt_conn_param *param = &cp->params[i];
		struct hci_conn_params *hci_param;
		u16 min, max, latency, timeout;
		u8 addr_type;

		BT_DBG("Adding %pMR (type %u)", &param->addr.bdaddr,
		       param->addr.type);

		if (param->addr.type == BDADDR_LE_PUBLIC) {
			addr_type = ADDR_LE_DEV_PUBLIC;
		} else if (param->addr.type == BDADDR_LE_RANDOM) {
			addr_type = ADDR_LE_DEV_RANDOM;
		} else {
			BT_ERR("Ignoring invalid connection parameters");
			continue;
		}

		min = le16_to_cpu(param->min_interval);
		max = le16_to_cpu(param->max_interval);
		latency = le16_to_cpu(param->latency);
		timeout = le16_to_cpu(param->timeout);

		BT_DBG("min 0x%04x max 0x%04x latency 0x%04x timeout 0x%04x",
		       min, max, latency, timeout);

		if (hci_check_conn_params(min, max, latency, timeout) < 0) {
			BT_ERR("Ignoring invalid connection parameters");
			continue;
		}

		hci_param = hci_conn_params_add(hdev, &param->addr.bdaddr,
						addr_type);
		if (!hci_param) {
			BT_ERR("Failed to add connection parameters");
			continue;
		}

		hci_param->conn_min_interval = min;
		hci_param->conn_max_interval = max;
		hci_param->conn_latency = latency;
		hci_param->supervision_timeout = timeout;
	}

	hci_dev_unlock(hdev);

	return cmd_complete(sk, hdev->id, MGMT_OP_LOAD_CONN_PARAM, 0, NULL, 0);
}

static int set_external_config(struct sock *sk, struct hci_dev *hdev,
			       void *data, u16 len)
{
	struct mgmt_cp_set_external_config *cp = data;
	bool changed;
	int err;

	BT_DBG("%s", hdev->name);

	if (hdev_is_powered(hdev))
		return cmd_status(sk, hdev->id, MGMT_OP_SET_EXTERNAL_CONFIG,
				  MGMT_STATUS_REJECTED);

	if (cp->config != 0x00 && cp->config != 0x01)
		return cmd_status(sk, hdev->id, MGMT_OP_SET_EXTERNAL_CONFIG,
				    MGMT_STATUS_INVALID_PARAMS);

	if (!test_bit(HCI_QUIRK_EXTERNAL_CONFIG, &hdev->quirks))
		return cmd_status(sk, hdev->id, MGMT_OP_SET_EXTERNAL_CONFIG,
				  MGMT_STATUS_NOT_SUPPORTED);

	hci_dev_lock(hdev);

	if (cp->config)
		changed = !test_and_set_bit(HCI_EXT_CONFIGURED,
					    &hdev->dev_flags);
	else
		changed = test_and_clear_bit(HCI_EXT_CONFIGURED,
					     &hdev->dev_flags);

	err = send_options_rsp(sk, MGMT_OP_SET_EXTERNAL_CONFIG, hdev);
	if (err < 0)
		goto unlock;

	if (!changed)
		goto unlock;

	err = new_options(hdev, sk);

	if (test_bit(HCI_UNCONFIGURED, &hdev->dev_flags) == is_configured(hdev)) {
		mgmt_index_removed(hdev);

		if (test_and_change_bit(HCI_UNCONFIGURED, &hdev->dev_flags)) {
			set_bit(HCI_CONFIG, &hdev->dev_flags);
			set_bit(HCI_AUTO_OFF, &hdev->dev_flags);

			queue_work(hdev->req_workqueue, &hdev->power_on);
		} else {
			set_bit(HCI_RAW, &hdev->flags);
			mgmt_index_added(hdev);
		}
	}

unlock:
	hci_dev_unlock(hdev);
	return err;
}

static int set_public_address(struct sock *sk, struct hci_dev *hdev,
			      void *data, u16 len)
{
	struct mgmt_cp_set_public_address *cp = data;
	bool changed;
	int err;

	BT_DBG("%s", hdev->name);

	if (hdev_is_powered(hdev))
		return cmd_status(sk, hdev->id, MGMT_OP_SET_PUBLIC_ADDRESS,
				  MGMT_STATUS_REJECTED);

	if (!bacmp(&cp->bdaddr, BDADDR_ANY))
		return cmd_status(sk, hdev->id, MGMT_OP_SET_PUBLIC_ADDRESS,
				  MGMT_STATUS_INVALID_PARAMS);

	if (!hdev->set_bdaddr)
		return cmd_status(sk, hdev->id, MGMT_OP_SET_PUBLIC_ADDRESS,
				  MGMT_STATUS_NOT_SUPPORTED);

	hci_dev_lock(hdev);

	changed = !!bacmp(&hdev->public_addr, &cp->bdaddr);
	bacpy(&hdev->public_addr, &cp->bdaddr);

	err = send_options_rsp(sk, MGMT_OP_SET_PUBLIC_ADDRESS, hdev);
	if (err < 0)
		goto unlock;

	if (!changed)
		goto unlock;

	if (test_bit(HCI_UNCONFIGURED, &hdev->dev_flags))
		err = new_options(hdev, sk);

	if (is_configured(hdev)) {
		mgmt_index_removed(hdev);

		clear_bit(HCI_UNCONFIGURED, &hdev->dev_flags);

		set_bit(HCI_CONFIG, &hdev->dev_flags);
		set_bit(HCI_AUTO_OFF, &hdev->dev_flags);

		queue_work(hdev->req_workqueue, &hdev->power_on);
	}

unlock:
	hci_dev_unlock(hdev);
	return err;
}

static const struct mgmt_handler {
	int (*func) (struct sock *sk, struct hci_dev *hdev, void *data,
		     u16 data_len);
	bool var_len;
	size_t data_len;
} mgmt_handlers[] = {
	{ NULL }, /* 0x0000 (no command) */
	{ read_version,           false, MGMT_READ_VERSION_SIZE },
	{ read_commands,          false, MGMT_READ_COMMANDS_SIZE },
	{ read_index_list,        false, MGMT_READ_INDEX_LIST_SIZE },
	{ read_controller_info,   false, MGMT_READ_INFO_SIZE },
	{ set_powered,            false, MGMT_SETTING_SIZE },
	{ set_discoverable,       false, MGMT_SET_DISCOVERABLE_SIZE },
	{ set_connectable,        false, MGMT_SETTING_SIZE },
	{ set_fast_connectable,   false, MGMT_SETTING_SIZE },
	{ set_pairable,           false, MGMT_SETTING_SIZE },
	{ set_link_security,      false, MGMT_SETTING_SIZE },
	{ set_ssp,                false, MGMT_SETTING_SIZE },
	{ set_hs,                 false, MGMT_SETTING_SIZE },
	{ set_le,                 false, MGMT_SETTING_SIZE },
	{ set_dev_class,          false, MGMT_SET_DEV_CLASS_SIZE },
	{ set_local_name,         false, MGMT_SET_LOCAL_NAME_SIZE },
	{ add_uuid,               false, MGMT_ADD_UUID_SIZE },
	{ remove_uuid,            false, MGMT_REMOVE_UUID_SIZE },
	{ load_link_keys,         true,  MGMT_LOAD_LINK_KEYS_SIZE },
	{ load_long_term_keys,    true,  MGMT_LOAD_LONG_TERM_KEYS_SIZE },
	{ disconnect,             false, MGMT_DISCONNECT_SIZE },
	{ get_connections,        false, MGMT_GET_CONNECTIONS_SIZE },
	{ pin_code_reply,         false, MGMT_PIN_CODE_REPLY_SIZE },
	{ pin_code_neg_reply,     false, MGMT_PIN_CODE_NEG_REPLY_SIZE },
	{ set_io_capability,      false, MGMT_SET_IO_CAPABILITY_SIZE },
	{ pair_device,            false, MGMT_PAIR_DEVICE_SIZE },
	{ cancel_pair_device,     false, MGMT_CANCEL_PAIR_DEVICE_SIZE },
	{ unpair_device,          false, MGMT_UNPAIR_DEVICE_SIZE },
	{ user_confirm_reply,     false, MGMT_USER_CONFIRM_REPLY_SIZE },
	{ user_confirm_neg_reply, false, MGMT_USER_CONFIRM_NEG_REPLY_SIZE },
	{ user_passkey_reply,     false, MGMT_USER_PASSKEY_REPLY_SIZE },
	{ user_passkey_neg_reply, false, MGMT_USER_PASSKEY_NEG_REPLY_SIZE },
	{ read_local_oob_data,    false, MGMT_READ_LOCAL_OOB_DATA_SIZE },
	{ add_remote_oob_data,    true,  MGMT_ADD_REMOTE_OOB_DATA_SIZE },
	{ remove_remote_oob_data, false, MGMT_REMOVE_REMOTE_OOB_DATA_SIZE },
	{ start_discovery,        false, MGMT_START_DISCOVERY_SIZE },
	{ stop_discovery,         false, MGMT_STOP_DISCOVERY_SIZE },
	{ confirm_name,           false, MGMT_CONFIRM_NAME_SIZE },
	{ block_device,           false, MGMT_BLOCK_DEVICE_SIZE },
	{ unblock_device,         false, MGMT_UNBLOCK_DEVICE_SIZE },
	{ set_device_id,          false, MGMT_SET_DEVICE_ID_SIZE },
	{ set_advertising,        false, MGMT_SETTING_SIZE },
	{ set_bredr,              false, MGMT_SETTING_SIZE },
	{ set_static_address,     false, MGMT_SET_STATIC_ADDRESS_SIZE },
	{ set_scan_params,        false, MGMT_SET_SCAN_PARAMS_SIZE },
	{ set_secure_conn,        false, MGMT_SETTING_SIZE },
	{ set_debug_keys,         false, MGMT_SETTING_SIZE },
	{ set_privacy,            false, MGMT_SET_PRIVACY_SIZE },
	{ load_irks,              true,  MGMT_LOAD_IRKS_SIZE },
	{ get_conn_info,          false, MGMT_GET_CONN_INFO_SIZE },
	{ get_clock_info,         false, MGMT_GET_CLOCK_INFO_SIZE },
	{ add_device,             false, MGMT_ADD_DEVICE_SIZE },
	{ remove_device,          false, MGMT_REMOVE_DEVICE_SIZE },
	{ load_conn_param,        true,  MGMT_LOAD_CONN_PARAM_SIZE },
	{ read_unconf_index_list, false, MGMT_READ_UNCONF_INDEX_LIST_SIZE },
	{ read_config_info,       false, MGMT_READ_CONFIG_INFO_SIZE },
	{ set_external_config,    false, MGMT_SET_EXTERNAL_CONFIG_SIZE },
	{ set_public_address,     false, MGMT_SET_PUBLIC_ADDRESS_SIZE },
};

int mgmt_control(struct sock *sk, struct msghdr *msg, size_t msglen)
=======
>>>>>>> 708b9bde
{
	struct mgmt_cp_get_clock_info *cp;
	struct mgmt_rp_get_clock_info rp;
	struct hci_cp_read_clock *hci_cp;
	struct pending_cmd *cmd;
	struct hci_conn *conn;

	BT_DBG("%s status %u", hdev->name, status);

	hci_dev_lock(hdev);

	hci_cp = hci_sent_cmd_data(hdev, HCI_OP_READ_CLOCK);
	if (!hci_cp)
		goto unlock;

	if (hci_cp->which) {
		u16 handle = __le16_to_cpu(hci_cp->handle);
		conn = hci_conn_hash_lookup_handle(hdev, handle);
	} else {
		conn = NULL;
	}

	cmd = mgmt_pending_find_data(MGMT_OP_GET_CLOCK_INFO, hdev, conn);
	if (!cmd)
		goto unlock;

	cp = cmd->param;

	memset(&rp, 0, sizeof(rp));
	memcpy(&rp.addr, &cp->addr, sizeof(rp.addr));

<<<<<<< HEAD
		if (test_bit(HCI_SETUP, &hdev->dev_flags) ||
		    test_bit(HCI_CONFIG, &hdev->dev_flags) ||
		    test_bit(HCI_USER_CHANNEL, &hdev->dev_flags)) {
			err = cmd_status(sk, index, opcode,
					 MGMT_STATUS_INVALID_INDEX);
			goto done;
		}

		if (test_bit(HCI_UNCONFIGURED, &hdev->dev_flags) &&
		    opcode != MGMT_OP_READ_CONFIG_INFO &&
		    opcode != MGMT_OP_SET_EXTERNAL_CONFIG &&
		    opcode != MGMT_OP_SET_PUBLIC_ADDRESS) {
			err = cmd_status(sk, index, opcode,
					 MGMT_STATUS_INVALID_INDEX);
			goto done;
		}
	}
=======
	if (status)
		goto send_rsp;
>>>>>>> 708b9bde

	rp.local_clock = cpu_to_le32(hdev->clock);

<<<<<<< HEAD
	if (hdev && (opcode <= MGMT_OP_READ_INDEX_LIST ||
		     opcode == MGMT_OP_READ_UNCONF_INDEX_LIST)) {
		err = cmd_status(sk, index, opcode,
				 MGMT_STATUS_INVALID_INDEX);
		goto done;
	}

	if (!hdev && (opcode > MGMT_OP_READ_INDEX_LIST &&
		      opcode != MGMT_OP_READ_UNCONF_INDEX_LIST)) {
		err = cmd_status(sk, index, opcode,
				 MGMT_STATUS_INVALID_INDEX);
		goto done;
=======
	if (conn) {
		rp.piconet_clock = cpu_to_le32(conn->clock);
		rp.accuracy = cpu_to_le16(conn->clock_accuracy);
>>>>>>> 708b9bde
	}

send_rsp:
	cmd_complete(cmd->sk, cmd->index, cmd->opcode, mgmt_status(status),
		     &rp, sizeof(rp));
	mgmt_pending_remove(cmd);
	if (conn)
		hci_conn_drop(conn);

unlock:
	hci_dev_unlock(hdev);
}

static int get_clock_info(struct sock *sk, struct hci_dev *hdev, void *data,
			 u16 len)
{
	struct mgmt_cp_get_clock_info *cp = data;
	struct mgmt_rp_get_clock_info rp;
	struct hci_cp_read_clock hci_cp;
	struct pending_cmd *cmd;
	struct hci_request req;
	struct hci_conn *conn;
	int err;

	BT_DBG("%s", hdev->name);

	memset(&rp, 0, sizeof(rp));
	bacpy(&rp.addr.bdaddr, &cp->addr.bdaddr);
	rp.addr.type = cp->addr.type;

	if (cp->addr.type != BDADDR_BREDR)
		return cmd_complete(sk, hdev->id, MGMT_OP_GET_CLOCK_INFO,
				    MGMT_STATUS_INVALID_PARAMS,
				    &rp, sizeof(rp));

	hci_dev_lock(hdev);

	if (!hdev_is_powered(hdev)) {
		err = cmd_complete(sk, hdev->id, MGMT_OP_GET_CLOCK_INFO,
				   MGMT_STATUS_NOT_POWERED, &rp, sizeof(rp));
		goto unlock;
	}

	if (bacmp(&cp->addr.bdaddr, BDADDR_ANY)) {
		conn = hci_conn_hash_lookup_ba(hdev, ACL_LINK,
					       &cp->addr.bdaddr);
		if (!conn || conn->state != BT_CONNECTED) {
			err = cmd_complete(sk, hdev->id,
					   MGMT_OP_GET_CLOCK_INFO,
					   MGMT_STATUS_NOT_CONNECTED,
					   &rp, sizeof(rp));
			goto unlock;
		}
	} else {
		conn = NULL;
	}

	cmd = mgmt_pending_add(sk, MGMT_OP_GET_CLOCK_INFO, hdev, data, len);
	if (!cmd) {
		err = -ENOMEM;
		goto unlock;
	}

	hci_req_init(&req, hdev);

	memset(&hci_cp, 0, sizeof(hci_cp));
	hci_req_add(&req, HCI_OP_READ_CLOCK, sizeof(hci_cp), &hci_cp);

	if (conn) {
		hci_conn_hold(conn);
		cmd->user_data = conn;

		hci_cp.handle = cpu_to_le16(conn->handle);
		hci_cp.which = 0x01; /* Piconet clock */
		hci_req_add(&req, HCI_OP_READ_CLOCK, sizeof(hci_cp), &hci_cp);
	}

	err = hci_req_run(&req, get_clock_info_complete);
	if (err < 0)
		mgmt_pending_remove(cmd);

unlock:
	hci_dev_unlock(hdev);
	return err;
}

/* Helper for Add/Remove Device commands */
static void update_page_scan(struct hci_dev *hdev, u8 scan)
{
	if (!test_bit(HCI_BREDR_ENABLED, &hdev->dev_flags))
		return;

	if (!hdev_is_powered(hdev))
		return;

	/* If HCI_CONNECTABLE is set then Add/Remove Device should not
	 * make any changes to page scanning.
	 */
	if (test_bit(HCI_CONNECTABLE, &hdev->dev_flags))
		return;

	if (test_bit(HCI_DISCOVERABLE, &hdev->dev_flags))
		scan |= SCAN_INQUIRY;

	hci_send_cmd(hdev, HCI_OP_WRITE_SCAN_ENABLE, 1, &scan);
}

static void device_added(struct sock *sk, struct hci_dev *hdev,
			 bdaddr_t *bdaddr, u8 type, u8 action)
{
	struct mgmt_ev_device_added ev;

	bacpy(&ev.addr.bdaddr, bdaddr);
	ev.addr.type = type;
	ev.action = action;

	mgmt_event(MGMT_EV_DEVICE_ADDED, hdev, &ev, sizeof(ev), sk);
}

static int add_device(struct sock *sk, struct hci_dev *hdev,
		      void *data, u16 len)
{
	struct mgmt_cp_add_device *cp = data;
	u8 auto_conn, addr_type;
	int err;

	BT_DBG("%s", hdev->name);

	if (!bdaddr_type_is_valid(cp->addr.type) ||
	    !bacmp(&cp->addr.bdaddr, BDADDR_ANY))
		return cmd_complete(sk, hdev->id, MGMT_OP_ADD_DEVICE,
				    MGMT_STATUS_INVALID_PARAMS,
				    &cp->addr, sizeof(cp->addr));

	if (cp->action != 0x00 && cp->action != 0x01)
		return cmd_complete(sk, hdev->id, MGMT_OP_ADD_DEVICE,
				    MGMT_STATUS_INVALID_PARAMS,
				    &cp->addr, sizeof(cp->addr));

	hci_dev_lock(hdev);

	if (cp->addr.type == BDADDR_BREDR) {
		bool update_scan;

		/* Only "connect" action supported for now */
		if (cp->action != 0x01) {
			err = cmd_complete(sk, hdev->id, MGMT_OP_ADD_DEVICE,
					   MGMT_STATUS_INVALID_PARAMS,
					   &cp->addr, sizeof(cp->addr));
			goto unlock;
		}

		update_scan = list_empty(&hdev->whitelist);

		err = hci_bdaddr_list_add(&hdev->whitelist, &cp->addr.bdaddr,
					  cp->addr.type);
		if (err)
			goto unlock;

		if (update_scan)
			update_page_scan(hdev, SCAN_PAGE);

		goto added;
	}

	if (cp->addr.type == BDADDR_LE_PUBLIC)
		addr_type = ADDR_LE_DEV_PUBLIC;
	else
		addr_type = ADDR_LE_DEV_RANDOM;

	if (cp->action)
		auto_conn = HCI_AUTO_CONN_ALWAYS;
	else
		auto_conn = HCI_AUTO_CONN_REPORT;

	/* If the connection parameters don't exist for this device,
	 * they will be created and configured with defaults.
	 */
	if (hci_conn_params_set(hdev, &cp->addr.bdaddr, addr_type,
				auto_conn) < 0) {
		err = cmd_complete(sk, hdev->id, MGMT_OP_ADD_DEVICE,
				   MGMT_STATUS_FAILED,
				   &cp->addr, sizeof(cp->addr));
		goto unlock;
	}

added:
	device_added(sk, hdev, &cp->addr.bdaddr, cp->addr.type, cp->action);

	err = cmd_complete(sk, hdev->id, MGMT_OP_ADD_DEVICE,
			   MGMT_STATUS_SUCCESS, &cp->addr, sizeof(cp->addr));

unlock:
	hci_dev_unlock(hdev);
	return err;
}

static void device_removed(struct sock *sk, struct hci_dev *hdev,
			   bdaddr_t *bdaddr, u8 type)
{
	struct mgmt_ev_device_removed ev;

	bacpy(&ev.addr.bdaddr, bdaddr);
	ev.addr.type = type;

	mgmt_event(MGMT_EV_DEVICE_REMOVED, hdev, &ev, sizeof(ev), sk);
}

static int remove_device(struct sock *sk, struct hci_dev *hdev,
			 void *data, u16 len)
{
	struct mgmt_cp_remove_device *cp = data;
	int err;

	BT_DBG("%s", hdev->name);

	hci_dev_lock(hdev);

	if (bacmp(&cp->addr.bdaddr, BDADDR_ANY)) {
		struct hci_conn_params *params;
		u8 addr_type;

		if (!bdaddr_type_is_valid(cp->addr.type)) {
			err = cmd_complete(sk, hdev->id, MGMT_OP_REMOVE_DEVICE,
					   MGMT_STATUS_INVALID_PARAMS,
					   &cp->addr, sizeof(cp->addr));
			goto unlock;
		}

		if (cp->addr.type == BDADDR_BREDR) {
			err = hci_bdaddr_list_del(&hdev->whitelist,
						  &cp->addr.bdaddr,
						  cp->addr.type);
			if (err) {
				err = cmd_complete(sk, hdev->id,
						   MGMT_OP_REMOVE_DEVICE,
						   MGMT_STATUS_INVALID_PARAMS,
						   &cp->addr, sizeof(cp->addr));
				goto unlock;
			}

			if (list_empty(&hdev->whitelist))
				update_page_scan(hdev, SCAN_DISABLED);

			device_removed(sk, hdev, &cp->addr.bdaddr,
				       cp->addr.type);
			goto complete;
		}

		if (cp->addr.type == BDADDR_LE_PUBLIC)
			addr_type = ADDR_LE_DEV_PUBLIC;
		else
			addr_type = ADDR_LE_DEV_RANDOM;

		params = hci_conn_params_lookup(hdev, &cp->addr.bdaddr,
						addr_type);
		if (!params) {
			err = cmd_complete(sk, hdev->id, MGMT_OP_REMOVE_DEVICE,
					   MGMT_STATUS_INVALID_PARAMS,
					   &cp->addr, sizeof(cp->addr));
			goto unlock;
		}

		if (params->auto_connect == HCI_AUTO_CONN_DISABLED) {
			err = cmd_complete(sk, hdev->id, MGMT_OP_REMOVE_DEVICE,
					   MGMT_STATUS_INVALID_PARAMS,
					   &cp->addr, sizeof(cp->addr));
			goto unlock;
		}

		list_del(&params->action);
		list_del(&params->list);
		kfree(params);
		hci_update_background_scan(hdev);

		device_removed(sk, hdev, &cp->addr.bdaddr, cp->addr.type);
	} else {
		struct hci_conn_params *p, *tmp;
		struct bdaddr_list *b, *btmp;

		if (cp->addr.type) {
			err = cmd_complete(sk, hdev->id, MGMT_OP_REMOVE_DEVICE,
					   MGMT_STATUS_INVALID_PARAMS,
					   &cp->addr, sizeof(cp->addr));
			goto unlock;
		}

		list_for_each_entry_safe(b, btmp, &hdev->whitelist, list) {
			device_removed(sk, hdev, &b->bdaddr, b->bdaddr_type);
			list_del(&b->list);
			kfree(b);
		}

		update_page_scan(hdev, SCAN_DISABLED);

		list_for_each_entry_safe(p, tmp, &hdev->le_conn_params, list) {
			if (p->auto_connect == HCI_AUTO_CONN_DISABLED)
				continue;
			device_removed(sk, hdev, &p->addr, p->addr_type);
			list_del(&p->action);
			list_del(&p->list);
			kfree(p);
		}

		BT_DBG("All LE connection parameters were removed");

		hci_update_background_scan(hdev);
	}

complete:
	err = cmd_complete(sk, hdev->id, MGMT_OP_REMOVE_DEVICE,
			   MGMT_STATUS_SUCCESS, &cp->addr, sizeof(cp->addr));

unlock:
	hci_dev_unlock(hdev);
	return err;
}

static int load_conn_param(struct sock *sk, struct hci_dev *hdev, void *data,
			   u16 len)
{
	struct mgmt_cp_load_conn_param *cp = data;
	const u16 max_param_count = ((U16_MAX - sizeof(*cp)) /
				     sizeof(struct mgmt_conn_param));
	u16 param_count, expected_len;
	int i;

	if (!lmp_le_capable(hdev))
		return cmd_status(sk, hdev->id, MGMT_OP_LOAD_CONN_PARAM,
				  MGMT_STATUS_NOT_SUPPORTED);

	param_count = __le16_to_cpu(cp->param_count);
	if (param_count > max_param_count) {
		BT_ERR("load_conn_param: too big param_count value %u",
		       param_count);
		return cmd_status(sk, hdev->id, MGMT_OP_LOAD_CONN_PARAM,
				  MGMT_STATUS_INVALID_PARAMS);
	}

	expected_len = sizeof(*cp) + param_count *
					sizeof(struct mgmt_conn_param);
	if (expected_len != len) {
		BT_ERR("load_conn_param: expected %u bytes, got %u bytes",
		       expected_len, len);
		return cmd_status(sk, hdev->id, MGMT_OP_LOAD_CONN_PARAM,
				  MGMT_STATUS_INVALID_PARAMS);
	}

	BT_DBG("%s param_count %u", hdev->name, param_count);

	hci_dev_lock(hdev);

	hci_conn_params_clear_disabled(hdev);

	for (i = 0; i < param_count; i++) {
		struct mgmt_conn_param *param = &cp->params[i];
		struct hci_conn_params *hci_param;
		u16 min, max, latency, timeout;
		u8 addr_type;

		BT_DBG("Adding %pMR (type %u)", &param->addr.bdaddr,
		       param->addr.type);

		if (param->addr.type == BDADDR_LE_PUBLIC) {
			addr_type = ADDR_LE_DEV_PUBLIC;
		} else if (param->addr.type == BDADDR_LE_RANDOM) {
			addr_type = ADDR_LE_DEV_RANDOM;
		} else {
			BT_ERR("Ignoring invalid connection parameters");
			continue;
		}

		min = le16_to_cpu(param->min_interval);
		max = le16_to_cpu(param->max_interval);
		latency = le16_to_cpu(param->latency);
		timeout = le16_to_cpu(param->timeout);

		BT_DBG("min 0x%04x max 0x%04x latency 0x%04x timeout 0x%04x",
		       min, max, latency, timeout);

		if (hci_check_conn_params(min, max, latency, timeout) < 0) {
			BT_ERR("Ignoring invalid connection parameters");
			continue;
		}

		hci_param = hci_conn_params_add(hdev, &param->addr.bdaddr,
						addr_type);
		if (!hci_param) {
			BT_ERR("Failed to add connection parameters");
			continue;
		}

		hci_param->conn_min_interval = min;
		hci_param->conn_max_interval = max;
		hci_param->conn_latency = latency;
		hci_param->supervision_timeout = timeout;
	}

	hci_dev_unlock(hdev);

	return cmd_complete(sk, hdev->id, MGMT_OP_LOAD_CONN_PARAM, 0, NULL, 0);
}

static int set_external_config(struct sock *sk, struct hci_dev *hdev,
			       void *data, u16 len)
{
	struct mgmt_cp_set_external_config *cp = data;
	bool changed;
	int err;

	BT_DBG("%s", hdev->name);

	if (hdev_is_powered(hdev))
		return cmd_status(sk, hdev->id, MGMT_OP_SET_EXTERNAL_CONFIG,
				  MGMT_STATUS_REJECTED);

	if (cp->config != 0x00 && cp->config != 0x01)
		return cmd_status(sk, hdev->id, MGMT_OP_SET_EXTERNAL_CONFIG,
				    MGMT_STATUS_INVALID_PARAMS);

	if (!test_bit(HCI_QUIRK_EXTERNAL_CONFIG, &hdev->quirks))
		return cmd_status(sk, hdev->id, MGMT_OP_SET_EXTERNAL_CONFIG,
				  MGMT_STATUS_NOT_SUPPORTED);

	hci_dev_lock(hdev);

	if (cp->config)
		changed = !test_and_set_bit(HCI_EXT_CONFIGURED,
					    &hdev->dev_flags);
	else
		changed = test_and_clear_bit(HCI_EXT_CONFIGURED,
					     &hdev->dev_flags);

	err = send_options_rsp(sk, MGMT_OP_SET_EXTERNAL_CONFIG, hdev);
	if (err < 0)
		goto unlock;

	if (!changed)
		goto unlock;

	err = new_options(hdev, sk);

	if (test_bit(HCI_UNCONFIGURED, &hdev->dev_flags) == is_configured(hdev)) {
		mgmt_index_removed(hdev);

		if (test_and_change_bit(HCI_UNCONFIGURED, &hdev->dev_flags)) {
			set_bit(HCI_CONFIG, &hdev->dev_flags);
			set_bit(HCI_AUTO_OFF, &hdev->dev_flags);

			queue_work(hdev->req_workqueue, &hdev->power_on);
		} else {
			set_bit(HCI_RAW, &hdev->flags);
			mgmt_index_added(hdev);
		}
	}

unlock:
	hci_dev_unlock(hdev);
	return err;
}

static int set_public_address(struct sock *sk, struct hci_dev *hdev,
			      void *data, u16 len)
{
	struct mgmt_cp_set_public_address *cp = data;
	bool changed;
	int err;

	BT_DBG("%s", hdev->name);

	if (hdev_is_powered(hdev))
		return cmd_status(sk, hdev->id, MGMT_OP_SET_PUBLIC_ADDRESS,
				  MGMT_STATUS_REJECTED);

	if (!bacmp(&cp->bdaddr, BDADDR_ANY))
		return cmd_status(sk, hdev->id, MGMT_OP_SET_PUBLIC_ADDRESS,
				  MGMT_STATUS_INVALID_PARAMS);

	if (!hdev->set_bdaddr)
		return cmd_status(sk, hdev->id, MGMT_OP_SET_PUBLIC_ADDRESS,
				  MGMT_STATUS_NOT_SUPPORTED);

	hci_dev_lock(hdev);

	changed = !!bacmp(&hdev->public_addr, &cp->bdaddr);
	bacpy(&hdev->public_addr, &cp->bdaddr);

	err = send_options_rsp(sk, MGMT_OP_SET_PUBLIC_ADDRESS, hdev);
	if (err < 0)
		goto unlock;

	if (!changed)
		goto unlock;

	if (test_bit(HCI_UNCONFIGURED, &hdev->dev_flags))
		err = new_options(hdev, sk);

	if (is_configured(hdev)) {
		mgmt_index_removed(hdev);

		clear_bit(HCI_UNCONFIGURED, &hdev->dev_flags);

		set_bit(HCI_CONFIG, &hdev->dev_flags);
		set_bit(HCI_AUTO_OFF, &hdev->dev_flags);

		queue_work(hdev->req_workqueue, &hdev->power_on);
	}

unlock:
	hci_dev_unlock(hdev);
	return err;
}

static const struct mgmt_handler {
	int (*func) (struct sock *sk, struct hci_dev *hdev, void *data,
		     u16 data_len);
	bool var_len;
	size_t data_len;
} mgmt_handlers[] = {
	{ NULL }, /* 0x0000 (no command) */
	{ read_version,           false, MGMT_READ_VERSION_SIZE },
	{ read_commands,          false, MGMT_READ_COMMANDS_SIZE },
	{ read_index_list,        false, MGMT_READ_INDEX_LIST_SIZE },
	{ read_controller_info,   false, MGMT_READ_INFO_SIZE },
	{ set_powered,            false, MGMT_SETTING_SIZE },
	{ set_discoverable,       false, MGMT_SET_DISCOVERABLE_SIZE },
	{ set_connectable,        false, MGMT_SETTING_SIZE },
	{ set_fast_connectable,   false, MGMT_SETTING_SIZE },
	{ set_pairable,           false, MGMT_SETTING_SIZE },
	{ set_link_security,      false, MGMT_SETTING_SIZE },
	{ set_ssp,                false, MGMT_SETTING_SIZE },
	{ set_hs,                 false, MGMT_SETTING_SIZE },
	{ set_le,                 false, MGMT_SETTING_SIZE },
	{ set_dev_class,          false, MGMT_SET_DEV_CLASS_SIZE },
	{ set_local_name,         false, MGMT_SET_LOCAL_NAME_SIZE },
	{ add_uuid,               false, MGMT_ADD_UUID_SIZE },
	{ remove_uuid,            false, MGMT_REMOVE_UUID_SIZE },
	{ load_link_keys,         true,  MGMT_LOAD_LINK_KEYS_SIZE },
	{ load_long_term_keys,    true,  MGMT_LOAD_LONG_TERM_KEYS_SIZE },
	{ disconnect,             false, MGMT_DISCONNECT_SIZE },
	{ get_connections,        false, MGMT_GET_CONNECTIONS_SIZE },
	{ pin_code_reply,         false, MGMT_PIN_CODE_REPLY_SIZE },
	{ pin_code_neg_reply,     false, MGMT_PIN_CODE_NEG_REPLY_SIZE },
	{ set_io_capability,      false, MGMT_SET_IO_CAPABILITY_SIZE },
	{ pair_device,            false, MGMT_PAIR_DEVICE_SIZE },
	{ cancel_pair_device,     false, MGMT_CANCEL_PAIR_DEVICE_SIZE },
	{ unpair_device,          false, MGMT_UNPAIR_DEVICE_SIZE },
	{ user_confirm_reply,     false, MGMT_USER_CONFIRM_REPLY_SIZE },
	{ user_confirm_neg_reply, false, MGMT_USER_CONFIRM_NEG_REPLY_SIZE },
	{ user_passkey_reply,     false, MGMT_USER_PASSKEY_REPLY_SIZE },
	{ user_passkey_neg_reply, false, MGMT_USER_PASSKEY_NEG_REPLY_SIZE },
	{ read_local_oob_data,    false, MGMT_READ_LOCAL_OOB_DATA_SIZE },
	{ add_remote_oob_data,    true,  MGMT_ADD_REMOTE_OOB_DATA_SIZE },
	{ remove_remote_oob_data, false, MGMT_REMOVE_REMOTE_OOB_DATA_SIZE },
	{ start_discovery,        false, MGMT_START_DISCOVERY_SIZE },
	{ stop_discovery,         false, MGMT_STOP_DISCOVERY_SIZE },
	{ confirm_name,           false, MGMT_CONFIRM_NAME_SIZE },
	{ block_device,           false, MGMT_BLOCK_DEVICE_SIZE },
	{ unblock_device,         false, MGMT_UNBLOCK_DEVICE_SIZE },
	{ set_device_id,          false, MGMT_SET_DEVICE_ID_SIZE },
	{ set_advertising,        false, MGMT_SETTING_SIZE },
	{ set_bredr,              false, MGMT_SETTING_SIZE },
	{ set_static_address,     false, MGMT_SET_STATIC_ADDRESS_SIZE },
	{ set_scan_params,        false, MGMT_SET_SCAN_PARAMS_SIZE },
	{ set_secure_conn,        false, MGMT_SETTING_SIZE },
	{ set_debug_keys,         false, MGMT_SETTING_SIZE },
	{ set_privacy,            false, MGMT_SET_PRIVACY_SIZE },
	{ load_irks,              true,  MGMT_LOAD_IRKS_SIZE },
	{ get_conn_info,          false, MGMT_GET_CONN_INFO_SIZE },
	{ get_clock_info,         false, MGMT_GET_CLOCK_INFO_SIZE },
	{ add_device,             false, MGMT_ADD_DEVICE_SIZE },
	{ remove_device,          false, MGMT_REMOVE_DEVICE_SIZE },
	{ load_conn_param,        true,  MGMT_LOAD_CONN_PARAM_SIZE },
	{ read_unconf_index_list, false, MGMT_READ_UNCONF_INDEX_LIST_SIZE },
	{ read_config_info,       false, MGMT_READ_CONFIG_INFO_SIZE },
	{ set_external_config,    false, MGMT_SET_EXTERNAL_CONFIG_SIZE },
	{ set_public_address,     false, MGMT_SET_PUBLIC_ADDRESS_SIZE },
};

int mgmt_control(struct sock *sk, struct msghdr *msg, size_t msglen)
{
	void *buf;
	u8 *cp;
	struct mgmt_hdr *hdr;
	u16 opcode, index, len;
	struct hci_dev *hdev = NULL;
	const struct mgmt_handler *handler;
	int err;

	BT_DBG("got %zu bytes", msglen);

	if (msglen < sizeof(*hdr))
		return -EINVAL;

	buf = kmalloc(msglen, GFP_KERNEL);
	if (!buf)
		return -ENOMEM;

	if (memcpy_fromiovec(buf, msg->msg_iov, msglen)) {
		err = -EFAULT;
		goto done;
	}

	hdr = buf;
	opcode = __le16_to_cpu(hdr->opcode);
	index = __le16_to_cpu(hdr->index);
	len = __le16_to_cpu(hdr->len);

	if (len != msglen - sizeof(*hdr)) {
		err = -EINVAL;
		goto done;
	}

	if (index != MGMT_INDEX_NONE) {
		hdev = hci_dev_get(index);
		if (!hdev) {
			err = cmd_status(sk, index, opcode,
					 MGMT_STATUS_INVALID_INDEX);
			goto done;
		}

		if (test_bit(HCI_SETUP, &hdev->dev_flags) ||
		    test_bit(HCI_CONFIG, &hdev->dev_flags) ||
		    test_bit(HCI_USER_CHANNEL, &hdev->dev_flags)) {
			err = cmd_status(sk, index, opcode,
					 MGMT_STATUS_INVALID_INDEX);
			goto done;
		}

		if (test_bit(HCI_UNCONFIGURED, &hdev->dev_flags) &&
		    opcode != MGMT_OP_READ_CONFIG_INFO &&
		    opcode != MGMT_OP_SET_EXTERNAL_CONFIG &&
		    opcode != MGMT_OP_SET_PUBLIC_ADDRESS) {
			err = cmd_status(sk, index, opcode,
					 MGMT_STATUS_INVALID_INDEX);
			goto done;
		}
	}

	if (opcode >= ARRAY_SIZE(mgmt_handlers) ||
	    mgmt_handlers[opcode].func == NULL) {
		BT_DBG("Unknown op %u", opcode);
		err = cmd_status(sk, index, opcode,
				 MGMT_STATUS_UNKNOWN_COMMAND);
		goto done;
	}

	if (hdev && (opcode <= MGMT_OP_READ_INDEX_LIST ||
		     opcode == MGMT_OP_READ_UNCONF_INDEX_LIST)) {
		err = cmd_status(sk, index, opcode,
				 MGMT_STATUS_INVALID_INDEX);
		goto done;
	}

	if (!hdev && (opcode > MGMT_OP_READ_INDEX_LIST &&
		      opcode != MGMT_OP_READ_UNCONF_INDEX_LIST)) {
		err = cmd_status(sk, index, opcode,
				 MGMT_STATUS_INVALID_INDEX);
		goto done;
	}

	handler = &mgmt_handlers[opcode];

	if ((handler->var_len && len < handler->data_len) ||
	    (!handler->var_len && len != handler->data_len)) {
		err = cmd_status(sk, index, opcode,
				 MGMT_STATUS_INVALID_PARAMS);
		goto done;
	}

	if (hdev)
		mgmt_init_hdev(sk, hdev);

	cp = buf + sizeof(*hdr);

	err = handler->func(sk, hdev, cp, len);
	if (err < 0)
		goto done;

	err = msglen;

done:
	if (hdev)
		hci_dev_put(hdev);

	kfree(buf);
	return err;
}

void mgmt_index_added(struct hci_dev *hdev)
{
	if (hdev->dev_type != HCI_BREDR)
		return;

	if (test_bit(HCI_QUIRK_RAW_DEVICE, &hdev->quirks))
		return;

	if (test_bit(HCI_UNCONFIGURED, &hdev->dev_flags))
		mgmt_event(MGMT_EV_UNCONF_INDEX_ADDED, hdev, NULL, 0, NULL);
	else
		mgmt_event(MGMT_EV_INDEX_ADDED, hdev, NULL, 0, NULL);
}

void mgmt_index_removed(struct hci_dev *hdev)
{
	u8 status = MGMT_STATUS_INVALID_INDEX;

	if (hdev->dev_type != HCI_BREDR)
		return;

	if (test_bit(HCI_QUIRK_RAW_DEVICE, &hdev->quirks))
		return;

	mgmt_pending_foreach(0, hdev, cmd_status_rsp, &status);

	if (test_bit(HCI_UNCONFIGURED, &hdev->dev_flags))
		mgmt_event(MGMT_EV_UNCONF_INDEX_REMOVED, hdev, NULL, 0, NULL);
	else
		mgmt_event(MGMT_EV_INDEX_REMOVED, hdev, NULL, 0, NULL);
}

/* This function requires the caller holds hdev->lock */
static void restart_le_actions(struct hci_dev *hdev)
{
	struct hci_conn_params *p;

	list_for_each_entry(p, &hdev->le_conn_params, list) {
		/* Needed for AUTO_OFF case where might not "really"
		 * have been powered off.
		 */
		list_del_init(&p->action);

		switch (p->auto_connect) {
		case HCI_AUTO_CONN_ALWAYS:
			list_add(&p->action, &hdev->pend_le_conns);
			break;
		case HCI_AUTO_CONN_REPORT:
			list_add(&p->action, &hdev->pend_le_reports);
			break;
		default:
			break;
		}
	}

	hci_update_background_scan(hdev);
}

static void powered_complete(struct hci_dev *hdev, u8 status)
{
	struct cmd_lookup match = { NULL, hdev };

	BT_DBG("status 0x%02x", status);

	hci_dev_lock(hdev);

	restart_le_actions(hdev);

	mgmt_pending_foreach(MGMT_OP_SET_POWERED, hdev, settings_rsp, &match);

	new_settings(hdev, match.sk);

	hci_dev_unlock(hdev);

	if (match.sk)
		sock_put(match.sk);
}

static int powered_update_hci(struct hci_dev *hdev)
{
	struct hci_request req;
	u8 link_sec;

	hci_req_init(&req, hdev);

	if (test_bit(HCI_SSP_ENABLED, &hdev->dev_flags) &&
	    !lmp_host_ssp_capable(hdev)) {
		u8 ssp = 1;

		hci_req_add(&req, HCI_OP_WRITE_SSP_MODE, 1, &ssp);
	}

	if (test_bit(HCI_LE_ENABLED, &hdev->dev_flags) &&
	    lmp_bredr_capable(hdev)) {
		struct hci_cp_write_le_host_supported cp;

		cp.le = 1;
		cp.simul = lmp_le_br_capable(hdev);

		/* Check first if we already have the right
		 * host state (host features set)
		 */
		if (cp.le != lmp_host_le_capable(hdev) ||
		    cp.simul != lmp_host_le_br_capable(hdev))
			hci_req_add(&req, HCI_OP_WRITE_LE_HOST_SUPPORTED,
				    sizeof(cp), &cp);
	}

	if (lmp_le_capable(hdev)) {
		/* Make sure the controller has a good default for
		 * advertising data. This also applies to the case
		 * where BR/EDR was toggled during the AUTO_OFF phase.
		 */
		if (test_bit(HCI_LE_ENABLED, &hdev->dev_flags)) {
			update_adv_data(&req);
			update_scan_rsp_data(&req);
		}

		if (test_bit(HCI_ADVERTISING, &hdev->dev_flags))
			enable_advertising(&req);
	}

	link_sec = test_bit(HCI_LINK_SECURITY, &hdev->dev_flags);
	if (link_sec != test_bit(HCI_AUTH, &hdev->flags))
		hci_req_add(&req, HCI_OP_WRITE_AUTH_ENABLE,
			    sizeof(link_sec), &link_sec);

	if (lmp_bredr_capable(hdev)) {
		if (test_bit(HCI_BREDR_ENABLED, &hdev->dev_flags))
			set_bredr_scan(&req);
		update_class(&req);
		update_name(&req);
		update_eir(&req);
	}

	return hci_req_run(&req, powered_complete);
}

int mgmt_powered(struct hci_dev *hdev, u8 powered)
{
	struct cmd_lookup match = { NULL, hdev };
	u8 status_not_powered = MGMT_STATUS_NOT_POWERED;
	u8 zero_cod[] = { 0, 0, 0 };
	int err;

	if (!test_bit(HCI_MGMT, &hdev->dev_flags))
		return 0;

	if (powered) {
		if (powered_update_hci(hdev) == 0)
			return 0;

		mgmt_pending_foreach(MGMT_OP_SET_POWERED, hdev, settings_rsp,
				     &match);
		goto new_settings;
	}

	mgmt_pending_foreach(MGMT_OP_SET_POWERED, hdev, settings_rsp, &match);
	mgmt_pending_foreach(0, hdev, cmd_status_rsp, &status_not_powered);

	if (memcmp(hdev->dev_class, zero_cod, sizeof(zero_cod)) != 0)
		mgmt_event(MGMT_EV_CLASS_OF_DEV_CHANGED, hdev,
			   zero_cod, sizeof(zero_cod), NULL);

new_settings:
	err = new_settings(hdev, match.sk);

	if (match.sk)
		sock_put(match.sk);

	return err;
}

void mgmt_set_powered_failed(struct hci_dev *hdev, int err)
{
	struct pending_cmd *cmd;
	u8 status;

	cmd = mgmt_pending_find(MGMT_OP_SET_POWERED, hdev);
	if (!cmd)
		return;

	if (err == -ERFKILL)
		status = MGMT_STATUS_RFKILLED;
	else
		status = MGMT_STATUS_FAILED;

	cmd_status(cmd->sk, hdev->id, MGMT_OP_SET_POWERED, status);

	mgmt_pending_remove(cmd);
}

void mgmt_discoverable_timeout(struct hci_dev *hdev)
{
	struct hci_request req;

	hci_dev_lock(hdev);

	/* When discoverable timeout triggers, then just make sure
	 * the limited discoverable flag is cleared. Even in the case
	 * of a timeout triggered from general discoverable, it is
	 * safe to unconditionally clear the flag.
	 */
	clear_bit(HCI_LIMITED_DISCOVERABLE, &hdev->dev_flags);
	clear_bit(HCI_DISCOVERABLE, &hdev->dev_flags);

	hci_req_init(&req, hdev);
	if (test_bit(HCI_BREDR_ENABLED, &hdev->dev_flags)) {
		u8 scan = SCAN_PAGE;
		hci_req_add(&req, HCI_OP_WRITE_SCAN_ENABLE,
			    sizeof(scan), &scan);
	}
	update_class(&req);
	update_adv_data(&req);
	hci_req_run(&req, NULL);

	hdev->discov_timeout = 0;

	new_settings(hdev, NULL);

	hci_dev_unlock(hdev);
}

<<<<<<< HEAD
void mgmt_discoverable(struct hci_dev *hdev, u8 discoverable)
{
	bool changed;

	/* Nothing needed here if there's a pending command since that
	 * commands request completion callback takes care of everything
	 * necessary.
	 */
	if (mgmt_pending_find(MGMT_OP_SET_DISCOVERABLE, hdev))
		return;

	/* Powering off may clear the scan mode - don't let that interfere */
	if (!discoverable && mgmt_pending_find(MGMT_OP_SET_POWERED, hdev))
		return;

	if (discoverable) {
		changed = !test_and_set_bit(HCI_DISCOVERABLE, &hdev->dev_flags);
	} else {
		clear_bit(HCI_LIMITED_DISCOVERABLE, &hdev->dev_flags);
		changed = test_and_clear_bit(HCI_DISCOVERABLE, &hdev->dev_flags);
	}

	if (changed) {
		struct hci_request req;

		/* In case this change in discoverable was triggered by
		 * a disabling of connectable there could be a need to
		 * update the advertising flags.
		 */
		hci_req_init(&req, hdev);
		update_adv_data(&req);
		hci_req_run(&req, NULL);

		new_settings(hdev, NULL);
	}
}

void mgmt_connectable(struct hci_dev *hdev, u8 connectable)
{
	bool changed;

	/* Nothing needed here if there's a pending command since that
	 * commands request completion callback takes care of everything
	 * necessary.
	 */
	if (mgmt_pending_find(MGMT_OP_SET_CONNECTABLE, hdev))
		return;

	/* Powering off may clear the scan mode - don't let that interfere */
	if (!connectable && mgmt_pending_find(MGMT_OP_SET_POWERED, hdev))
		return;

	/* If something else than mgmt changed the page scan state we
	 * can't differentiate this from a change triggered by adding
	 * the first element to the whitelist. Therefore, avoid
	 * incorrectly setting HCI_CONNECTABLE.
	 */
	if (connectable && !list_empty(&hdev->whitelist))
		return;

	if (connectable)
		changed = !test_and_set_bit(HCI_CONNECTABLE, &hdev->dev_flags);
	else
		changed = test_and_clear_bit(HCI_CONNECTABLE, &hdev->dev_flags);

	if (changed)
		new_settings(hdev, NULL);
}

void mgmt_write_scan_failed(struct hci_dev *hdev, u8 scan, u8 status)
{
	u8 mgmt_err = mgmt_status(status);

	if (scan & SCAN_PAGE)
		mgmt_pending_foreach(MGMT_OP_SET_CONNECTABLE, hdev,
				     cmd_status_rsp, &mgmt_err);

	if (scan & SCAN_INQUIRY)
		mgmt_pending_foreach(MGMT_OP_SET_DISCOVERABLE, hdev,
				     cmd_status_rsp, &mgmt_err);
}

=======
>>>>>>> 708b9bde
void mgmt_new_link_key(struct hci_dev *hdev, struct link_key *key,
		       bool persistent)
{
	struct mgmt_ev_new_link_key ev;

	memset(&ev, 0, sizeof(ev));

	ev.store_hint = persistent;
	bacpy(&ev.key.addr.bdaddr, &key->bdaddr);
	ev.key.addr.type = BDADDR_BREDR;
	ev.key.type = key->type;
	memcpy(ev.key.val, key->val, HCI_LINK_KEY_SIZE);
	ev.key.pin_len = key->pin_len;

	mgmt_event(MGMT_EV_NEW_LINK_KEY, hdev, &ev, sizeof(ev), NULL);
}

static u8 mgmt_ltk_type(struct smp_ltk *ltk)
{
	if (ltk->authenticated)
		return MGMT_LTK_AUTHENTICATED;

	return MGMT_LTK_UNAUTHENTICATED;
}

void mgmt_new_ltk(struct hci_dev *hdev, struct smp_ltk *key, bool persistent)
{
	struct mgmt_ev_new_long_term_key ev;

	memset(&ev, 0, sizeof(ev));

	/* Devices using resolvable or non-resolvable random addresses
	 * without providing an indentity resolving key don't require
	 * to store long term keys. Their addresses will change the
	 * next time around.
	 *
	 * Only when a remote device provides an identity address
	 * make sure the long term key is stored. If the remote
	 * identity is known, the long term keys are internally
	 * mapped to the identity address. So allow static random
	 * and public addresses here.
	 */
	if (key->bdaddr_type == ADDR_LE_DEV_RANDOM &&
	    (key->bdaddr.b[5] & 0xc0) != 0xc0)
		ev.store_hint = 0x00;
	else
		ev.store_hint = persistent;

	bacpy(&ev.key.addr.bdaddr, &key->bdaddr);
	ev.key.addr.type = link_to_bdaddr(LE_LINK, key->bdaddr_type);
	ev.key.type = mgmt_ltk_type(key);
	ev.key.enc_size = key->enc_size;
	ev.key.ediv = key->ediv;
	ev.key.rand = key->rand;

	if (key->type == SMP_LTK)
		ev.key.master = 1;

	memcpy(ev.key.val, key->val, sizeof(key->val));

	mgmt_event(MGMT_EV_NEW_LONG_TERM_KEY, hdev, &ev, sizeof(ev), NULL);
}

void mgmt_new_irk(struct hci_dev *hdev, struct smp_irk *irk)
{
	struct mgmt_ev_new_irk ev;

	memset(&ev, 0, sizeof(ev));

	/* For identity resolving keys from devices that are already
	 * using a public address or static random address, do not
	 * ask for storing this key. The identity resolving key really
	 * is only mandatory for devices using resovlable random
	 * addresses.
	 *
	 * Storing all identity resolving keys has the downside that
	 * they will be also loaded on next boot of they system. More
	 * identity resolving keys, means more time during scanning is
	 * needed to actually resolve these addresses.
	 */
	if (bacmp(&irk->rpa, BDADDR_ANY))
		ev.store_hint = 0x01;
	else
		ev.store_hint = 0x00;

	bacpy(&ev.rpa, &irk->rpa);
	bacpy(&ev.irk.addr.bdaddr, &irk->bdaddr);
	ev.irk.addr.type = link_to_bdaddr(LE_LINK, irk->addr_type);
	memcpy(ev.irk.val, irk->val, sizeof(irk->val));

	mgmt_event(MGMT_EV_NEW_IRK, hdev, &ev, sizeof(ev), NULL);
}

void mgmt_new_csrk(struct hci_dev *hdev, struct smp_csrk *csrk,
		   bool persistent)
{
	struct mgmt_ev_new_csrk ev;

	memset(&ev, 0, sizeof(ev));

	/* Devices using resolvable or non-resolvable random addresses
	 * without providing an indentity resolving key don't require
	 * to store signature resolving keys. Their addresses will change
	 * the next time around.
	 *
	 * Only when a remote device provides an identity address
	 * make sure the signature resolving key is stored. So allow
	 * static random and public addresses here.
	 */
	if (csrk->bdaddr_type == ADDR_LE_DEV_RANDOM &&
	    (csrk->bdaddr.b[5] & 0xc0) != 0xc0)
		ev.store_hint = 0x00;
	else
		ev.store_hint = persistent;

	bacpy(&ev.key.addr.bdaddr, &csrk->bdaddr);
	ev.key.addr.type = link_to_bdaddr(LE_LINK, csrk->bdaddr_type);
	ev.key.master = csrk->master;
	memcpy(ev.key.val, csrk->val, sizeof(csrk->val));

	mgmt_event(MGMT_EV_NEW_CSRK, hdev, &ev, sizeof(ev), NULL);
}

void mgmt_new_conn_param(struct hci_dev *hdev, bdaddr_t *bdaddr,
			 u8 bdaddr_type, u8 store_hint, u16 min_interval,
			 u16 max_interval, u16 latency, u16 timeout)
{
	struct mgmt_ev_new_conn_param ev;

	if (!hci_is_identity_address(bdaddr, bdaddr_type))
		return;

	memset(&ev, 0, sizeof(ev));
	bacpy(&ev.addr.bdaddr, bdaddr);
	ev.addr.type = link_to_bdaddr(LE_LINK, bdaddr_type);
	ev.store_hint = store_hint;
	ev.min_interval = cpu_to_le16(min_interval);
	ev.max_interval = cpu_to_le16(max_interval);
	ev.latency = cpu_to_le16(latency);
	ev.timeout = cpu_to_le16(timeout);

	mgmt_event(MGMT_EV_NEW_CONN_PARAM, hdev, &ev, sizeof(ev), NULL);
}

static inline u16 eir_append_data(u8 *eir, u16 eir_len, u8 type, u8 *data,
				  u8 data_len)
{
	eir[eir_len++] = sizeof(type) + data_len;
	eir[eir_len++] = type;
	memcpy(&eir[eir_len], data, data_len);
	eir_len += data_len;

	return eir_len;
}

void mgmt_device_connected(struct hci_dev *hdev, bdaddr_t *bdaddr, u8 link_type,
			   u8 addr_type, u32 flags, u8 *name, u8 name_len,
			   u8 *dev_class)
{
	char buf[512];
	struct mgmt_ev_device_connected *ev = (void *) buf;
	u16 eir_len = 0;

	bacpy(&ev->addr.bdaddr, bdaddr);
	ev->addr.type = link_to_bdaddr(link_type, addr_type);

	ev->flags = __cpu_to_le32(flags);

	if (name_len > 0)
		eir_len = eir_append_data(ev->eir, 0, EIR_NAME_COMPLETE,
					  name, name_len);

	if (dev_class && memcmp(dev_class, "\0\0\0", 3) != 0)
		eir_len = eir_append_data(ev->eir, eir_len,
					  EIR_CLASS_OF_DEV, dev_class, 3);

	ev->eir_len = cpu_to_le16(eir_len);

	mgmt_event(MGMT_EV_DEVICE_CONNECTED, hdev, buf,
		    sizeof(*ev) + eir_len, NULL);
}

static void disconnect_rsp(struct pending_cmd *cmd, void *data)
{
	struct mgmt_cp_disconnect *cp = cmd->param;
	struct sock **sk = data;
	struct mgmt_rp_disconnect rp;

	bacpy(&rp.addr.bdaddr, &cp->addr.bdaddr);
	rp.addr.type = cp->addr.type;

	cmd_complete(cmd->sk, cmd->index, MGMT_OP_DISCONNECT, 0, &rp,
		     sizeof(rp));

	*sk = cmd->sk;
	sock_hold(*sk);

	mgmt_pending_remove(cmd);
}

static void unpair_device_rsp(struct pending_cmd *cmd, void *data)
{
	struct hci_dev *hdev = data;
	struct mgmt_cp_unpair_device *cp = cmd->param;
	struct mgmt_rp_unpair_device rp;

	memset(&rp, 0, sizeof(rp));
	bacpy(&rp.addr.bdaddr, &cp->addr.bdaddr);
	rp.addr.type = cp->addr.type;

	device_unpaired(hdev, &cp->addr.bdaddr, cp->addr.type, cmd->sk);

	cmd_complete(cmd->sk, cmd->index, cmd->opcode, 0, &rp, sizeof(rp));

	mgmt_pending_remove(cmd);
}

void mgmt_device_disconnected(struct hci_dev *hdev, bdaddr_t *bdaddr,
			      u8 link_type, u8 addr_type, u8 reason,
			      bool mgmt_connected)
{
	struct mgmt_ev_device_disconnected ev;
	struct pending_cmd *power_off;
	struct sock *sk = NULL;

	power_off = mgmt_pending_find(MGMT_OP_SET_POWERED, hdev);
	if (power_off) {
		struct mgmt_mode *cp = power_off->param;

		/* The connection is still in hci_conn_hash so test for 1
		 * instead of 0 to know if this is the last one.
		 */
		if (!cp->val && hci_conn_count(hdev) == 1) {
			cancel_delayed_work(&hdev->power_off);
			queue_work(hdev->req_workqueue, &hdev->power_off.work);
		}
	}

	if (!mgmt_connected)
		return;

	if (link_type != ACL_LINK && link_type != LE_LINK)
		return;

	mgmt_pending_foreach(MGMT_OP_DISCONNECT, hdev, disconnect_rsp, &sk);

	bacpy(&ev.addr.bdaddr, bdaddr);
	ev.addr.type = link_to_bdaddr(link_type, addr_type);
	ev.reason = reason;

	mgmt_event(MGMT_EV_DEVICE_DISCONNECTED, hdev, &ev, sizeof(ev), sk);

	if (sk)
		sock_put(sk);

	mgmt_pending_foreach(MGMT_OP_UNPAIR_DEVICE, hdev, unpair_device_rsp,
			     hdev);
}

void mgmt_disconnect_failed(struct hci_dev *hdev, bdaddr_t *bdaddr,
			    u8 link_type, u8 addr_type, u8 status)
{
	u8 bdaddr_type = link_to_bdaddr(link_type, addr_type);
	struct mgmt_cp_disconnect *cp;
	struct mgmt_rp_disconnect rp;
	struct pending_cmd *cmd;

	mgmt_pending_foreach(MGMT_OP_UNPAIR_DEVICE, hdev, unpair_device_rsp,
			     hdev);

	cmd = mgmt_pending_find(MGMT_OP_DISCONNECT, hdev);
	if (!cmd)
		return;

	cp = cmd->param;

	if (bacmp(bdaddr, &cp->addr.bdaddr))
		return;

	if (cp->addr.type != bdaddr_type)
		return;

	bacpy(&rp.addr.bdaddr, bdaddr);
	rp.addr.type = bdaddr_type;

	cmd_complete(cmd->sk, cmd->index, MGMT_OP_DISCONNECT,
		     mgmt_status(status), &rp, sizeof(rp));

	mgmt_pending_remove(cmd);
}

void mgmt_connect_failed(struct hci_dev *hdev, bdaddr_t *bdaddr, u8 link_type,
			 u8 addr_type, u8 status)
{
	struct mgmt_ev_connect_failed ev;
	struct pending_cmd *power_off;

	power_off = mgmt_pending_find(MGMT_OP_SET_POWERED, hdev);
	if (power_off) {
		struct mgmt_mode *cp = power_off->param;

		/* The connection is still in hci_conn_hash so test for 1
		 * instead of 0 to know if this is the last one.
		 */
		if (!cp->val && hci_conn_count(hdev) == 1) {
			cancel_delayed_work(&hdev->power_off);
			queue_work(hdev->req_workqueue, &hdev->power_off.work);
		}
	}

	bacpy(&ev.addr.bdaddr, bdaddr);
	ev.addr.type = link_to_bdaddr(link_type, addr_type);
	ev.status = mgmt_status(status);

	mgmt_event(MGMT_EV_CONNECT_FAILED, hdev, &ev, sizeof(ev), NULL);
}

void mgmt_pin_code_request(struct hci_dev *hdev, bdaddr_t *bdaddr, u8 secure)
{
	struct mgmt_ev_pin_code_request ev;

	bacpy(&ev.addr.bdaddr, bdaddr);
	ev.addr.type = BDADDR_BREDR;
	ev.secure = secure;

	mgmt_event(MGMT_EV_PIN_CODE_REQUEST, hdev, &ev, sizeof(ev), NULL);
}

void mgmt_pin_code_reply_complete(struct hci_dev *hdev, bdaddr_t *bdaddr,
				  u8 status)
{
	struct pending_cmd *cmd;
	struct mgmt_rp_pin_code_reply rp;

	cmd = mgmt_pending_find(MGMT_OP_PIN_CODE_REPLY, hdev);
	if (!cmd)
		return;

	bacpy(&rp.addr.bdaddr, bdaddr);
	rp.addr.type = BDADDR_BREDR;

	cmd_complete(cmd->sk, hdev->id, MGMT_OP_PIN_CODE_REPLY,
		     mgmt_status(status), &rp, sizeof(rp));

	mgmt_pending_remove(cmd);
}

void mgmt_pin_code_neg_reply_complete(struct hci_dev *hdev, bdaddr_t *bdaddr,
				      u8 status)
{
	struct pending_cmd *cmd;
	struct mgmt_rp_pin_code_reply rp;

	cmd = mgmt_pending_find(MGMT_OP_PIN_CODE_NEG_REPLY, hdev);
	if (!cmd)
		return;

	bacpy(&rp.addr.bdaddr, bdaddr);
	rp.addr.type = BDADDR_BREDR;

	cmd_complete(cmd->sk, hdev->id, MGMT_OP_PIN_CODE_NEG_REPLY,
		     mgmt_status(status), &rp, sizeof(rp));

	mgmt_pending_remove(cmd);
}

int mgmt_user_confirm_request(struct hci_dev *hdev, bdaddr_t *bdaddr,
			      u8 link_type, u8 addr_type, u32 value,
			      u8 confirm_hint)
{
	struct mgmt_ev_user_confirm_request ev;

	BT_DBG("%s", hdev->name);

	bacpy(&ev.addr.bdaddr, bdaddr);
	ev.addr.type = link_to_bdaddr(link_type, addr_type);
	ev.confirm_hint = confirm_hint;
	ev.value = cpu_to_le32(value);

	return mgmt_event(MGMT_EV_USER_CONFIRM_REQUEST, hdev, &ev, sizeof(ev),
			  NULL);
}

int mgmt_user_passkey_request(struct hci_dev *hdev, bdaddr_t *bdaddr,
			      u8 link_type, u8 addr_type)
{
	struct mgmt_ev_user_passkey_request ev;

	BT_DBG("%s", hdev->name);

	bacpy(&ev.addr.bdaddr, bdaddr);
	ev.addr.type = link_to_bdaddr(link_type, addr_type);

	return mgmt_event(MGMT_EV_USER_PASSKEY_REQUEST, hdev, &ev, sizeof(ev),
			  NULL);
}

static int user_pairing_resp_complete(struct hci_dev *hdev, bdaddr_t *bdaddr,
				      u8 link_type, u8 addr_type, u8 status,
				      u8 opcode)
{
	struct pending_cmd *cmd;
	struct mgmt_rp_user_confirm_reply rp;
	int err;

	cmd = mgmt_pending_find(opcode, hdev);
	if (!cmd)
		return -ENOENT;

	bacpy(&rp.addr.bdaddr, bdaddr);
	rp.addr.type = link_to_bdaddr(link_type, addr_type);
	err = cmd_complete(cmd->sk, hdev->id, opcode, mgmt_status(status),
			   &rp, sizeof(rp));

	mgmt_pending_remove(cmd);

	return err;
}

int mgmt_user_confirm_reply_complete(struct hci_dev *hdev, bdaddr_t *bdaddr,
				     u8 link_type, u8 addr_type, u8 status)
{
	return user_pairing_resp_complete(hdev, bdaddr, link_type, addr_type,
					  status, MGMT_OP_USER_CONFIRM_REPLY);
}

int mgmt_user_confirm_neg_reply_complete(struct hci_dev *hdev, bdaddr_t *bdaddr,
					 u8 link_type, u8 addr_type, u8 status)
{
	return user_pairing_resp_complete(hdev, bdaddr, link_type, addr_type,
					  status,
					  MGMT_OP_USER_CONFIRM_NEG_REPLY);
}

int mgmt_user_passkey_reply_complete(struct hci_dev *hdev, bdaddr_t *bdaddr,
				     u8 link_type, u8 addr_type, u8 status)
{
	return user_pairing_resp_complete(hdev, bdaddr, link_type, addr_type,
					  status, MGMT_OP_USER_PASSKEY_REPLY);
}

int mgmt_user_passkey_neg_reply_complete(struct hci_dev *hdev, bdaddr_t *bdaddr,
					 u8 link_type, u8 addr_type, u8 status)
{
	return user_pairing_resp_complete(hdev, bdaddr, link_type, addr_type,
					  status,
					  MGMT_OP_USER_PASSKEY_NEG_REPLY);
}

int mgmt_user_passkey_notify(struct hci_dev *hdev, bdaddr_t *bdaddr,
			     u8 link_type, u8 addr_type, u32 passkey,
			     u8 entered)
{
	struct mgmt_ev_passkey_notify ev;

	BT_DBG("%s", hdev->name);

	bacpy(&ev.addr.bdaddr, bdaddr);
	ev.addr.type = link_to_bdaddr(link_type, addr_type);
	ev.passkey = __cpu_to_le32(passkey);
	ev.entered = entered;

	return mgmt_event(MGMT_EV_PASSKEY_NOTIFY, hdev, &ev, sizeof(ev), NULL);
}

void mgmt_auth_failed(struct hci_dev *hdev, bdaddr_t *bdaddr, u8 link_type,
		      u8 addr_type, u8 status)
{
	struct mgmt_ev_auth_failed ev;

	bacpy(&ev.addr.bdaddr, bdaddr);
	ev.addr.type = link_to_bdaddr(link_type, addr_type);
	ev.status = mgmt_status(status);

	mgmt_event(MGMT_EV_AUTH_FAILED, hdev, &ev, sizeof(ev), NULL);
}

void mgmt_auth_enable_complete(struct hci_dev *hdev, u8 status)
{
	struct cmd_lookup match = { NULL, hdev };
	bool changed;

	if (status) {
		u8 mgmt_err = mgmt_status(status);
		mgmt_pending_foreach(MGMT_OP_SET_LINK_SECURITY, hdev,
				     cmd_status_rsp, &mgmt_err);
		return;
	}

	if (test_bit(HCI_AUTH, &hdev->flags))
		changed = !test_and_set_bit(HCI_LINK_SECURITY,
					    &hdev->dev_flags);
	else
		changed = test_and_clear_bit(HCI_LINK_SECURITY,
					     &hdev->dev_flags);

	mgmt_pending_foreach(MGMT_OP_SET_LINK_SECURITY, hdev, settings_rsp,
			     &match);

	if (changed)
		new_settings(hdev, match.sk);

	if (match.sk)
		sock_put(match.sk);
}

static void clear_eir(struct hci_request *req)
{
	struct hci_dev *hdev = req->hdev;
	struct hci_cp_write_eir cp;

	if (!lmp_ext_inq_capable(hdev))
		return;

	memset(hdev->eir, 0, sizeof(hdev->eir));

	memset(&cp, 0, sizeof(cp));

	hci_req_add(req, HCI_OP_WRITE_EIR, sizeof(cp), &cp);
}

void mgmt_ssp_enable_complete(struct hci_dev *hdev, u8 enable, u8 status)
{
	struct cmd_lookup match = { NULL, hdev };
	struct hci_request req;
	bool changed = false;

	if (status) {
		u8 mgmt_err = mgmt_status(status);

		if (enable && test_and_clear_bit(HCI_SSP_ENABLED,
						 &hdev->dev_flags)) {
			clear_bit(HCI_HS_ENABLED, &hdev->dev_flags);
			new_settings(hdev, NULL);
		}

		mgmt_pending_foreach(MGMT_OP_SET_SSP, hdev, cmd_status_rsp,
				     &mgmt_err);
		return;
	}

	if (enable) {
		changed = !test_and_set_bit(HCI_SSP_ENABLED, &hdev->dev_flags);
	} else {
		changed = test_and_clear_bit(HCI_SSP_ENABLED, &hdev->dev_flags);
		if (!changed)
			changed = test_and_clear_bit(HCI_HS_ENABLED,
						     &hdev->dev_flags);
		else
			clear_bit(HCI_HS_ENABLED, &hdev->dev_flags);
	}

	mgmt_pending_foreach(MGMT_OP_SET_SSP, hdev, settings_rsp, &match);

	if (changed)
		new_settings(hdev, match.sk);

	if (match.sk)
		sock_put(match.sk);

	hci_req_init(&req, hdev);

	if (test_bit(HCI_SSP_ENABLED, &hdev->dev_flags)) {
		if (test_bit(HCI_USE_DEBUG_KEYS, &hdev->dev_flags))
			hci_req_add(&req, HCI_OP_WRITE_SSP_DEBUG_MODE,
				    sizeof(enable), &enable);
		update_eir(&req);
	} else {
		clear_eir(&req);
	}

	hci_req_run(&req, NULL);
}

void mgmt_sc_enable_complete(struct hci_dev *hdev, u8 enable, u8 status)
{
	struct cmd_lookup match = { NULL, hdev };
	bool changed = false;

	if (status) {
		u8 mgmt_err = mgmt_status(status);

		if (enable) {
			if (test_and_clear_bit(HCI_SC_ENABLED,
					       &hdev->dev_flags))
				new_settings(hdev, NULL);
			clear_bit(HCI_SC_ONLY, &hdev->dev_flags);
		}

		mgmt_pending_foreach(MGMT_OP_SET_SECURE_CONN, hdev,
				     cmd_status_rsp, &mgmt_err);
		return;
	}

	if (enable) {
		changed = !test_and_set_bit(HCI_SC_ENABLED, &hdev->dev_flags);
	} else {
		changed = test_and_clear_bit(HCI_SC_ENABLED, &hdev->dev_flags);
		clear_bit(HCI_SC_ONLY, &hdev->dev_flags);
	}

	mgmt_pending_foreach(MGMT_OP_SET_SECURE_CONN, hdev,
			     settings_rsp, &match);

	if (changed)
		new_settings(hdev, match.sk);

	if (match.sk)
		sock_put(match.sk);
}

static void sk_lookup(struct pending_cmd *cmd, void *data)
{
	struct cmd_lookup *match = data;

	if (match->sk == NULL) {
		match->sk = cmd->sk;
		sock_hold(match->sk);
	}
}

void mgmt_set_class_of_dev_complete(struct hci_dev *hdev, u8 *dev_class,
				    u8 status)
{
	struct cmd_lookup match = { NULL, hdev, mgmt_status(status) };

	mgmt_pending_foreach(MGMT_OP_SET_DEV_CLASS, hdev, sk_lookup, &match);
	mgmt_pending_foreach(MGMT_OP_ADD_UUID, hdev, sk_lookup, &match);
	mgmt_pending_foreach(MGMT_OP_REMOVE_UUID, hdev, sk_lookup, &match);

	if (!status)
		mgmt_event(MGMT_EV_CLASS_OF_DEV_CHANGED, hdev, dev_class, 3,
			   NULL);

	if (match.sk)
		sock_put(match.sk);
}

void mgmt_set_local_name_complete(struct hci_dev *hdev, u8 *name, u8 status)
{
	struct mgmt_cp_set_local_name ev;
	struct pending_cmd *cmd;

	if (status)
		return;

	memset(&ev, 0, sizeof(ev));
	memcpy(ev.name, name, HCI_MAX_NAME_LENGTH);
	memcpy(ev.short_name, hdev->short_name, HCI_MAX_SHORT_NAME_LENGTH);

	cmd = mgmt_pending_find(MGMT_OP_SET_LOCAL_NAME, hdev);
	if (!cmd) {
		memcpy(hdev->dev_name, name, sizeof(hdev->dev_name));

		/* If this is a HCI command related to powering on the
		 * HCI dev don't send any mgmt signals.
		 */
		if (mgmt_pending_find(MGMT_OP_SET_POWERED, hdev))
			return;
	}

	mgmt_event(MGMT_EV_LOCAL_NAME_CHANGED, hdev, &ev, sizeof(ev),
		   cmd ? cmd->sk : NULL);
}

void mgmt_read_local_oob_data_complete(struct hci_dev *hdev, u8 *hash192,
				       u8 *randomizer192, u8 *hash256,
				       u8 *randomizer256, u8 status)
{
	struct pending_cmd *cmd;

	BT_DBG("%s status %u", hdev->name, status);

	cmd = mgmt_pending_find(MGMT_OP_READ_LOCAL_OOB_DATA, hdev);
	if (!cmd)
		return;

	if (status) {
		cmd_status(cmd->sk, hdev->id, MGMT_OP_READ_LOCAL_OOB_DATA,
			   mgmt_status(status));
	} else {
		if (test_bit(HCI_SC_ENABLED, &hdev->dev_flags) &&
		    hash256 && randomizer256) {
			struct mgmt_rp_read_local_oob_ext_data rp;

			memcpy(rp.hash192, hash192, sizeof(rp.hash192));
			memcpy(rp.randomizer192, randomizer192,
			       sizeof(rp.randomizer192));

			memcpy(rp.hash256, hash256, sizeof(rp.hash256));
			memcpy(rp.randomizer256, randomizer256,
			       sizeof(rp.randomizer256));

			cmd_complete(cmd->sk, hdev->id,
				     MGMT_OP_READ_LOCAL_OOB_DATA, 0,
				     &rp, sizeof(rp));
		} else {
			struct mgmt_rp_read_local_oob_data rp;

			memcpy(rp.hash, hash192, sizeof(rp.hash));
			memcpy(rp.randomizer, randomizer192,
			       sizeof(rp.randomizer));

			cmd_complete(cmd->sk, hdev->id,
				     MGMT_OP_READ_LOCAL_OOB_DATA, 0,
				     &rp, sizeof(rp));
		}
	}

	mgmt_pending_remove(cmd);
}

void mgmt_device_found(struct hci_dev *hdev, bdaddr_t *bdaddr, u8 link_type,
		       u8 addr_type, u8 *dev_class, s8 rssi, u32 flags,
		       u8 *eir, u16 eir_len, u8 *scan_rsp, u8 scan_rsp_len)
{
	char buf[512];
	struct mgmt_ev_device_found *ev = (void *) buf;
	size_t ev_size;

	/* Don't send events for a non-kernel initiated discovery. With
	 * LE one exception is if we have pend_le_reports > 0 in which
	 * case we're doing passive scanning and want these events.
	 */
	if (!hci_discovery_active(hdev)) {
		if (link_type == ACL_LINK)
			return;
		if (link_type == LE_LINK && list_empty(&hdev->pend_le_reports))
			return;
	}

	/* Make sure that the buffer is big enough. The 5 extra bytes
	 * are for the potential CoD field.
	 */
	if (sizeof(*ev) + eir_len + scan_rsp_len + 5 > sizeof(buf))
		return;

	memset(buf, 0, sizeof(buf));

	bacpy(&ev->addr.bdaddr, bdaddr);
	ev->addr.type = link_to_bdaddr(link_type, addr_type);
	ev->rssi = rssi;
	ev->flags = cpu_to_le32(flags);

	if (eir_len > 0)
		memcpy(ev->eir, eir, eir_len);

	if (dev_class && !eir_has_data_type(ev->eir, eir_len, EIR_CLASS_OF_DEV))
		eir_len = eir_append_data(ev->eir, eir_len, EIR_CLASS_OF_DEV,
					  dev_class, 3);

	if (scan_rsp_len > 0)
		memcpy(ev->eir + eir_len, scan_rsp, scan_rsp_len);

	ev->eir_len = cpu_to_le16(eir_len + scan_rsp_len);
	ev_size = sizeof(*ev) + eir_len + scan_rsp_len;

	mgmt_event(MGMT_EV_DEVICE_FOUND, hdev, ev, ev_size, NULL);
}

void mgmt_remote_name(struct hci_dev *hdev, bdaddr_t *bdaddr, u8 link_type,
		      u8 addr_type, s8 rssi, u8 *name, u8 name_len)
{
	struct mgmt_ev_device_found *ev;
	char buf[sizeof(*ev) + HCI_MAX_NAME_LENGTH + 2];
	u16 eir_len;

	ev = (struct mgmt_ev_device_found *) buf;

	memset(buf, 0, sizeof(buf));

	bacpy(&ev->addr.bdaddr, bdaddr);
	ev->addr.type = link_to_bdaddr(link_type, addr_type);
	ev->rssi = rssi;

	eir_len = eir_append_data(ev->eir, 0, EIR_NAME_COMPLETE, name,
				  name_len);

	ev->eir_len = cpu_to_le16(eir_len);

	mgmt_event(MGMT_EV_DEVICE_FOUND, hdev, ev, sizeof(*ev) + eir_len, NULL);
}

void mgmt_discovering(struct hci_dev *hdev, u8 discovering)
{
	struct mgmt_ev_discovering ev;
	struct pending_cmd *cmd;

	BT_DBG("%s discovering %u", hdev->name, discovering);

	if (discovering)
		cmd = mgmt_pending_find(MGMT_OP_START_DISCOVERY, hdev);
	else
		cmd = mgmt_pending_find(MGMT_OP_STOP_DISCOVERY, hdev);

	if (cmd != NULL) {
		u8 type = hdev->discovery.type;

		cmd_complete(cmd->sk, hdev->id, cmd->opcode, 0, &type,
			     sizeof(type));
		mgmt_pending_remove(cmd);
	}

	memset(&ev, 0, sizeof(ev));
	ev.type = hdev->discovery.type;
	ev.discovering = discovering;

	mgmt_event(MGMT_EV_DISCOVERING, hdev, &ev, sizeof(ev), NULL);
}

static void adv_enable_complete(struct hci_dev *hdev, u8 status)
{
	BT_DBG("%s status %u", hdev->name, status);
}

void mgmt_reenable_advertising(struct hci_dev *hdev)
{
	struct hci_request req;

	if (!test_bit(HCI_ADVERTISING, &hdev->dev_flags))
		return;

	hci_req_init(&req, hdev);
	enable_advertising(&req);
	hci_req_run(&req, adv_enable_complete);
}<|MERGE_RESOLUTION|>--- conflicted
+++ resolved
@@ -1783,15 +1783,10 @@
 
 	send_settings_rsp(cmd->sk, MGMT_OP_SET_CONNECTABLE, hdev);
 
-<<<<<<< HEAD
-	if (changed) {
-		new_settings(hdev, cmd->sk);
-=======
 	if (conn_changed || discov_changed) {
 		new_settings(hdev, cmd->sk);
 		if (discov_changed)
 			mgmt_update_adv_data(hdev);
->>>>>>> 708b9bde
 		hci_update_background_scan(hdev);
 	}
 
@@ -1905,13 +1900,8 @@
 	if (cp->val || test_bit(HCI_FAST_CONNECTABLE, &hdev->dev_flags))
 		write_fast_connectable(&req, false);
 
-<<<<<<< HEAD
-	if (test_bit(HCI_ADVERTISING, &hdev->dev_flags) &&
-	    !test_bit(HCI_LE_ADV, &hdev->dev_flags))
-=======
 	/* Update the advertising parameters if necessary */
 	if (test_bit(HCI_ADVERTISING, &hdev->dev_flags))
->>>>>>> 708b9bde
 		enable_advertising(&req);
 
 	err = hci_req_run(&req, set_connectable_complete);
@@ -5108,7 +5098,6 @@
 }
 
 static void get_clock_info_complete(struct hci_dev *hdev, u8 status)
-<<<<<<< HEAD
 {
 	struct mgmt_cp_get_clock_info *cp;
 	struct mgmt_rp_get_clock_info rp;
@@ -5728,662 +5717,6 @@
 };
 
 int mgmt_control(struct sock *sk, struct msghdr *msg, size_t msglen)
-=======
->>>>>>> 708b9bde
-{
-	struct mgmt_cp_get_clock_info *cp;
-	struct mgmt_rp_get_clock_info rp;
-	struct hci_cp_read_clock *hci_cp;
-	struct pending_cmd *cmd;
-	struct hci_conn *conn;
-
-	BT_DBG("%s status %u", hdev->name, status);
-
-	hci_dev_lock(hdev);
-
-	hci_cp = hci_sent_cmd_data(hdev, HCI_OP_READ_CLOCK);
-	if (!hci_cp)
-		goto unlock;
-
-	if (hci_cp->which) {
-		u16 handle = __le16_to_cpu(hci_cp->handle);
-		conn = hci_conn_hash_lookup_handle(hdev, handle);
-	} else {
-		conn = NULL;
-	}
-
-	cmd = mgmt_pending_find_data(MGMT_OP_GET_CLOCK_INFO, hdev, conn);
-	if (!cmd)
-		goto unlock;
-
-	cp = cmd->param;
-
-	memset(&rp, 0, sizeof(rp));
-	memcpy(&rp.addr, &cp->addr, sizeof(rp.addr));
-
-<<<<<<< HEAD
-		if (test_bit(HCI_SETUP, &hdev->dev_flags) ||
-		    test_bit(HCI_CONFIG, &hdev->dev_flags) ||
-		    test_bit(HCI_USER_CHANNEL, &hdev->dev_flags)) {
-			err = cmd_status(sk, index, opcode,
-					 MGMT_STATUS_INVALID_INDEX);
-			goto done;
-		}
-
-		if (test_bit(HCI_UNCONFIGURED, &hdev->dev_flags) &&
-		    opcode != MGMT_OP_READ_CONFIG_INFO &&
-		    opcode != MGMT_OP_SET_EXTERNAL_CONFIG &&
-		    opcode != MGMT_OP_SET_PUBLIC_ADDRESS) {
-			err = cmd_status(sk, index, opcode,
-					 MGMT_STATUS_INVALID_INDEX);
-			goto done;
-		}
-	}
-=======
-	if (status)
-		goto send_rsp;
->>>>>>> 708b9bde
-
-	rp.local_clock = cpu_to_le32(hdev->clock);
-
-<<<<<<< HEAD
-	if (hdev && (opcode <= MGMT_OP_READ_INDEX_LIST ||
-		     opcode == MGMT_OP_READ_UNCONF_INDEX_LIST)) {
-		err = cmd_status(sk, index, opcode,
-				 MGMT_STATUS_INVALID_INDEX);
-		goto done;
-	}
-
-	if (!hdev && (opcode > MGMT_OP_READ_INDEX_LIST &&
-		      opcode != MGMT_OP_READ_UNCONF_INDEX_LIST)) {
-		err = cmd_status(sk, index, opcode,
-				 MGMT_STATUS_INVALID_INDEX);
-		goto done;
-=======
-	if (conn) {
-		rp.piconet_clock = cpu_to_le32(conn->clock);
-		rp.accuracy = cpu_to_le16(conn->clock_accuracy);
->>>>>>> 708b9bde
-	}
-
-send_rsp:
-	cmd_complete(cmd->sk, cmd->index, cmd->opcode, mgmt_status(status),
-		     &rp, sizeof(rp));
-	mgmt_pending_remove(cmd);
-	if (conn)
-		hci_conn_drop(conn);
-
-unlock:
-	hci_dev_unlock(hdev);
-}
-
-static int get_clock_info(struct sock *sk, struct hci_dev *hdev, void *data,
-			 u16 len)
-{
-	struct mgmt_cp_get_clock_info *cp = data;
-	struct mgmt_rp_get_clock_info rp;
-	struct hci_cp_read_clock hci_cp;
-	struct pending_cmd *cmd;
-	struct hci_request req;
-	struct hci_conn *conn;
-	int err;
-
-	BT_DBG("%s", hdev->name);
-
-	memset(&rp, 0, sizeof(rp));
-	bacpy(&rp.addr.bdaddr, &cp->addr.bdaddr);
-	rp.addr.type = cp->addr.type;
-
-	if (cp->addr.type != BDADDR_BREDR)
-		return cmd_complete(sk, hdev->id, MGMT_OP_GET_CLOCK_INFO,
-				    MGMT_STATUS_INVALID_PARAMS,
-				    &rp, sizeof(rp));
-
-	hci_dev_lock(hdev);
-
-	if (!hdev_is_powered(hdev)) {
-		err = cmd_complete(sk, hdev->id, MGMT_OP_GET_CLOCK_INFO,
-				   MGMT_STATUS_NOT_POWERED, &rp, sizeof(rp));
-		goto unlock;
-	}
-
-	if (bacmp(&cp->addr.bdaddr, BDADDR_ANY)) {
-		conn = hci_conn_hash_lookup_ba(hdev, ACL_LINK,
-					       &cp->addr.bdaddr);
-		if (!conn || conn->state != BT_CONNECTED) {
-			err = cmd_complete(sk, hdev->id,
-					   MGMT_OP_GET_CLOCK_INFO,
-					   MGMT_STATUS_NOT_CONNECTED,
-					   &rp, sizeof(rp));
-			goto unlock;
-		}
-	} else {
-		conn = NULL;
-	}
-
-	cmd = mgmt_pending_add(sk, MGMT_OP_GET_CLOCK_INFO, hdev, data, len);
-	if (!cmd) {
-		err = -ENOMEM;
-		goto unlock;
-	}
-
-	hci_req_init(&req, hdev);
-
-	memset(&hci_cp, 0, sizeof(hci_cp));
-	hci_req_add(&req, HCI_OP_READ_CLOCK, sizeof(hci_cp), &hci_cp);
-
-	if (conn) {
-		hci_conn_hold(conn);
-		cmd->user_data = conn;
-
-		hci_cp.handle = cpu_to_le16(conn->handle);
-		hci_cp.which = 0x01; /* Piconet clock */
-		hci_req_add(&req, HCI_OP_READ_CLOCK, sizeof(hci_cp), &hci_cp);
-	}
-
-	err = hci_req_run(&req, get_clock_info_complete);
-	if (err < 0)
-		mgmt_pending_remove(cmd);
-
-unlock:
-	hci_dev_unlock(hdev);
-	return err;
-}
-
-/* Helper for Add/Remove Device commands */
-static void update_page_scan(struct hci_dev *hdev, u8 scan)
-{
-	if (!test_bit(HCI_BREDR_ENABLED, &hdev->dev_flags))
-		return;
-
-	if (!hdev_is_powered(hdev))
-		return;
-
-	/* If HCI_CONNECTABLE is set then Add/Remove Device should not
-	 * make any changes to page scanning.
-	 */
-	if (test_bit(HCI_CONNECTABLE, &hdev->dev_flags))
-		return;
-
-	if (test_bit(HCI_DISCOVERABLE, &hdev->dev_flags))
-		scan |= SCAN_INQUIRY;
-
-	hci_send_cmd(hdev, HCI_OP_WRITE_SCAN_ENABLE, 1, &scan);
-}
-
-static void device_added(struct sock *sk, struct hci_dev *hdev,
-			 bdaddr_t *bdaddr, u8 type, u8 action)
-{
-	struct mgmt_ev_device_added ev;
-
-	bacpy(&ev.addr.bdaddr, bdaddr);
-	ev.addr.type = type;
-	ev.action = action;
-
-	mgmt_event(MGMT_EV_DEVICE_ADDED, hdev, &ev, sizeof(ev), sk);
-}
-
-static int add_device(struct sock *sk, struct hci_dev *hdev,
-		      void *data, u16 len)
-{
-	struct mgmt_cp_add_device *cp = data;
-	u8 auto_conn, addr_type;
-	int err;
-
-	BT_DBG("%s", hdev->name);
-
-	if (!bdaddr_type_is_valid(cp->addr.type) ||
-	    !bacmp(&cp->addr.bdaddr, BDADDR_ANY))
-		return cmd_complete(sk, hdev->id, MGMT_OP_ADD_DEVICE,
-				    MGMT_STATUS_INVALID_PARAMS,
-				    &cp->addr, sizeof(cp->addr));
-
-	if (cp->action != 0x00 && cp->action != 0x01)
-		return cmd_complete(sk, hdev->id, MGMT_OP_ADD_DEVICE,
-				    MGMT_STATUS_INVALID_PARAMS,
-				    &cp->addr, sizeof(cp->addr));
-
-	hci_dev_lock(hdev);
-
-	if (cp->addr.type == BDADDR_BREDR) {
-		bool update_scan;
-
-		/* Only "connect" action supported for now */
-		if (cp->action != 0x01) {
-			err = cmd_complete(sk, hdev->id, MGMT_OP_ADD_DEVICE,
-					   MGMT_STATUS_INVALID_PARAMS,
-					   &cp->addr, sizeof(cp->addr));
-			goto unlock;
-		}
-
-		update_scan = list_empty(&hdev->whitelist);
-
-		err = hci_bdaddr_list_add(&hdev->whitelist, &cp->addr.bdaddr,
-					  cp->addr.type);
-		if (err)
-			goto unlock;
-
-		if (update_scan)
-			update_page_scan(hdev, SCAN_PAGE);
-
-		goto added;
-	}
-
-	if (cp->addr.type == BDADDR_LE_PUBLIC)
-		addr_type = ADDR_LE_DEV_PUBLIC;
-	else
-		addr_type = ADDR_LE_DEV_RANDOM;
-
-	if (cp->action)
-		auto_conn = HCI_AUTO_CONN_ALWAYS;
-	else
-		auto_conn = HCI_AUTO_CONN_REPORT;
-
-	/* If the connection parameters don't exist for this device,
-	 * they will be created and configured with defaults.
-	 */
-	if (hci_conn_params_set(hdev, &cp->addr.bdaddr, addr_type,
-				auto_conn) < 0) {
-		err = cmd_complete(sk, hdev->id, MGMT_OP_ADD_DEVICE,
-				   MGMT_STATUS_FAILED,
-				   &cp->addr, sizeof(cp->addr));
-		goto unlock;
-	}
-
-added:
-	device_added(sk, hdev, &cp->addr.bdaddr, cp->addr.type, cp->action);
-
-	err = cmd_complete(sk, hdev->id, MGMT_OP_ADD_DEVICE,
-			   MGMT_STATUS_SUCCESS, &cp->addr, sizeof(cp->addr));
-
-unlock:
-	hci_dev_unlock(hdev);
-	return err;
-}
-
-static void device_removed(struct sock *sk, struct hci_dev *hdev,
-			   bdaddr_t *bdaddr, u8 type)
-{
-	struct mgmt_ev_device_removed ev;
-
-	bacpy(&ev.addr.bdaddr, bdaddr);
-	ev.addr.type = type;
-
-	mgmt_event(MGMT_EV_DEVICE_REMOVED, hdev, &ev, sizeof(ev), sk);
-}
-
-static int remove_device(struct sock *sk, struct hci_dev *hdev,
-			 void *data, u16 len)
-{
-	struct mgmt_cp_remove_device *cp = data;
-	int err;
-
-	BT_DBG("%s", hdev->name);
-
-	hci_dev_lock(hdev);
-
-	if (bacmp(&cp->addr.bdaddr, BDADDR_ANY)) {
-		struct hci_conn_params *params;
-		u8 addr_type;
-
-		if (!bdaddr_type_is_valid(cp->addr.type)) {
-			err = cmd_complete(sk, hdev->id, MGMT_OP_REMOVE_DEVICE,
-					   MGMT_STATUS_INVALID_PARAMS,
-					   &cp->addr, sizeof(cp->addr));
-			goto unlock;
-		}
-
-		if (cp->addr.type == BDADDR_BREDR) {
-			err = hci_bdaddr_list_del(&hdev->whitelist,
-						  &cp->addr.bdaddr,
-						  cp->addr.type);
-			if (err) {
-				err = cmd_complete(sk, hdev->id,
-						   MGMT_OP_REMOVE_DEVICE,
-						   MGMT_STATUS_INVALID_PARAMS,
-						   &cp->addr, sizeof(cp->addr));
-				goto unlock;
-			}
-
-			if (list_empty(&hdev->whitelist))
-				update_page_scan(hdev, SCAN_DISABLED);
-
-			device_removed(sk, hdev, &cp->addr.bdaddr,
-				       cp->addr.type);
-			goto complete;
-		}
-
-		if (cp->addr.type == BDADDR_LE_PUBLIC)
-			addr_type = ADDR_LE_DEV_PUBLIC;
-		else
-			addr_type = ADDR_LE_DEV_RANDOM;
-
-		params = hci_conn_params_lookup(hdev, &cp->addr.bdaddr,
-						addr_type);
-		if (!params) {
-			err = cmd_complete(sk, hdev->id, MGMT_OP_REMOVE_DEVICE,
-					   MGMT_STATUS_INVALID_PARAMS,
-					   &cp->addr, sizeof(cp->addr));
-			goto unlock;
-		}
-
-		if (params->auto_connect == HCI_AUTO_CONN_DISABLED) {
-			err = cmd_complete(sk, hdev->id, MGMT_OP_REMOVE_DEVICE,
-					   MGMT_STATUS_INVALID_PARAMS,
-					   &cp->addr, sizeof(cp->addr));
-			goto unlock;
-		}
-
-		list_del(&params->action);
-		list_del(&params->list);
-		kfree(params);
-		hci_update_background_scan(hdev);
-
-		device_removed(sk, hdev, &cp->addr.bdaddr, cp->addr.type);
-	} else {
-		struct hci_conn_params *p, *tmp;
-		struct bdaddr_list *b, *btmp;
-
-		if (cp->addr.type) {
-			err = cmd_complete(sk, hdev->id, MGMT_OP_REMOVE_DEVICE,
-					   MGMT_STATUS_INVALID_PARAMS,
-					   &cp->addr, sizeof(cp->addr));
-			goto unlock;
-		}
-
-		list_for_each_entry_safe(b, btmp, &hdev->whitelist, list) {
-			device_removed(sk, hdev, &b->bdaddr, b->bdaddr_type);
-			list_del(&b->list);
-			kfree(b);
-		}
-
-		update_page_scan(hdev, SCAN_DISABLED);
-
-		list_for_each_entry_safe(p, tmp, &hdev->le_conn_params, list) {
-			if (p->auto_connect == HCI_AUTO_CONN_DISABLED)
-				continue;
-			device_removed(sk, hdev, &p->addr, p->addr_type);
-			list_del(&p->action);
-			list_del(&p->list);
-			kfree(p);
-		}
-
-		BT_DBG("All LE connection parameters were removed");
-
-		hci_update_background_scan(hdev);
-	}
-
-complete:
-	err = cmd_complete(sk, hdev->id, MGMT_OP_REMOVE_DEVICE,
-			   MGMT_STATUS_SUCCESS, &cp->addr, sizeof(cp->addr));
-
-unlock:
-	hci_dev_unlock(hdev);
-	return err;
-}
-
-static int load_conn_param(struct sock *sk, struct hci_dev *hdev, void *data,
-			   u16 len)
-{
-	struct mgmt_cp_load_conn_param *cp = data;
-	const u16 max_param_count = ((U16_MAX - sizeof(*cp)) /
-				     sizeof(struct mgmt_conn_param));
-	u16 param_count, expected_len;
-	int i;
-
-	if (!lmp_le_capable(hdev))
-		return cmd_status(sk, hdev->id, MGMT_OP_LOAD_CONN_PARAM,
-				  MGMT_STATUS_NOT_SUPPORTED);
-
-	param_count = __le16_to_cpu(cp->param_count);
-	if (param_count > max_param_count) {
-		BT_ERR("load_conn_param: too big param_count value %u",
-		       param_count);
-		return cmd_status(sk, hdev->id, MGMT_OP_LOAD_CONN_PARAM,
-				  MGMT_STATUS_INVALID_PARAMS);
-	}
-
-	expected_len = sizeof(*cp) + param_count *
-					sizeof(struct mgmt_conn_param);
-	if (expected_len != len) {
-		BT_ERR("load_conn_param: expected %u bytes, got %u bytes",
-		       expected_len, len);
-		return cmd_status(sk, hdev->id, MGMT_OP_LOAD_CONN_PARAM,
-				  MGMT_STATUS_INVALID_PARAMS);
-	}
-
-	BT_DBG("%s param_count %u", hdev->name, param_count);
-
-	hci_dev_lock(hdev);
-
-	hci_conn_params_clear_disabled(hdev);
-
-	for (i = 0; i < param_count; i++) {
-		struct mgmt_conn_param *param = &cp->params[i];
-		struct hci_conn_params *hci_param;
-		u16 min, max, latency, timeout;
-		u8 addr_type;
-
-		BT_DBG("Adding %pMR (type %u)", &param->addr.bdaddr,
-		       param->addr.type);
-
-		if (param->addr.type == BDADDR_LE_PUBLIC) {
-			addr_type = ADDR_LE_DEV_PUBLIC;
-		} else if (param->addr.type == BDADDR_LE_RANDOM) {
-			addr_type = ADDR_LE_DEV_RANDOM;
-		} else {
-			BT_ERR("Ignoring invalid connection parameters");
-			continue;
-		}
-
-		min = le16_to_cpu(param->min_interval);
-		max = le16_to_cpu(param->max_interval);
-		latency = le16_to_cpu(param->latency);
-		timeout = le16_to_cpu(param->timeout);
-
-		BT_DBG("min 0x%04x max 0x%04x latency 0x%04x timeout 0x%04x",
-		       min, max, latency, timeout);
-
-		if (hci_check_conn_params(min, max, latency, timeout) < 0) {
-			BT_ERR("Ignoring invalid connection parameters");
-			continue;
-		}
-
-		hci_param = hci_conn_params_add(hdev, &param->addr.bdaddr,
-						addr_type);
-		if (!hci_param) {
-			BT_ERR("Failed to add connection parameters");
-			continue;
-		}
-
-		hci_param->conn_min_interval = min;
-		hci_param->conn_max_interval = max;
-		hci_param->conn_latency = latency;
-		hci_param->supervision_timeout = timeout;
-	}
-
-	hci_dev_unlock(hdev);
-
-	return cmd_complete(sk, hdev->id, MGMT_OP_LOAD_CONN_PARAM, 0, NULL, 0);
-}
-
-static int set_external_config(struct sock *sk, struct hci_dev *hdev,
-			       void *data, u16 len)
-{
-	struct mgmt_cp_set_external_config *cp = data;
-	bool changed;
-	int err;
-
-	BT_DBG("%s", hdev->name);
-
-	if (hdev_is_powered(hdev))
-		return cmd_status(sk, hdev->id, MGMT_OP_SET_EXTERNAL_CONFIG,
-				  MGMT_STATUS_REJECTED);
-
-	if (cp->config != 0x00 && cp->config != 0x01)
-		return cmd_status(sk, hdev->id, MGMT_OP_SET_EXTERNAL_CONFIG,
-				    MGMT_STATUS_INVALID_PARAMS);
-
-	if (!test_bit(HCI_QUIRK_EXTERNAL_CONFIG, &hdev->quirks))
-		return cmd_status(sk, hdev->id, MGMT_OP_SET_EXTERNAL_CONFIG,
-				  MGMT_STATUS_NOT_SUPPORTED);
-
-	hci_dev_lock(hdev);
-
-	if (cp->config)
-		changed = !test_and_set_bit(HCI_EXT_CONFIGURED,
-					    &hdev->dev_flags);
-	else
-		changed = test_and_clear_bit(HCI_EXT_CONFIGURED,
-					     &hdev->dev_flags);
-
-	err = send_options_rsp(sk, MGMT_OP_SET_EXTERNAL_CONFIG, hdev);
-	if (err < 0)
-		goto unlock;
-
-	if (!changed)
-		goto unlock;
-
-	err = new_options(hdev, sk);
-
-	if (test_bit(HCI_UNCONFIGURED, &hdev->dev_flags) == is_configured(hdev)) {
-		mgmt_index_removed(hdev);
-
-		if (test_and_change_bit(HCI_UNCONFIGURED, &hdev->dev_flags)) {
-			set_bit(HCI_CONFIG, &hdev->dev_flags);
-			set_bit(HCI_AUTO_OFF, &hdev->dev_flags);
-
-			queue_work(hdev->req_workqueue, &hdev->power_on);
-		} else {
-			set_bit(HCI_RAW, &hdev->flags);
-			mgmt_index_added(hdev);
-		}
-	}
-
-unlock:
-	hci_dev_unlock(hdev);
-	return err;
-}
-
-static int set_public_address(struct sock *sk, struct hci_dev *hdev,
-			      void *data, u16 len)
-{
-	struct mgmt_cp_set_public_address *cp = data;
-	bool changed;
-	int err;
-
-	BT_DBG("%s", hdev->name);
-
-	if (hdev_is_powered(hdev))
-		return cmd_status(sk, hdev->id, MGMT_OP_SET_PUBLIC_ADDRESS,
-				  MGMT_STATUS_REJECTED);
-
-	if (!bacmp(&cp->bdaddr, BDADDR_ANY))
-		return cmd_status(sk, hdev->id, MGMT_OP_SET_PUBLIC_ADDRESS,
-				  MGMT_STATUS_INVALID_PARAMS);
-
-	if (!hdev->set_bdaddr)
-		return cmd_status(sk, hdev->id, MGMT_OP_SET_PUBLIC_ADDRESS,
-				  MGMT_STATUS_NOT_SUPPORTED);
-
-	hci_dev_lock(hdev);
-
-	changed = !!bacmp(&hdev->public_addr, &cp->bdaddr);
-	bacpy(&hdev->public_addr, &cp->bdaddr);
-
-	err = send_options_rsp(sk, MGMT_OP_SET_PUBLIC_ADDRESS, hdev);
-	if (err < 0)
-		goto unlock;
-
-	if (!changed)
-		goto unlock;
-
-	if (test_bit(HCI_UNCONFIGURED, &hdev->dev_flags))
-		err = new_options(hdev, sk);
-
-	if (is_configured(hdev)) {
-		mgmt_index_removed(hdev);
-
-		clear_bit(HCI_UNCONFIGURED, &hdev->dev_flags);
-
-		set_bit(HCI_CONFIG, &hdev->dev_flags);
-		set_bit(HCI_AUTO_OFF, &hdev->dev_flags);
-
-		queue_work(hdev->req_workqueue, &hdev->power_on);
-	}
-
-unlock:
-	hci_dev_unlock(hdev);
-	return err;
-}
-
-static const struct mgmt_handler {
-	int (*func) (struct sock *sk, struct hci_dev *hdev, void *data,
-		     u16 data_len);
-	bool var_len;
-	size_t data_len;
-} mgmt_handlers[] = {
-	{ NULL }, /* 0x0000 (no command) */
-	{ read_version,           false, MGMT_READ_VERSION_SIZE },
-	{ read_commands,          false, MGMT_READ_COMMANDS_SIZE },
-	{ read_index_list,        false, MGMT_READ_INDEX_LIST_SIZE },
-	{ read_controller_info,   false, MGMT_READ_INFO_SIZE },
-	{ set_powered,            false, MGMT_SETTING_SIZE },
-	{ set_discoverable,       false, MGMT_SET_DISCOVERABLE_SIZE },
-	{ set_connectable,        false, MGMT_SETTING_SIZE },
-	{ set_fast_connectable,   false, MGMT_SETTING_SIZE },
-	{ set_pairable,           false, MGMT_SETTING_SIZE },
-	{ set_link_security,      false, MGMT_SETTING_SIZE },
-	{ set_ssp,                false, MGMT_SETTING_SIZE },
-	{ set_hs,                 false, MGMT_SETTING_SIZE },
-	{ set_le,                 false, MGMT_SETTING_SIZE },
-	{ set_dev_class,          false, MGMT_SET_DEV_CLASS_SIZE },
-	{ set_local_name,         false, MGMT_SET_LOCAL_NAME_SIZE },
-	{ add_uuid,               false, MGMT_ADD_UUID_SIZE },
-	{ remove_uuid,            false, MGMT_REMOVE_UUID_SIZE },
-	{ load_link_keys,         true,  MGMT_LOAD_LINK_KEYS_SIZE },
-	{ load_long_term_keys,    true,  MGMT_LOAD_LONG_TERM_KEYS_SIZE },
-	{ disconnect,             false, MGMT_DISCONNECT_SIZE },
-	{ get_connections,        false, MGMT_GET_CONNECTIONS_SIZE },
-	{ pin_code_reply,         false, MGMT_PIN_CODE_REPLY_SIZE },
-	{ pin_code_neg_reply,     false, MGMT_PIN_CODE_NEG_REPLY_SIZE },
-	{ set_io_capability,      false, MGMT_SET_IO_CAPABILITY_SIZE },
-	{ pair_device,            false, MGMT_PAIR_DEVICE_SIZE },
-	{ cancel_pair_device,     false, MGMT_CANCEL_PAIR_DEVICE_SIZE },
-	{ unpair_device,          false, MGMT_UNPAIR_DEVICE_SIZE },
-	{ user_confirm_reply,     false, MGMT_USER_CONFIRM_REPLY_SIZE },
-	{ user_confirm_neg_reply, false, MGMT_USER_CONFIRM_NEG_REPLY_SIZE },
-	{ user_passkey_reply,     false, MGMT_USER_PASSKEY_REPLY_SIZE },
-	{ user_passkey_neg_reply, false, MGMT_USER_PASSKEY_NEG_REPLY_SIZE },
-	{ read_local_oob_data,    false, MGMT_READ_LOCAL_OOB_DATA_SIZE },
-	{ add_remote_oob_data,    true,  MGMT_ADD_REMOTE_OOB_DATA_SIZE },
-	{ remove_remote_oob_data, false, MGMT_REMOVE_REMOTE_OOB_DATA_SIZE },
-	{ start_discovery,        false, MGMT_START_DISCOVERY_SIZE },
-	{ stop_discovery,         false, MGMT_STOP_DISCOVERY_SIZE },
-	{ confirm_name,           false, MGMT_CONFIRM_NAME_SIZE },
-	{ block_device,           false, MGMT_BLOCK_DEVICE_SIZE },
-	{ unblock_device,         false, MGMT_UNBLOCK_DEVICE_SIZE },
-	{ set_device_id,          false, MGMT_SET_DEVICE_ID_SIZE },
-	{ set_advertising,        false, MGMT_SETTING_SIZE },
-	{ set_bredr,              false, MGMT_SETTING_SIZE },
-	{ set_static_address,     false, MGMT_SET_STATIC_ADDRESS_SIZE },
-	{ set_scan_params,        false, MGMT_SET_SCAN_PARAMS_SIZE },
-	{ set_secure_conn,        false, MGMT_SETTING_SIZE },
-	{ set_debug_keys,         false, MGMT_SETTING_SIZE },
-	{ set_privacy,            false, MGMT_SET_PRIVACY_SIZE },
-	{ load_irks,              true,  MGMT_LOAD_IRKS_SIZE },
-	{ get_conn_info,          false, MGMT_GET_CONN_INFO_SIZE },
-	{ get_clock_info,         false, MGMT_GET_CLOCK_INFO_SIZE },
-	{ add_device,             false, MGMT_ADD_DEVICE_SIZE },
-	{ remove_device,          false, MGMT_REMOVE_DEVICE_SIZE },
-	{ load_conn_param,        true,  MGMT_LOAD_CONN_PARAM_SIZE },
-	{ read_unconf_index_list, false, MGMT_READ_UNCONF_INDEX_LIST_SIZE },
-	{ read_config_info,       false, MGMT_READ_CONFIG_INFO_SIZE },
-	{ set_external_config,    false, MGMT_SET_EXTERNAL_CONFIG_SIZE },
-	{ set_public_address,     false, MGMT_SET_PUBLIC_ADDRESS_SIZE },
-};
-
-int mgmt_control(struct sock *sk, struct msghdr *msg, size_t msglen)
 {
 	void *buf;
 	u8 *cp;
@@ -6716,91 +6049,6 @@
 	hci_dev_unlock(hdev);
 }
 
-<<<<<<< HEAD
-void mgmt_discoverable(struct hci_dev *hdev, u8 discoverable)
-{
-	bool changed;
-
-	/* Nothing needed here if there's a pending command since that
-	 * commands request completion callback takes care of everything
-	 * necessary.
-	 */
-	if (mgmt_pending_find(MGMT_OP_SET_DISCOVERABLE, hdev))
-		return;
-
-	/* Powering off may clear the scan mode - don't let that interfere */
-	if (!discoverable && mgmt_pending_find(MGMT_OP_SET_POWERED, hdev))
-		return;
-
-	if (discoverable) {
-		changed = !test_and_set_bit(HCI_DISCOVERABLE, &hdev->dev_flags);
-	} else {
-		clear_bit(HCI_LIMITED_DISCOVERABLE, &hdev->dev_flags);
-		changed = test_and_clear_bit(HCI_DISCOVERABLE, &hdev->dev_flags);
-	}
-
-	if (changed) {
-		struct hci_request req;
-
-		/* In case this change in discoverable was triggered by
-		 * a disabling of connectable there could be a need to
-		 * update the advertising flags.
-		 */
-		hci_req_init(&req, hdev);
-		update_adv_data(&req);
-		hci_req_run(&req, NULL);
-
-		new_settings(hdev, NULL);
-	}
-}
-
-void mgmt_connectable(struct hci_dev *hdev, u8 connectable)
-{
-	bool changed;
-
-	/* Nothing needed here if there's a pending command since that
-	 * commands request completion callback takes care of everything
-	 * necessary.
-	 */
-	if (mgmt_pending_find(MGMT_OP_SET_CONNECTABLE, hdev))
-		return;
-
-	/* Powering off may clear the scan mode - don't let that interfere */
-	if (!connectable && mgmt_pending_find(MGMT_OP_SET_POWERED, hdev))
-		return;
-
-	/* If something else than mgmt changed the page scan state we
-	 * can't differentiate this from a change triggered by adding
-	 * the first element to the whitelist. Therefore, avoid
-	 * incorrectly setting HCI_CONNECTABLE.
-	 */
-	if (connectable && !list_empty(&hdev->whitelist))
-		return;
-
-	if (connectable)
-		changed = !test_and_set_bit(HCI_CONNECTABLE, &hdev->dev_flags);
-	else
-		changed = test_and_clear_bit(HCI_CONNECTABLE, &hdev->dev_flags);
-
-	if (changed)
-		new_settings(hdev, NULL);
-}
-
-void mgmt_write_scan_failed(struct hci_dev *hdev, u8 scan, u8 status)
-{
-	u8 mgmt_err = mgmt_status(status);
-
-	if (scan & SCAN_PAGE)
-		mgmt_pending_foreach(MGMT_OP_SET_CONNECTABLE, hdev,
-				     cmd_status_rsp, &mgmt_err);
-
-	if (scan & SCAN_INQUIRY)
-		mgmt_pending_foreach(MGMT_OP_SET_DISCOVERABLE, hdev,
-				     cmd_status_rsp, &mgmt_err);
-}
-
-=======
->>>>>>> 708b9bde
 void mgmt_new_link_key(struct hci_dev *hdev, struct link_key *key,
 		       bool persistent)
 {
