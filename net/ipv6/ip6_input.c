/*
 *	IPv6 input
 *	Linux INET6 implementation
 *
 *	Authors:
 *	Pedro Roque		<roque@di.fc.ul.pt>
 *	Ian P. Morris		<I.P.Morris@soton.ac.uk>
 *
 *	Based in linux/net/ipv4/ip_input.c
 *
 *	This program is free software; you can redistribute it and/or
 *      modify it under the terms of the GNU General Public License
 *      as published by the Free Software Foundation; either version
 *      2 of the License, or (at your option) any later version.
 */
/* Changes
 *
 * 	Mitsuru KANDA @USAGI and
 * 	YOSHIFUJI Hideaki @USAGI: Remove ipv6_parse_exthdrs().
 */

#include <linux/errno.h>
#include <linux/types.h>
#include <linux/socket.h>
#include <linux/sockios.h>
#include <linux/net.h>
#include <linux/netdevice.h>
#include <linux/in6.h>
#include <linux/icmpv6.h>
#include <linux/mroute6.h>
#include <linux/slab.h>

#include <linux/netfilter.h>
#include <linux/netfilter_ipv6.h>

#include <net/sock.h>
#include <net/snmp.h>

#include <net/ipv6.h>
#include <net/protocol.h>
#include <net/transp_v6.h>
#include <net/rawv6.h>
#include <net/ndisc.h>
#include <net/ip6_route.h>
#include <net/addrconf.h>
#include <net/xfrm.h>



int ip6_rcv_finish(struct sk_buff *skb)
{
	if (sysctl_ip_early_demux && !skb_dst(skb)) {
		const struct inet6_protocol *ipprot;

<<<<<<< HEAD
		rcu_read_lock();
		ipprot = rcu_dereference(inet6_protos[ipv6_hdr(skb)->nexthdr]);
		if (ipprot && ipprot->early_demux)
			ipprot->early_demux(skb);
		rcu_read_unlock();
=======
		ipprot = rcu_dereference(inet6_protos[ipv6_hdr(skb)->nexthdr]);
		if (ipprot && ipprot->early_demux)
			ipprot->early_demux(skb);
>>>>>>> 29fbbf80
	}
	if (!skb_dst(skb))
		ip6_route_input(skb);

	return dst_input(skb);
}

int ipv6_rcv(struct sk_buff *skb, struct net_device *dev, struct packet_type *pt, struct net_device *orig_dev)
{
	const struct ipv6hdr *hdr;
	u32 		pkt_len;
	struct inet6_dev *idev;
	struct net *net = dev_net(skb->dev);

	if (skb->pkt_type == PACKET_OTHERHOST) {
		kfree_skb(skb);
		return NET_RX_DROP;
	}

	rcu_read_lock();

	idev = __in6_dev_get(skb->dev);

	IP6_UPD_PO_STATS_BH(net, idev, IPSTATS_MIB_IN, skb->len);

	if ((skb = skb_share_check(skb, GFP_ATOMIC)) == NULL ||
	    !idev || unlikely(idev->cnf.disable_ipv6)) {
		IP6_INC_STATS_BH(net, idev, IPSTATS_MIB_INDISCARDS);
		goto drop;
	}

	memset(IP6CB(skb), 0, sizeof(struct inet6_skb_parm));

	/*
	 * Store incoming device index. When the packet will
	 * be queued, we cannot refer to skb->dev anymore.
	 *
	 * BTW, when we send a packet for our own local address on a
	 * non-loopback interface (e.g. ethX), it is being delivered
	 * via the loopback interface (lo) here; skb->dev = loopback_dev.
	 * It, however, should be considered as if it is being
	 * arrived via the sending interface (ethX), because of the
	 * nature of scoping architecture. --yoshfuji
	 */
	IP6CB(skb)->iif = skb_dst(skb) ? ip6_dst_idev(skb_dst(skb))->dev->ifindex : dev->ifindex;

	if (unlikely(!pskb_may_pull(skb, sizeof(*hdr))))
		goto err;

	hdr = ipv6_hdr(skb);

	if (hdr->version != 6)
		goto err;

	/*
	 * RFC4291 2.5.3
	 * A packet received on an interface with a destination address
	 * of loopback must be dropped.
	 */
	if (!(dev->flags & IFF_LOOPBACK) &&
	    ipv6_addr_loopback(&hdr->daddr))
		goto err;

	/*
	 * RFC4291 2.7
	 * Multicast addresses must not be used as source addresses in IPv6
	 * packets or appear in any Routing header.
	 */
	if (ipv6_addr_is_multicast(&hdr->saddr))
		goto err;

	skb->transport_header = skb->network_header + sizeof(*hdr);
	IP6CB(skb)->nhoff = offsetof(struct ipv6hdr, nexthdr);

	pkt_len = ntohs(hdr->payload_len);

	/* pkt_len may be zero if Jumbo payload option is present */
	if (pkt_len || hdr->nexthdr != NEXTHDR_HOP) {
		if (pkt_len + sizeof(struct ipv6hdr) > skb->len) {
			IP6_INC_STATS_BH(net,
					 idev, IPSTATS_MIB_INTRUNCATEDPKTS);
			goto drop;
		}
		if (pskb_trim_rcsum(skb, pkt_len + sizeof(struct ipv6hdr))) {
			IP6_INC_STATS_BH(net, idev, IPSTATS_MIB_INHDRERRORS);
			goto drop;
		}
		hdr = ipv6_hdr(skb);
	}

	if (hdr->nexthdr == NEXTHDR_HOP) {
		if (ipv6_parse_hopopts(skb) < 0) {
			IP6_INC_STATS_BH(net, idev, IPSTATS_MIB_INHDRERRORS);
			rcu_read_unlock();
			return NET_RX_DROP;
		}
	}

	rcu_read_unlock();

	/* Must drop socket now because of tproxy. */
	skb_orphan(skb);

	return NF_HOOK(NFPROTO_IPV6, NF_INET_PRE_ROUTING, skb, dev, NULL,
		       ip6_rcv_finish);
err:
	IP6_INC_STATS_BH(net, idev, IPSTATS_MIB_INHDRERRORS);
drop:
	rcu_read_unlock();
	kfree_skb(skb);
	return NET_RX_DROP;
}

/*
 *	Deliver the packet to the host
 */


static int ip6_input_finish(struct sk_buff *skb)
{
	struct net *net = dev_net(skb_dst(skb)->dev);
	const struct inet6_protocol *ipprot;
	struct inet6_dev *idev;
	unsigned int nhoff;
	int nexthdr;
	bool raw;

	/*
	 *	Parse extension headers
	 */

	rcu_read_lock();
resubmit:
	idev = ip6_dst_idev(skb_dst(skb));
	if (!pskb_pull(skb, skb_transport_offset(skb)))
		goto discard;
	nhoff = IP6CB(skb)->nhoff;
	nexthdr = skb_network_header(skb)[nhoff];

	raw = raw6_local_deliver(skb, nexthdr);
	if ((ipprot = rcu_dereference(inet6_protos[nexthdr])) != NULL) {
		int ret;

		if (ipprot->flags & INET6_PROTO_FINAL) {
			const struct ipv6hdr *hdr;

			/* Free reference early: we don't need it any more,
			   and it may hold ip_conntrack module loaded
			   indefinitely. */
			nf_reset(skb);

			skb_postpull_rcsum(skb, skb_network_header(skb),
					   skb_network_header_len(skb));
			hdr = ipv6_hdr(skb);
			if (ipv6_addr_is_multicast(&hdr->daddr) &&
			    !ipv6_chk_mcast_addr(skb->dev, &hdr->daddr,
			    &hdr->saddr) &&
			    !ipv6_is_mld(skb, nexthdr))
				goto discard;
		}
		if (!(ipprot->flags & INET6_PROTO_NOPOLICY) &&
		    !xfrm6_policy_check(NULL, XFRM_POLICY_IN, skb))
			goto discard;

		ret = ipprot->handler(skb);
		if (ret > 0)
			goto resubmit;
		else if (ret == 0)
			IP6_INC_STATS_BH(net, idev, IPSTATS_MIB_INDELIVERS);
	} else {
		if (!raw) {
			if (xfrm6_policy_check(NULL, XFRM_POLICY_IN, skb)) {
				IP6_INC_STATS_BH(net, idev,
						 IPSTATS_MIB_INUNKNOWNPROTOS);
				icmpv6_send(skb, ICMPV6_PARAMPROB,
					    ICMPV6_UNK_NEXTHDR, nhoff);
			}
		} else
			IP6_INC_STATS_BH(net, idev, IPSTATS_MIB_INDELIVERS);
		kfree_skb(skb);
	}
	rcu_read_unlock();
	return 0;

discard:
	IP6_INC_STATS_BH(net, idev, IPSTATS_MIB_INDISCARDS);
	rcu_read_unlock();
	kfree_skb(skb);
	return 0;
}


int ip6_input(struct sk_buff *skb)
{
	return NF_HOOK(NFPROTO_IPV6, NF_INET_LOCAL_IN, skb, skb->dev, NULL,
		       ip6_input_finish);
}

int ip6_mc_input(struct sk_buff *skb)
{
	const struct ipv6hdr *hdr;
	bool deliver;

	IP6_UPD_PO_STATS_BH(dev_net(skb_dst(skb)->dev),
			 ip6_dst_idev(skb_dst(skb)), IPSTATS_MIB_INMCAST,
			 skb->len);

	hdr = ipv6_hdr(skb);
	deliver = ipv6_chk_mcast_addr(skb->dev, &hdr->daddr, NULL);

#ifdef CONFIG_IPV6_MROUTE
	/*
	 *      IPv6 multicast router mode is now supported ;)
	 */
	if (dev_net(skb->dev)->ipv6.devconf_all->mc_forwarding &&
	    !(ipv6_addr_type(&hdr->daddr) & IPV6_ADDR_LINKLOCAL) &&
	    likely(!(IP6CB(skb)->flags & IP6SKB_FORWARDED))) {
		/*
		 * Okay, we try to forward - split and duplicate
		 * packets.
		 */
		struct sk_buff *skb2;
		struct inet6_skb_parm *opt = IP6CB(skb);

		/* Check for MLD */
		if (unlikely(opt->ra)) {
			/* Check if this is a mld message */
			u8 *ptr = skb_network_header(skb) + opt->ra;
			struct icmp6hdr *icmp6;
			u8 nexthdr = hdr->nexthdr;
			__be16 frag_off;
			int offset;

			/* Check if the value of Router Alert
			 * is for MLD (0x0000).
			 */
			if ((ptr[2] | ptr[3]) == 0) {
				deliver = false;

				if (!ipv6_ext_hdr(nexthdr)) {
					/* BUG */
					goto out;
				}
				offset = ipv6_skip_exthdr(skb, sizeof(*hdr),
							  &nexthdr, &frag_off);
				if (offset < 0)
					goto out;

				if (nexthdr != IPPROTO_ICMPV6)
					goto out;

				if (!pskb_may_pull(skb, (skb_network_header(skb) +
						   offset + 1 - skb->data)))
					goto out;

				icmp6 = (struct icmp6hdr *)(skb_network_header(skb) + offset);

				switch (icmp6->icmp6_type) {
				case ICMPV6_MGM_QUERY:
				case ICMPV6_MGM_REPORT:
				case ICMPV6_MGM_REDUCTION:
				case ICMPV6_MLD2_REPORT:
					deliver = true;
					break;
				}
				goto out;
			}
			/* unknown RA - process it normally */
		}

		if (deliver)
			skb2 = skb_clone(skb, GFP_ATOMIC);
		else {
			skb2 = skb;
			skb = NULL;
		}

		if (skb2) {
			ip6_mr_input(skb2);
		}
	}
out:
#endif
	if (likely(deliver))
		ip6_input(skb);
	else {
		/* discard */
		kfree_skb(skb);
	}

	return 0;
}<|MERGE_RESOLUTION|>--- conflicted
+++ resolved
@@ -52,17 +52,9 @@
 	if (sysctl_ip_early_demux && !skb_dst(skb)) {
 		const struct inet6_protocol *ipprot;
 
-<<<<<<< HEAD
-		rcu_read_lock();
 		ipprot = rcu_dereference(inet6_protos[ipv6_hdr(skb)->nexthdr]);
 		if (ipprot && ipprot->early_demux)
 			ipprot->early_demux(skb);
-		rcu_read_unlock();
-=======
-		ipprot = rcu_dereference(inet6_protos[ipv6_hdr(skb)->nexthdr]);
-		if (ipprot && ipprot->early_demux)
-			ipprot->early_demux(skb);
->>>>>>> 29fbbf80
 	}
 	if (!skb_dst(skb))
 		ip6_route_input(skb);
