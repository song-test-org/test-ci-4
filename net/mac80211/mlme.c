--- conflicted
+++ resolved
@@ -3791,10 +3791,7 @@
 			       ifmgd->assoc_req_ies, ifmgd->assoc_req_ies_len);
 notify_driver:
 	drv_mgd_complete_tx(sdata->local, sdata, &info);
-<<<<<<< HEAD
-=======
 	kfree(elems);
->>>>>>> df0cc57e
 }
 
 static void ieee80211_rx_bss_info(struct ieee80211_sub_if_data *sdata,
@@ -5107,8 +5104,6 @@
 				    sizeof(bss_conf->tx_pwr_env[j]))
 					continue;
 
-<<<<<<< HEAD
-=======
 				bss_conf->tx_pwr_env_num++;
 				memcpy(&bss_conf->tx_pwr_env[j], elems->tx_pwr_env[i],
 				       elems->tx_pwr_env_len[i]);
@@ -5116,7 +5111,6 @@
 			}
 		}
 
->>>>>>> df0cc57e
 		if (!ieee80211_verify_sta_he_mcs_support(sdata, sband, he_oper))
 			ifmgd->flags |= IEEE80211_STA_DISABLE_HE;
 	}
