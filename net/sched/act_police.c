// SPDX-License-Identifier: GPL-2.0-or-later
/*
 * net/sched/act_police.c	Input police filter
 *
 * Authors:	Alexey Kuznetsov, <kuznet@ms2.inr.ac.ru>
 * 		J Hadi Salim (action changes)
 */

#include <linux/module.h>
#include <linux/types.h>
#include <linux/kernel.h>
#include <linux/string.h>
#include <linux/errno.h>
#include <linux/skbuff.h>
#include <linux/rtnetlink.h>
#include <linux/init.h>
#include <linux/slab.h>
#include <net/act_api.h>
#include <net/netlink.h>
#include <net/pkt_cls.h>
#include <net/tc_act/tc_police.h>

/* Each policer is serialized by its individual spinlock */

static unsigned int police_net_id;
static struct tc_action_ops act_police_ops;

static int tcf_police_walker(struct net *net, struct sk_buff *skb,
				 struct netlink_callback *cb, int type,
				 const struct tc_action_ops *ops,
				 struct netlink_ext_ack *extack)
{
	struct tc_action_net *tn = net_generic(net, police_net_id);

	return tcf_generic_walker(tn, skb, cb, type, ops, extack);
}

static const struct nla_policy police_policy[TCA_POLICE_MAX + 1] = {
	[TCA_POLICE_RATE]	= { .len = TC_RTAB_SIZE },
	[TCA_POLICE_PEAKRATE]	= { .len = TC_RTAB_SIZE },
	[TCA_POLICE_AVRATE]	= { .type = NLA_U32 },
	[TCA_POLICE_RESULT]	= { .type = NLA_U32 },
	[TCA_POLICE_RATE64]     = { .type = NLA_U64 },
	[TCA_POLICE_PEAKRATE64] = { .type = NLA_U64 },
};

static int tcf_police_init(struct net *net, struct nlattr *nla,
			       struct nlattr *est, struct tc_action **a,
			       int ovr, int bind, bool rtnl_held,
			       struct tcf_proto *tp,
			       struct netlink_ext_ack *extack)
{
	int ret = 0, tcfp_result = TC_ACT_OK, err, size;
	struct nlattr *tb[TCA_POLICE_MAX + 1];
	struct tcf_chain *goto_ch = NULL;
	struct tc_police *parm;
	struct tcf_police *police;
	struct qdisc_rate_table *R_tab = NULL, *P_tab = NULL;
	struct tc_action_net *tn = net_generic(net, police_net_id);
	struct tcf_police_params *new;
	bool exists = false;
	u32 index;
<<<<<<< HEAD
=======
	u64 rate64, prate64;
>>>>>>> 3877dcd0

	if (nla == NULL)
		return -EINVAL;

	err = nla_parse_nested_deprecated(tb, TCA_POLICE_MAX, nla,
					  police_policy, NULL);
	if (err < 0)
		return err;

	if (tb[TCA_POLICE_TBF] == NULL)
		return -EINVAL;
	size = nla_len(tb[TCA_POLICE_TBF]);
	if (size != sizeof(*parm) && size != sizeof(struct tc_police_compat))
		return -EINVAL;

	parm = nla_data(tb[TCA_POLICE_TBF]);
	index = parm->index;
	err = tcf_idr_check_alloc(tn, &index, a, bind);
	if (err < 0)
		return err;
	exists = err;
	if (exists && bind)
		return 0;

	if (!exists) {
		ret = tcf_idr_create(tn, index, NULL, a,
				     &act_police_ops, bind, true);
		if (ret) {
			tcf_idr_cleanup(tn, index);
			return ret;
		}
		ret = ACT_P_CREATED;
		spin_lock_init(&(to_police(*a)->tcfp_lock));
	} else if (!ovr) {
		tcf_idr_release(*a, bind);
		return -EEXIST;
	}
	err = tcf_action_check_ctrlact(parm->action, tp, &goto_ch, extack);
	if (err < 0)
		goto release_idr;

	police = to_police(*a);
	if (parm->rate.rate) {
		err = -ENOMEM;
		R_tab = qdisc_get_rtab(&parm->rate, tb[TCA_POLICE_RATE], NULL);
		if (R_tab == NULL)
			goto failure;

		if (parm->peakrate.rate) {
			P_tab = qdisc_get_rtab(&parm->peakrate,
					       tb[TCA_POLICE_PEAKRATE], NULL);
			if (P_tab == NULL)
				goto failure;
		}
	}

	if (est) {
		err = gen_replace_estimator(&police->tcf_bstats,
					    police->common.cpu_bstats,
					    &police->tcf_rate_est,
					    &police->tcf_lock,
					    NULL, est);
		if (err)
			goto failure;
	} else if (tb[TCA_POLICE_AVRATE] &&
		   (ret == ACT_P_CREATED ||
		    !gen_estimator_active(&police->tcf_rate_est))) {
		err = -EINVAL;
		goto failure;
	}

	if (tb[TCA_POLICE_RESULT]) {
		tcfp_result = nla_get_u32(tb[TCA_POLICE_RESULT]);
		if (TC_ACT_EXT_CMP(tcfp_result, TC_ACT_GOTO_CHAIN)) {
			NL_SET_ERR_MSG(extack,
				       "goto chain not allowed on fallback");
			err = -EINVAL;
			goto failure;
		}
	}

	new = kzalloc(sizeof(*new), GFP_KERNEL);
	if (unlikely(!new)) {
		err = -ENOMEM;
		goto failure;
	}

	/* No failure allowed after this point */
	new->tcfp_result = tcfp_result;
	new->tcfp_mtu = parm->mtu;
	if (!new->tcfp_mtu) {
		new->tcfp_mtu = ~0;
		if (R_tab)
			new->tcfp_mtu = 255 << R_tab->rate.cell_log;
	}
	if (R_tab) {
		new->rate_present = true;
		rate64 = tb[TCA_POLICE_RATE64] ?
			 nla_get_u64(tb[TCA_POLICE_RATE64]) : 0;
		psched_ratecfg_precompute(&new->rate, &R_tab->rate, rate64);
		qdisc_put_rtab(R_tab);
	} else {
		new->rate_present = false;
	}
	if (P_tab) {
		new->peak_present = true;
		prate64 = tb[TCA_POLICE_PEAKRATE64] ?
			  nla_get_u64(tb[TCA_POLICE_PEAKRATE64]) : 0;
		psched_ratecfg_precompute(&new->peak, &P_tab->rate, prate64);
		qdisc_put_rtab(P_tab);
	} else {
		new->peak_present = false;
	}

	new->tcfp_burst = PSCHED_TICKS2NS(parm->burst);
	if (new->peak_present)
		new->tcfp_mtu_ptoks = (s64)psched_l2t_ns(&new->peak,
							 new->tcfp_mtu);

	if (tb[TCA_POLICE_AVRATE])
		new->tcfp_ewma_rate = nla_get_u32(tb[TCA_POLICE_AVRATE]);

	spin_lock_bh(&police->tcf_lock);
	spin_lock_bh(&police->tcfp_lock);
	police->tcfp_t_c = ktime_get_ns();
	police->tcfp_toks = new->tcfp_burst;
	if (new->peak_present)
		police->tcfp_ptoks = new->tcfp_mtu_ptoks;
	spin_unlock_bh(&police->tcfp_lock);
	goto_ch = tcf_action_set_ctrlact(*a, parm->action, goto_ch);
	rcu_swap_protected(police->params,
			   new,
			   lockdep_is_held(&police->tcf_lock));
	spin_unlock_bh(&police->tcf_lock);

	if (goto_ch)
		tcf_chain_put_by_act(goto_ch);
	if (new)
		kfree_rcu(new, rcu);

	if (ret == ACT_P_CREATED)
		tcf_idr_insert(tn, *a);
	return ret;

failure:
	qdisc_put_rtab(P_tab);
	qdisc_put_rtab(R_tab);
	if (goto_ch)
		tcf_chain_put_by_act(goto_ch);
release_idr:
	tcf_idr_release(*a, bind);
	return err;
}

static int tcf_police_act(struct sk_buff *skb, const struct tc_action *a,
			  struct tcf_result *res)
{
	struct tcf_police *police = to_police(a);
	struct tcf_police_params *p;
	s64 now, toks, ptoks = 0;
	int ret;

	tcf_lastuse_update(&police->tcf_tm);
	bstats_cpu_update(this_cpu_ptr(police->common.cpu_bstats), skb);

	ret = READ_ONCE(police->tcf_action);
	p = rcu_dereference_bh(police->params);

	if (p->tcfp_ewma_rate) {
		struct gnet_stats_rate_est64 sample;

		if (!gen_estimator_read(&police->tcf_rate_est, &sample) ||
		    sample.bps >= p->tcfp_ewma_rate)
			goto inc_overlimits;
	}

	if (qdisc_pkt_len(skb) <= p->tcfp_mtu) {
		if (!p->rate_present) {
			ret = p->tcfp_result;
			goto end;
		}

		now = ktime_get_ns();
		spin_lock_bh(&police->tcfp_lock);
		toks = min_t(s64, now - police->tcfp_t_c, p->tcfp_burst);
		if (p->peak_present) {
			ptoks = toks + police->tcfp_ptoks;
			if (ptoks > p->tcfp_mtu_ptoks)
				ptoks = p->tcfp_mtu_ptoks;
			ptoks -= (s64)psched_l2t_ns(&p->peak,
						    qdisc_pkt_len(skb));
		}
		toks += police->tcfp_toks;
		if (toks > p->tcfp_burst)
			toks = p->tcfp_burst;
		toks -= (s64)psched_l2t_ns(&p->rate, qdisc_pkt_len(skb));
		if ((toks|ptoks) >= 0) {
			police->tcfp_t_c = now;
			police->tcfp_toks = toks;
			police->tcfp_ptoks = ptoks;
			spin_unlock_bh(&police->tcfp_lock);
			ret = p->tcfp_result;
			goto inc_drops;
		}
		spin_unlock_bh(&police->tcfp_lock);
	}

inc_overlimits:
	qstats_overlimit_inc(this_cpu_ptr(police->common.cpu_qstats));
inc_drops:
	if (ret == TC_ACT_SHOT)
		qstats_drop_inc(this_cpu_ptr(police->common.cpu_qstats));
end:
	return ret;
}

static void tcf_police_cleanup(struct tc_action *a)
{
	struct tcf_police *police = to_police(a);
	struct tcf_police_params *p;

	p = rcu_dereference_protected(police->params, 1);
	if (p)
		kfree_rcu(p, rcu);
}

static void tcf_police_stats_update(struct tc_action *a,
				    u64 bytes, u32 packets,
				    u64 lastuse, bool hw)
{
	struct tcf_police *police = to_police(a);
	struct tcf_t *tm = &police->tcf_tm;

	_bstats_cpu_update(this_cpu_ptr(a->cpu_bstats), bytes, packets);
	if (hw)
		_bstats_cpu_update(this_cpu_ptr(a->cpu_bstats_hw),
				   bytes, packets);
	tm->lastuse = max_t(u64, tm->lastuse, lastuse);
}

static int tcf_police_dump(struct sk_buff *skb, struct tc_action *a,
			       int bind, int ref)
{
	unsigned char *b = skb_tail_pointer(skb);
	struct tcf_police *police = to_police(a);
	struct tcf_police_params *p;
	struct tc_police opt = {
		.index = police->tcf_index,
		.refcnt = refcount_read(&police->tcf_refcnt) - ref,
		.bindcnt = atomic_read(&police->tcf_bindcnt) - bind,
	};
	struct tcf_t t;

	spin_lock_bh(&police->tcf_lock);
	opt.action = police->tcf_action;
	p = rcu_dereference_protected(police->params,
				      lockdep_is_held(&police->tcf_lock));
	opt.mtu = p->tcfp_mtu;
	opt.burst = PSCHED_NS2TICKS(p->tcfp_burst);
	if (p->rate_present) {
		psched_ratecfg_getrate(&opt.rate, &p->rate);
		if ((police->params->rate.rate_bytes_ps >= (1ULL << 32)) &&
		    nla_put_u64_64bit(skb, TCA_POLICE_RATE64,
				      police->params->rate.rate_bytes_ps,
				      TCA_POLICE_PAD))
			goto nla_put_failure;
	}
	if (p->peak_present) {
		psched_ratecfg_getrate(&opt.peakrate, &p->peak);
		if ((police->params->peak.rate_bytes_ps >= (1ULL << 32)) &&
		    nla_put_u64_64bit(skb, TCA_POLICE_PEAKRATE64,
				      police->params->peak.rate_bytes_ps,
				      TCA_POLICE_PAD))
			goto nla_put_failure;
	}
	if (nla_put(skb, TCA_POLICE_TBF, sizeof(opt), &opt))
		goto nla_put_failure;
	if (p->tcfp_result &&
	    nla_put_u32(skb, TCA_POLICE_RESULT, p->tcfp_result))
		goto nla_put_failure;
	if (p->tcfp_ewma_rate &&
	    nla_put_u32(skb, TCA_POLICE_AVRATE, p->tcfp_ewma_rate))
		goto nla_put_failure;

	t.install = jiffies_to_clock_t(jiffies - police->tcf_tm.install);
	t.lastuse = jiffies_to_clock_t(jiffies - police->tcf_tm.lastuse);
	t.firstuse = jiffies_to_clock_t(jiffies - police->tcf_tm.firstuse);
	t.expires = jiffies_to_clock_t(police->tcf_tm.expires);
	if (nla_put_64bit(skb, TCA_POLICE_TM, sizeof(t), &t, TCA_POLICE_PAD))
		goto nla_put_failure;
	spin_unlock_bh(&police->tcf_lock);

	return skb->len;

nla_put_failure:
	spin_unlock_bh(&police->tcf_lock);
	nlmsg_trim(skb, b);
	return -1;
}

static int tcf_police_search(struct net *net, struct tc_action **a, u32 index)
{
	struct tc_action_net *tn = net_generic(net, police_net_id);

	return tcf_idr_search(tn, a, index);
}

MODULE_AUTHOR("Alexey Kuznetsov");
MODULE_DESCRIPTION("Policing actions");
MODULE_LICENSE("GPL");

static struct tc_action_ops act_police_ops = {
	.kind		=	"police",
	.id		=	TCA_ID_POLICE,
	.owner		=	THIS_MODULE,
	.stats_update	=	tcf_police_stats_update,
	.act		=	tcf_police_act,
	.dump		=	tcf_police_dump,
	.init		=	tcf_police_init,
	.walk		=	tcf_police_walker,
	.lookup		=	tcf_police_search,
	.cleanup	=	tcf_police_cleanup,
	.size		=	sizeof(struct tcf_police),
};

static __net_init int police_init_net(struct net *net)
{
	struct tc_action_net *tn = net_generic(net, police_net_id);

	return tc_action_net_init(net, tn, &act_police_ops);
}

static void __net_exit police_exit_net(struct list_head *net_list)
{
	tc_action_net_exit(net_list, police_net_id);
}

static struct pernet_operations police_net_ops = {
	.init = police_init_net,
	.exit_batch = police_exit_net,
	.id   = &police_net_id,
	.size = sizeof(struct tc_action_net),
};

static int __init police_init_module(void)
{
	return tcf_register_action(&act_police_ops, &police_net_ops);
}

static void __exit police_cleanup_module(void)
{
	tcf_unregister_action(&act_police_ops, &police_net_ops);
}

module_init(police_init_module);
module_exit(police_cleanup_module);<|MERGE_RESOLUTION|>--- conflicted
+++ resolved
@@ -60,10 +60,7 @@
 	struct tcf_police_params *new;
 	bool exists = false;
 	u32 index;
-<<<<<<< HEAD
-=======
 	u64 rate64, prate64;
->>>>>>> 3877dcd0
 
 	if (nla == NULL)
 		return -EINVAL;
