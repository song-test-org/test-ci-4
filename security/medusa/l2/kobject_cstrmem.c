--- conflicted
+++ resolved
@@ -96,31 +96,15 @@
 	struct task_struct * p;
 	struct cstrmem_kobject* kobj = (struct cstrmem_kobject*) key_obj;
 
-<<<<<<< HEAD
-        memset( &storage, '\0', sizeof(struct cstrmem_kobject));
-
-	storage.pid = ((struct cstrmem_kobject *) key_obj)->pid;
-	storage.address = ((struct cstrmem_kobject *) key_obj)->address;
-	storage.size = ((struct cstrmem_kobject *) key_obj)->size;
-=======
->>>>>>> 7920e8f4
 	rcu_read_lock();
 	//p = find_task_by_pid(storage.pid);
 	p = pid_task(find_vpid(kobj->pid), PIDTYPE_PID);
 	if (p) {
 		get_task_struct(p);
 		rcu_read_unlock();
-<<<<<<< HEAD
-		/* TODO: can sleep this function? we would like use it in an RCU... */
-		ret = access_process_vm(p, (unsigned long)storage.address, storage.data, storage.size, 0);
-		/* TODO: here it should count characters until the first #0 found in (0,size) boundary */
-		for (i = 0; (i < storage.size) && (((char*)storage.data)[i]); i++)
-			;
-=======
 		ret = access_process_vm(p, (unsigned long)kobj->address, kobj->data, kobj->size, 0);
 		/* TODO: here it should count characters until the first #0 found in (0,size) boundary */
 		for (i = 0; (i < kobj->size) && (((char*)kobj->data)[i]); i++);
->>>>>>> 7920e8f4
 		/* end - hope it works... */
 		//free_task_struct(p);
 		free_task(p);
