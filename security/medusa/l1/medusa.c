#include <linux/init.h>
#include <linux/kernel.h>
#include <linux/tracehook.h>
#include <linux/errno.h>
#include <linux/sched.h>
#include <linux/security.h>
#include <linux/xattr.h>
#include <linux/capability.h>
#include <linux/unistd.h>
#include <linux/lsm_hooks.h>
#include <linux/mm.h>
#include <linux/mman.h>
#include <linux/slab.h>
#include <linux/pagemap.h>
#include <linux/swap.h>
#include <linux/spinlock.h>
#include <linux/syscalls.h>
#include <linux/file.h>
#include <linux/fdtable.h>
#include <linux/namei.h>
#include <linux/mount.h>
#include <linux/proc_fs.h>
#include <linux/netfilter_ipv4.h>
#include <linux/netfilter_ipv6.h>
#include <linux/tty.h>
#include <net/icmp.h>
#include <net/ip.h> /* for local_port_range[] */
#include <net/tcp.h> /* struct or_callable used in sock_rcv_skb */
#include <net/net_namespace.h>
#include <net/netlabel.h>
#include <linux/uaccess.h>
#include <asm/ioctls.h>
#include <asm/atomic.h>
#include <linux/bitops.h>
#include <linux/interrupt.h>
#include <linux/netdevice.h> /* for network interface checks */
#include <linux/netlink.h>
#include <linux/tcp.h>
#include <linux/udp.h>
#include <linux/dccp.h>
#include <linux/quota.h>
#include <linux/un.h> /* for Unix socket types */
#include <net/af_unix.h> /* for Unix socket types */
#include <linux/parser.h>
#include <linux/nfs_mount.h>
#include <net/ipv6.h>
#include <linux/hugetlb.h>
#include <linux/personality.h>
#include <linux/sysctl.h>
#include <linux/audit.h>
#include <linux/string.h>
#include <linux/mutex.h>
#include <linux/posix-timers.h>
#include <linux/cred.h>
#include <linux/medusa/l3/registry.h>
#include <linux/medusa/l1/inode.h> 
#include <linux/medusa/l4/comm.h>
#include <linux/medusa/l1/file_handlers.h>
#include <linux/medusa/l1/task.h>
#include <linux/medusa/l1/process_handlers.h>
#include "../l2/kobject_process.h"
#include "../l2/kobject_file.h"

#ifdef CONFIG_SECURITY_MEDUSA

static int medusa_l1_cred_alloc_blank(struct cred *cred, gfp_t gfp);
int medusa_l1_inode_alloc_security(struct inode *inode);


static int medusa_l1_quotactl(int cmds, int type, int id, struct super_block *sb)
{
	return 0;
}

static int medusa_l1_quota_on(struct dentry *dentry)
{
	return 0;
}

static int medusa_l1_bprm_check_security (struct linux_binprm *bprm)
{
	return 0;
}

static void medusa_l1_bprm_committing_creds(struct linux_binprm *bprm)
{
}

static void medusa_l1_bprm_committed_creds(struct linux_binprm *bprm)
{
}

static int medusa_l1_sb_alloc_security(struct super_block *sb)
{
	return 0;
}

static void medusa_l1_sb_free_security(struct super_block *sb)
{
}

static int medusa_l1_sb_copy_data(char *orig, char *copy)
{
	return 0;
}

static int medusa_l1_sb_remount(struct super_block *sb, void *data)
{
	return 0;
} 

static int medusa_l1_sb_kern_mount(struct super_block *sb, int flags, void *data)
{
	struct dentry *root = sb->s_root;
	struct inode *inode = root->d_inode;

	if (&inode_security(inode) == NULL)
		medusa_l1_inode_alloc_security(inode);

	return 0;
}

static int medusa_l1_sb_show_options(struct seq_file *m, struct super_block *sb)
{
	return 0;
}

static int medusa_l1_sb_statfs(struct dentry *dentry)
{
	return 0;
}

static int medusa_l1_sb_mount(const char *dev_name, struct path *path, const char *type,
			unsigned long flags, void *data)
{
	return 0;
}

static int medusa_l1_sb_umount(struct vfsmount *mnt, int flags)
{
	return 0;
}


static int medusa_l1_sb_pivotroot(struct path *old_path, struct path *new_path)
{
	return 0;
}

static int medusa_l1_sb_set_mnt_opts(struct super_block *sb,
				struct security_mnt_opts *opts,
								unsigned long kern_flags,
								unsigned long *set_kern_flags)
{
	if (unlikely(opts->num_mnt_opts))
		return -EOPNOTSUPP;
	return 0;
}

static int medusa_l1_sb_clone_mnt_opts(const struct super_block *oldsb,
				struct super_block *newsb)
{
	return 0;
}

static int medusa_l1_sb_parse_opts_str(char *options, struct security_mnt_opts *opts)
{
	return 0;
}

static int medusa_l1_dentry_init_security(struct dentry *dentry, int mode, 
					struct qstr *name, void **ctx, u32 *ctxlen)
{
	if (dentry->d_inode != NULL) {
		if (&inode_security(dentry->d_inode) == NULL)
			medusa_l1_inode_alloc_security(dentry->d_inode);

	}
	return -EOPNOTSUPP;
}

int medusa_l1_inode_alloc_security(struct inode *inode)
{
	struct medusa_l1_inode_s *med;

	med = (struct medusa_l1_inode_s*) kmalloc(sizeof(struct medusa_l1_inode_s), GFP_KERNEL);

	if (med == NULL)
		return -ENOMEM;

	inode->i_security = med;
	medusa_clean_inode(inode);

	return 0;
}

static void medusa_l1_inode_free_security(struct inode *inode)
{
		struct medusa_l1_inode_s *med;

	if (inode->i_security != NULL) {
		med = inode->i_security;
		inode->i_security = NULL;
		kfree(med);
	}
}

static int medusa_l1_inode_init_security(struct inode *inode, struct inode *dir,
									const struct qstr *qstr, const char **name,
									void **value, size_t *len)
{
	medusa_clean_inode(inode);

	return 0;
}

static int medusa_l1_inode_create(struct inode *inode, struct dentry *dentry,
				umode_t mode)
{
	if (medusa_create(dentry, mode) == MED_NO)
		return -EACCES;

	return 0;
}

static int medusa_l1_inode_link(struct dentry *old_dentry, struct inode *inode,
			struct dentry *new_dentry)
{
	if (medusa_link(old_dentry, new_dentry->d_name.name) == MED_NO)
		return -EPERM;

	return 0;
}

static int medusa_l1_inode_unlink(struct inode *inode, struct dentry *dentry)
{
	if (medusa_unlink(dentry) == MED_NO)
		return -EPERM;
	return 0;
}

static int medusa_l1_inode_symlink(struct inode *inode, struct dentry *dentry,
				 const char *name)
{
	if (medusa_symlink(dentry, name) == MED_NO)
		return -EPERM;
	
	return 0;
}

static int medusa_l1_inode_mkdir(struct inode *inode, struct dentry *dentry,
				umode_t mask)
{
	if(medusa_mkdir(dentry, mask) == MED_NO)
		return -EPERM;
	return 0;
}

static int medusa_l1_inode_rmdir(struct inode *inode, struct dentry *dentry)
{
	if (medusa_rmdir(dentry) == MED_NO)
		return -EPERM;
	return 0;
}

static int medusa_l1_inode_mknod(struct inode *inode, struct dentry *dentry,
			umode_t mode, dev_t dev)
{
	if(medusa_mknod(dentry, dev, mode) == MED_NO)
		return -EPERM;
	return 0;
}

static int medusa_l1_inode_rename(struct inode *old_inode, struct dentry *old_dentry,
				struct inode *new_inode, struct dentry *new_dentry)
{
	if (medusa_rename(old_dentry, new_dentry->d_name.name) == MED_NO)
		return -EPERM;
	return 0;
}

static int medusa_l1_inode_readlink(struct dentry *dentry)
{
	return 0;
}

static int medusa_l1_inode_follow_link(struct dentry *dentry, struct inode* inode,
				 bool rcu)
{
	return 0;
}

static int medusa_l1_inode_permission(struct inode *inode, int mask)
{
	return 0;
}

static int medusa_l1_inode_setattr(struct dentry *dentry, struct iattr *iattr)
{
	return 0;
}

static int medusa_l1_inode_getattr(const struct path* path)
{
	return 0;
}

static void medusa_l1_inode_post_setxattr(struct dentry *dentry, const char *name,
					const void *value, size_t size, int flags)
{
}

static int medusa_l1_inode_getxattr(struct dentry *dentry, const char *name)
{
	return 0;
}

static int medusa_l1_inode_listxattr(struct dentry *dentry)
{
	return 0;
}

static int medusa_l1_inode_getsecurity(const struct inode *inode, const char *name,
				 void **buffer, bool alloc)
{
	return -EOPNOTSUPP;
	return 0;
}

static int medusa_l1_inode_setsecurity(struct inode *inode, const char *name,
				 const void *value, size_t size, int flags)
{
	return -EOPNOTSUPP;
	return 0;
}

static int medusa_l1_inode_listsecurity(struct inode *inode, char *buffer,
				size_t buffer_size)
{
	return 0;
}

static void medusa_l1_inode_getsecid(const struct inode *inode, u32 *secid)
{
	*secid = 0;
}

#ifdef CONFIG_SECURITY_PATH
static int medusa_l1_path_mknod(struct path *dir, struct dentry *dentry, umode_t mode,
				unsigned int dev)
{
	return 0;
}

static int medusa_l1_path_mkdir(struct path *dir, struct dentry *dentry, umode_t mode)
{
	return 0;
}

static int medusa_l1_path_rmdir(struct path *dir, struct dentry *dentry)
{
	return 0;
}

static int medusa_l1_path_unlink(struct path *dir, struct dentry *dentry)
{
	return 0;
}

static int medusa_l1_path_symlink(struct path *dir, struct dentry *dentry,
				const char *old_name)
{
	return 0;
}

static int medusa_l1_path_link(struct dentry *old_dentry, struct path *new_dir,
			 struct dentry *new_dentry)
{
	return 0;
}

static int medusa_l1_path_rename(struct path *old_path, struct dentry *old_dentry,
			struct path *new_path, struct dentry *new_dentry)
{
	return 0;
}

static int medusa_l1_path_truncate(struct path *path)
{
	return 0;
}

static int medusa_l1_path_chmod(struct path *path,
			umode_t mode)
{
	return 0;
}

static int medusa_l1_path_chown(struct path *path, kuid_t uid, kgid_t gid)
{
	return 0;
}

static int medusa_l1_path_chroot(struct path *root)
{
	return 0;
}
#endif

static int medusa_l1_file_permission(struct file *file, int mask)
{
	//printk("medusa: file_permission called\n");
	return 0;
}

static int medusa_l1_file_alloc_security(struct file *file)
{
	return 0;
}

static void medusa_l1_file_free_security(struct file *file)
{
}

static int medusa_l1_file_ioctl(struct file *file, unsigned int command,
			unsigned long arg)
{
	return 0;
}

static int medusa_l1_file_mprotect(struct vm_area_struct *vma, unsigned long reqprot,
				 unsigned long prot)
{
	return 0;
}

static int medusa_l1_file_lock(struct file *file, unsigned int cmd)
{
	return 0;
}

static int medusa_l1_file_fcntl(struct file *file, unsigned int cmd,
			unsigned long arg)
{
	return 0;
}

static void medusa_l1_file_set_fowner(struct file *file)
{
	return;
}

static int medusa_l1_file_send_sigiotask(struct task_struct *tsk,
				struct fown_struct *fown, int sig)
{
	return 0;
}

static int medusa_l1_file_receive(struct file *file)
{
	return 0;
}

//static int medusa_l1_dentry_open(struct file *file, const struct cred *cred)
//{
//	return 0;
//}

static int medusa_l1_task_create(unsigned long clone_flags)
{
        if(medusa_fork(clone_flags) == MED_NO)
                return -EPERM;   
	return 0;
}

static void medusa_l1_task_free(struct task_struct *task)
{
}

static int medusa_l1_cred_alloc_blank(struct cred *cred, gfp_t gfp)
{
	struct medusa_l1_task_s* med;
	struct cred* tmp;

	printk("medusa: init security: %s task\n", current->comm);
	
	med = (struct medusa_l1_task_s*) kmalloc(sizeof(struct medusa_l1_task_s), gfp);
	
	if (med == NULL)
			return -ENOMEM;
	
	cred->security = med;

	tmp = (struct cred*) current->cred;
	current->cred = cred;

	medusa_init_process(current);
	current->cred = tmp;
	
	return 0;
}

static void medusa_l1_cred_free(struct cred *cred)
{
	if (cred->security)
		kfree(cred->security);

	cred->security = NULL;
}

static int medusa_l1_cred_prepare(struct cred *new, const struct cred *old, gfp_t gfp)
{
	struct medusa_l1_task_s* med;
	
	if (old->security == NULL || new->security != NULL) {
		return 0;
	}
		
	med = (struct medusa_l1_task_s*) kmalloc(sizeof(struct medusa_l1_task_s), gfp);

	if (med == NULL) {
			return -ENOMEM;
	}

	memcpy(med, old->security, sizeof(struct medusa_l1_task_s));

	new->security = med;
	
	return 0;
}

static void medusa_l1_cred_transfer(struct cred *new, const struct cred *old)
{
	//medusa_l1_cred_prepare(new, old, GFP_KERNEL);
	//medusa_l1_cred_alloc_blank(new, GFP_KERNEL);
	return;
}

static int medusa_l1_kernel_act_as(struct cred *new, u32 secid)
{
	return 0;
}

static int medusa_l1_kernel_create_files_as(struct cred *new, struct inode *inode)
{
	return 0;
}

static int medusa_l1_kernel_module_request(char *kmod_name)
{
	return 0;
}

static int medusa_l1_kernel_module_from_file(struct file *file)
{
	return 0;
}

static int medusa_l1_task_fix_setuid(struct cred *new, const struct cred *old,
								int flags)
{
	return cap_task_fix_setuid(new, old, flags);
}

static int medusa_l1_task_setpgid(struct task_struct *p, pid_t pgid)
{
	return 0;
}

static int medusa_l1_task_getpgid(struct task_struct *p)
{
	return 0;
}

static int medusa_l1_task_getsid(struct task_struct *p)
{
	return 0;
}

static void medusa_l1_task_getsecid(struct task_struct *p, u32 *secid)
{
	*secid = 0;
}

static int medusa_l1_task_getioprio(struct task_struct *p)
{
	return 0;
}

static int medusa_l1_task_setrlimit(struct task_struct *p, unsigned int resource,
				 struct rlimit *new_rlim)
{
	return 0;
}

static int medusa_l1_task_getscheduler(struct task_struct *p)
{
	return 0;
}

static int medusa_l1_task_movememory(struct task_struct *p)
{
	return 0;
}

static int medusa_l1_task_wait(struct task_struct *p)
{
	return 0;
}

static int medusa_l1_task_kill(struct task_struct *p, struct siginfo *info,
			 int sig, u32 secid)
{
<<<<<<< HEAD
    if(medusa_sendsig(sig, info, p) == MED_NO)
        return -EPERM;
    return 0;
=======
	if(medusa_sendsig(sig, info, p) == MED_NO)
		return -EPERM;
	return 0;
>>>>>>> 7583acad
}

static void medusa_l1_task_to_inode(struct task_struct *p, struct inode *inode)
{
}

static int medusa_l1_ipc_permission(struct kern_ipc_perm *ipcp, short flag)
{
	return 0;
}

static void medusa_l1_ipc_getsecid(struct kern_ipc_perm *ipcp, u32 *secid)
{
	*secid = 0;
}

static int medusa_l1_msg_msg_alloc_security(struct msg_msg *msg)
{
	return 0;
}

static void medusa_l1_msg_msg_free_security(struct msg_msg *msg)
{
}

static int medusa_l1_msg_queue_alloc_security(struct msg_queue *msq)
{
	return 0;
}

static void medusa_l1_msg_queue_free_security(struct msg_queue *msq)
{
}

static int medusa_l1_msg_queue_associate(struct msg_queue *msq, int msqflg)
{
	return 0;
}

static int medusa_l1_msg_queue_msgctl(struct msg_queue *msq, int cmd)
{
	return 0;
}

static int medusa_l1_msg_queue_msgsnd(struct msg_queue *msq, struct msg_msg *msg,
				int msgflg)
{
	return 0;
}

static int medusa_l1_msg_queue_msgrcv(struct msg_queue *msq, struct msg_msg *msg,
				struct task_struct *target, long type, int mode)
{
	return 0;
}

static int medusa_l1_shm_alloc_security(struct shmid_kernel *shp)
{
	return 0;
}

static void medusa_l1_shm_free_security(struct shmid_kernel *shp)
{
}

static int medusa_l1_shm_associate(struct shmid_kernel *shp, int shmflg)
{
	return 0;
}

static int medusa_l1_shm_shmctl(struct shmid_kernel *shp, int cmd)
{
	return 0;
}

static int medusa_l1_shm_shmat(struct shmid_kernel *shp, char __user *shmaddr,
			 int shmflg)
{
	return 0;
}

static int medusa_l1_sem_alloc_security(struct sem_array *sma)
{
	return 0;
}

static void medusa_l1_sem_free_security(struct sem_array *sma)
{
}

static int medusa_l1_sem_associate(struct sem_array *sma, int semflg)
{
	return 0;
}

static int medusa_l1_sem_semctl(struct sem_array *sma, int cmd)
{
	return 0;
}

static int medusa_l1_sem_semop(struct sem_array *sma, struct sembuf *sops,
			 unsigned nsops, int alter)
{
	return 0;
}

#ifdef CONFIG_SECURITY_NETWORK
static int medusa_l1_unix_stream_connect(struct sock *sock, struct sock *other,
				struct sock *newsk)
{
	//printk("medusa: unix_stream_connect called\n");
	return 0;
}

static int medusa_l1_unix_may_send(struct socket *sock, struct socket *other)
{
	return 0;
}

static int medusa_l1_socket_create(int family, int type, int protocol, int kern)
{
	//printk("medusa: socket_create called\n"); 
	return 0;
}

static int medusa_l1_socket_post_create(struct socket *sock, int family, int type,
				int protocol, int kern)
{
	return 0;
}

static int medusa_l1_socket_bind(struct socket *sock, struct sockaddr *address,
				int addrlen)
{
	return 0;
}

static int medusa_l1_socket_connect(struct socket *sock, struct sockaddr *address,
				int addrlen)
{
	//printk("medusa: socket_connect called\n");
	return 0;
}

static int medusa_l1_socket_listen(struct socket *sock, int backlog)
{
	return 0;
}

static int medusa_l1_socket_accept(struct socket *sock, struct socket *newsock)
{
	return 0;
}

static int medusa_l1_socket_sendmsg(struct socket *sock, struct msghdr *msg, int size)
{
	return 0;
}

static int medusa_l1_socket_recvmsg(struct socket *sock, struct msghdr *msg,
				int size, int flags)
{
	return 0;
}

static int medusa_l1_socket_getsockname(struct socket *sock)
{
	return 0;
}

static int medusa_l1_socket_getpeername(struct socket *sock)
{
	return 0;
}

static int medusa_l1_socket_setsockopt(struct socket *sock, int level, int optname)
{
	return 0;
}

static int medusa_l1_socket_getsockopt(struct socket *sock, int level, int optname)
{
	return 0;
}

static int medusa_l1_socket_shutdown(struct socket *sock, int how)
{
	return 0;
}

static int medusa_l1_socket_sock_rcv_skb(struct sock *sk, struct sk_buff *skb)
{
	return 0;
}

static int medusa_l1_socket_getpeersec_stream(struct socket *sock,
					char __user *optval,
					int __user *optlen, unsigned len)
{
	return 0;
}

static int medusa_l1_socket_getpeersec_dgram(struct socket *sock,
					struct sk_buff *skb, u32 *secid)
{
	return 0;
}

static int medusa_l1_sk_alloc_security(struct sock *sk, int family, gfp_t priority)
{
	return 0;
}

static void medusa_l1_sk_free_security(struct sock *sk)
{
}

static void medusa_l1_sk_clone_security(const struct sock *sk, struct sock *newsk)
{
}

static void medusa_l1_sk_getsecid(struct sock *sk, u32 *secid)
{
}

static void medusa_l1_sock_graft(struct sock *sk, struct socket *parent)
{
}

static int medusa_l1_inet_conn_request(struct sock *sk, struct sk_buff *skb,
				 struct request_sock *req)
{
	return 0;
}

static void medusa_l1_inet_csk_clone(struct sock *newsk,
				const struct request_sock *req)
{
}

static void medusa_l1_inet_conn_established(struct sock *sk, struct sk_buff *skb)
{
}

static int medusa_l1_secmark_relabel_packet(u32 secid)
{
		return 0;
}


static void medusa_l1_secmark_refcount_inc(void)
{
}


static void medusa_l1_secmark_refcount_dec(void)
{
}


static void medusa_l1_req_classify_flow(const struct request_sock *req,
				struct flowi *fl)
{
}

static int medusa_l1_tun_dev_alloc_security(void **security)
{
	return 0;
}

static void medusa_l1_tun_dev_free_security(void *security)
{
}

static int medusa_l1_tun_dev_create(void)
{
	return 0;
}

//static void medusa_l1_tun_dev_post_create(struct sock *sk)
//{
//}

static int medusa_l1_tun_dev_attach_queue(void *security)
{
	return 0;
}

static int medusa_l1_tun_dev_attach(struct sock *sk, void* security)
{
	return 0;
}

static int medusa_l1_tun_dev_open(void *security)
{
	return 0;
}

static void medusa_l1_skb_owned_by(struct sk_buff *skb, struct sock *sk)
{
}

#endif	/* CONFIG_SECURITY_NETWORK */

#ifdef CONFIG_SECURITY_NETWORK_XFRM
static int medusa_l1_xfrm_policy_alloc(struct xfrm_sec_ctx **ctxp,
										struct xfrm_user_sec_ctx *sec_ctx,
										gfp_t gfp)

{
	return 0;
}

static int medusa_l1_xfrm_policy_clone(struct xfrm_sec_ctx *old_ctx,
					struct xfrm_sec_ctx **new_ctxp)
{
	return 0;
}

static void medusa_l1_xfrm_policy_free(struct xfrm_sec_ctx *ctx)
{
}

static int medusa_l1_xfrm_policy_delete(struct xfrm_sec_ctx *ctx)
{
	return 0;
}

static int medusa_l1_xfrm_state_alloc(struct xfrm_state *x,
					 struct xfrm_user_sec_ctx *sec_ctx)
{
	return 0;
}

static int medusa_l1_xfrm_state_alloc_acquire(struct xfrm_state *x,
					 struct xfrm_sec_ctx *polsec,
					 u32 secid)
{
	return 0;
}

static void medusa_l1_xfrm_state_free(struct xfrm_state *x)
{
}

static int medusa_l1_xfrm_state_delete(struct xfrm_state *x)
{
	return 0;
}

static int medusa_l1_xfrm_policy_lookup(struct xfrm_sec_ctx *ctx, u32 sk_sid, u8 dir)
{
	return 0;
}

static int medusa_l1_xfrm_state_pol_flow_match(struct xfrm_state *x,
					 struct xfrm_policy *xp,
					 const struct flowi *fl)
{
	return 1;
}

static int medusa_l1_xfrm_decode_session(struct sk_buff *skb, u32 *fl, int ckall)
{
	return 0;
}

#endif /* CONFIG_SECURITY_NETWORK_XFRM */
static void medusa_l1_d_instantiate(struct dentry *dentry, struct inode *inode)
{
}

static int medusa_l1_getprocattr(struct task_struct *p, char *name, char **value)
{
	return -EINVAL;
}

static int medusa_l1_setprocattr(struct task_struct *p, char *name, void *value,
			size_t size)
{
	return -EINVAL;
}

static int medusa_l1_ismaclabel(const char *name) 
{
	return 0;
}

static int medusa_l1_secid_to_secctx(u32 secid, char **secdata, u32 *seclen)
{
	return -EOPNOTSUPP;
}

static int medusa_l1_secctx_to_secid(const char *secdata, u32 seclen, u32 *secid)
{
	return -EOPNOTSUPP;
}

static void medusa_l1_release_secctx(char *secdata, u32 seclen)
{
}

static int medusa_l1_inode_notifysecctx(struct inode *inode, void *ctx, u32 ctxlen)
{
	return -EOPNOTSUPP;
}

static int medusa_l1_inode_setsecctx(struct dentry *dentry, void *ctx, u32 ctxlen)
{
	return -EOPNOTSUPP;
}

static int medusa_l1_inode_getsecctx(struct inode *inode, void **ctx, u32 *ctxlen)
{
	return -EOPNOTSUPP;
}
#ifdef CONFIG_KEYS
static int medusa_l1_key_alloc(struct key *key, const struct cred *cred,
			 unsigned long flags)
{
	return 0;
}

static void medusa_l1_key_free(struct key *key)
{
}

static int medusa_l1_key_permission(key_ref_t key_ref, const struct cred *cred,
				key_perm_t perm)
{
	return 0;
}

static int medusa_l1_key_getsecurity(struct key *key, char **_buffer)
{
	*_buffer = NULL;
	return 0;
}

#endif /* CONFIG_KEYS */

#ifdef CONFIG_AUDIT
static int medusa_l1_audit_rule_init(u32 field, u32 op, char *rulestr, void **lsmrule)
{
	return 0;
}

static int medusa_l1_audit_rule_known(struct audit_krule *krule)
{
	return 0;
}

static int medusa_l1_audit_rule_match(u32 secid, u32 field, u32 op, void *lsmrule,
				struct audit_context *actx)
{
	return 0;
}

static void medusa_l1_audit_rule_free(void *lsmrule)
{
}
#endif /* CONFIG_AUDIT */


static int medusa_l1_ptrace_access_check(struct task_struct *child,
					 unsigned int mode)
{
	return 0;
}

static int medusa_l1_ptrace_traceme(struct task_struct *parent)
{
	return 0;
}

static int medusa_l1_capget(struct task_struct *target, kernel_cap_t *effective,
			kernel_cap_t *inheritable, kernel_cap_t *permitted)
{
	return 0;
}

static int medusa_l1_capset(struct cred *new, const struct cred *old,
			const kernel_cap_t *effective,
			const kernel_cap_t *inheritable,
			const kernel_cap_t *permitted)
{
	return 0;	
}


static int medusa_l1_capable(const struct cred *cred,
			struct user_namespace *ns, int cap, int audit)
{
	return 0;
}

static int medusa_l1_syslog(int type)
{
	return 0;
}

static int medusa_l1_settime(const struct timespec *ts, const struct timezone *tz)
{
	return 0;
}

static int medusa_l1_vm_enough_memory(struct mm_struct *mm, long pages)
{
	return 0;
}

static int medusa_l1_netlink_send(struct sock *sk, struct sk_buff *skb)
{
	return 0;
}

static int medusa_l1_netlink_recv(struct sk_buff *skb, int capability)
{
	return 0;	
}

static int medusa_l1_bprm_set_creds(struct linux_binprm *bprm)
{
	return 0;
//	struct inode* inode = file_inode(bprm->file);
//	if (!work)
//		return 0;
//#ifdef CONFIG_MEDUSA_FILE_CAPABILITIES
//	if (MED_MAGIC_VALID(&inode_security(inode)) ||
//			file_kobj_validate_dentry(bprm->file->f_dentry,NULL) > 0) {
//		/* If the security daemon sets the file capabilities, use them */
//		bprm->cred->cap_inheritable = inode_security(inode).icap;
//		bprm->cred->cap_permitted = inode_security(inode).pcap;
//		bprm->cred->cap_effective = inode_security(inode).ecap;
//	}
//#endif /* CONFIG_MEDUSA_FILE_CAPABILITIES */
//
//	{
//		int retval;
//#ifndef CONFIG_MEDUSA_FILE_CAPABILITIES
//		kernel_cap_t new_permitted, working;
//
///* Privilege elevation check copied from compute_creds() */
//		new_permitted = cap_intersect(bprm->cap_permitted, cap_bset);
//		working = cap_intersect(bprm->cap_inheritable,
//					current->cap_inheritable);
//		new_permitted = cap_combine(new_permitted, working);
//#endif
//		if (!uid_eq(bprm->cred->euid,task_uid(current)) || !gid_eq(bprm->cred->egid, task_gid(current))
//#ifndef CONFIG_MEDUSA_FILE_CAPABILITIES
//			|| !cap_issubset(new_permitted, current->cap_permitted)
//#endif
//		) {
//			if ((retval = medusa_sexec(bprm)) == MED_NO)
//				return -EPERM;
//			if (retval == MED_SKIP) {
//				bprm->cred->euid = task_euid(current);
//				bprm->cred->egid = task_egid(current);
//#ifndef CONFIG_MEDUSA_FILE_CAPABILITIES
//				cap_clear(bprm->cap_inheritable);
//				bprm->cap_permitted = current->cap_permitted;
//				bprm->cap_effective = current->cap_effective;
//#endif
//			}
//		}
//	}
//	return 0;
}

static int medusa_l1_bprm_secureexec(struct linux_binprm *bprm)
{
	return 0;
	if (medusa_sexec(bprm) == MED_NO)
		return -EPERM;

	return 0;
}
	

static int medusa_l1_inode_setxattr(struct dentry *dentry, const char *name,
					const void *value, size_t size, int flags)
{
	return cap_inode_setxattr(dentry, name, value, size, flags);
} 


static int medusa_l1_inode_removexattr(struct dentry *dentry, const char *name)
{
	return cap_inode_removexattr(dentry, name);
} 

static int medusa_l1_inode_need_killpriv(struct dentry *dentry) 
{
	return cap_inode_need_killpriv(dentry);
}

static int medusa_l1_inode_killpriv(struct dentry *dentry)
{
	return cap_inode_killpriv(dentry);
}

static int medusa_l1_mmap_addr(unsigned long addr) 
{
	return cap_mmap_addr(addr);
}

static int medusa_l1_mmap_file(struct file *file, unsigned long reqprot, unsigned long prot, unsigned long flags)
{
	//printk("medusa: file_mmap called\n");
	return 0;
} 


static int medusa_l1_task_setnice(struct task_struct *p, int nice)
{
	return cap_task_setnice(p, nice);
} 


static int medusa_l1_task_setioprio(struct task_struct *p, int ioprio)
{
	return cap_task_setioprio(p, ioprio);
} 



static int medusa_l1_task_setscheduler(struct task_struct *p)
{
	return cap_task_setscheduler(p);
} 


static int medusa_l1_task_prctl(int option, unsigned long arg2,
						unsigned long arg3, unsigned long arg4,
						unsigned long arg5)
{
	return cap_task_prctl(option, arg2, arg3, arg4, arg5);
}


static struct security_hook_list medusa_l1_hooks[] = {
	LSM_HOOK_INIT(ptrace_access_check, medusa_l1_ptrace_access_check),
	LSM_HOOK_INIT(ptrace_traceme, medusa_l1_ptrace_traceme),
	LSM_HOOK_INIT(capget, medusa_l1_capget),
	LSM_HOOK_INIT(capset, medusa_l1_capset),
	LSM_HOOK_INIT(capable, medusa_l1_capable),
	LSM_HOOK_INIT(quotactl, medusa_l1_quotactl),
	LSM_HOOK_INIT(quota_on, medusa_l1_quota_on),
	LSM_HOOK_INIT(syslog, medusa_l1_syslog),
	LSM_HOOK_INIT(settime, medusa_l1_settime),
	LSM_HOOK_INIT(vm_enough_memory, medusa_l1_vm_enough_memory),

	LSM_HOOK_INIT(bprm_set_creds, medusa_l1_bprm_set_creds),
	LSM_HOOK_INIT(bprm_check_security, medusa_l1_bprm_check_security),
	LSM_HOOK_INIT(bprm_secureexec, medusa_l1_bprm_secureexec),
	LSM_HOOK_INIT(bprm_committing_creds, medusa_l1_bprm_committing_creds),
	LSM_HOOK_INIT(bprm_committed_creds, medusa_l1_bprm_committed_creds),

	LSM_HOOK_INIT(sb_alloc_security, medusa_l1_sb_alloc_security),
	LSM_HOOK_INIT(sb_free_security, medusa_l1_sb_free_security),
	LSM_HOOK_INIT(sb_copy_data, medusa_l1_sb_copy_data),
	LSM_HOOK_INIT(sb_remount, medusa_l1_sb_remount),
	LSM_HOOK_INIT(sb_kern_mount, medusa_l1_sb_kern_mount),
	LSM_HOOK_INIT(sb_show_options, medusa_l1_sb_show_options),
	LSM_HOOK_INIT(sb_statfs, medusa_l1_sb_statfs),
	LSM_HOOK_INIT(sb_mount, medusa_l1_sb_mount),
	LSM_HOOK_INIT(sb_umount, medusa_l1_sb_umount),
	LSM_HOOK_INIT(sb_pivotroot, medusa_l1_sb_pivotroot),
	LSM_HOOK_INIT(sb_set_mnt_opts, medusa_l1_sb_set_mnt_opts),
	LSM_HOOK_INIT(sb_clone_mnt_opts, medusa_l1_sb_clone_mnt_opts),
	LSM_HOOK_INIT(sb_parse_opts_str, medusa_l1_sb_parse_opts_str),
	LSM_HOOK_INIT(dentry_init_security, medusa_l1_dentry_init_security),

#ifdef CONFIG_SECURITY_PATH
		LSM_HOOK_INIT(path_unlink, medusa_l1_path_unlink),
		LSM_HOOK_INIT(path_mkdir, medusa_l1_path_mkdir),
		LSM_HOOK_INIT(path_rmdir, medusa_l1_path_rmdir),
		LSM_HOOK_INIT(path_mknod, medusa_l1_path_mknod),
		LSM_HOOK_INIT(path_truncate, medusa_l1_path_truncate),
		LSM_HOOK_INIT(path_symlink, medusa_l1_path_symlink),
		LSM_HOOK_INIT(path_link, medusa_l1_path_link),
		LSM_HOOK_INIT(path_rename, medusa_l1_path_rename),
		LSM_HOOK_INIT(path_chmod, medusa_l1_path_chmod),
		LSM_HOOK_INIT(path_chown, medusa_l1_path_chown),
		LSM_HOOK_INIT(path_chroot, medusa_l1_path_chroot),
#endif

	LSM_HOOK_INIT(inode_alloc_security, medusa_l1_inode_alloc_security),
	LSM_HOOK_INIT(inode_free_security, medusa_l1_inode_free_security),
	LSM_HOOK_INIT(inode_init_security, medusa_l1_inode_init_security),
	LSM_HOOK_INIT(inode_create, medusa_l1_inode_create),
	LSM_HOOK_INIT(inode_link, medusa_l1_inode_link),
	LSM_HOOK_INIT(inode_unlink, medusa_l1_inode_unlink),
	LSM_HOOK_INIT(inode_symlink, medusa_l1_inode_symlink),
	LSM_HOOK_INIT(inode_mkdir, medusa_l1_inode_mkdir),
	LSM_HOOK_INIT(inode_rmdir, medusa_l1_inode_rmdir),
	LSM_HOOK_INIT(inode_mknod, medusa_l1_inode_mknod),
	LSM_HOOK_INIT(inode_rename, medusa_l1_inode_rename),
	LSM_HOOK_INIT(inode_readlink, medusa_l1_inode_readlink),
	LSM_HOOK_INIT(inode_follow_link, medusa_l1_inode_follow_link),
	LSM_HOOK_INIT(inode_permission, medusa_l1_inode_permission),
	LSM_HOOK_INIT(inode_setattr, medusa_l1_inode_setattr),
	LSM_HOOK_INIT(inode_getattr, medusa_l1_inode_getattr),
	LSM_HOOK_INIT(inode_setxattr, medusa_l1_inode_setxattr),
	LSM_HOOK_INIT(inode_post_setxattr, medusa_l1_inode_post_setxattr),
	LSM_HOOK_INIT(inode_getxattr, medusa_l1_inode_getxattr),
	LSM_HOOK_INIT(inode_listxattr, medusa_l1_inode_listxattr),
	LSM_HOOK_INIT(inode_removexattr, medusa_l1_inode_removexattr),
	LSM_HOOK_INIT(inode_need_killpriv, medusa_l1_inode_need_killpriv),
	LSM_HOOK_INIT(inode_killpriv, medusa_l1_inode_killpriv),
	LSM_HOOK_INIT(inode_getsecurity, medusa_l1_inode_getsecurity),
	LSM_HOOK_INIT(inode_setsecurity, medusa_l1_inode_setsecurity),
	LSM_HOOK_INIT(inode_listsecurity, medusa_l1_inode_listsecurity),
	LSM_HOOK_INIT(inode_getsecid, medusa_l1_inode_getsecid),

	LSM_HOOK_INIT(file_permission, medusa_l1_file_permission),
	LSM_HOOK_INIT(file_alloc_security, medusa_l1_file_alloc_security),
	LSM_HOOK_INIT(file_free_security, medusa_l1_file_free_security),
	LSM_HOOK_INIT(file_ioctl, medusa_l1_file_ioctl),
	LSM_HOOK_INIT(mmap_addr, medusa_l1_mmap_addr),
	LSM_HOOK_INIT(mmap_file, medusa_l1_mmap_file),
	LSM_HOOK_INIT(file_mprotect, medusa_l1_file_mprotect),
	LSM_HOOK_INIT(file_lock, medusa_l1_file_lock),
	LSM_HOOK_INIT(file_fcntl, medusa_l1_file_fcntl),
	LSM_HOOK_INIT(file_set_fowner, medusa_l1_file_set_fowner),
	LSM_HOOK_INIT(file_send_sigiotask, medusa_l1_file_send_sigiotask),
	LSM_HOOK_INIT(file_receive, medusa_l1_file_receive),

	//LSM_HOOK_INIT(dentry_open, medusa_l1_dentry_open),

	LSM_HOOK_INIT(task_create, medusa_l1_task_create),
	LSM_HOOK_INIT(task_free, medusa_l1_task_free),
	LSM_HOOK_INIT(cred_alloc_blank, medusa_l1_cred_alloc_blank),
	LSM_HOOK_INIT(cred_free, medusa_l1_cred_free),
	LSM_HOOK_INIT(cred_prepare, medusa_l1_cred_prepare),
	LSM_HOOK_INIT(cred_transfer, medusa_l1_cred_transfer),
	LSM_HOOK_INIT(kernel_act_as, medusa_l1_kernel_act_as),
	LSM_HOOK_INIT(kernel_create_files_as, medusa_l1_kernel_create_files_as),
	LSM_HOOK_INIT(kernel_module_request, medusa_l1_kernel_module_request),
	LSM_HOOK_INIT(kernel_module_from_file, medusa_l1_kernel_module_from_file),
	LSM_HOOK_INIT(task_fix_setuid, medusa_l1_task_fix_setuid),
	LSM_HOOK_INIT(task_setpgid, medusa_l1_task_setpgid),
	LSM_HOOK_INIT(task_getpgid, medusa_l1_task_getpgid),
	LSM_HOOK_INIT(task_getsid, medusa_l1_task_getsid),
	LSM_HOOK_INIT(task_getsecid, medusa_l1_task_getsecid),
	LSM_HOOK_INIT(task_setnice, medusa_l1_task_setnice),
	LSM_HOOK_INIT(task_setioprio, medusa_l1_task_setioprio),
	LSM_HOOK_INIT(task_getioprio, medusa_l1_task_getioprio),
	LSM_HOOK_INIT(task_setrlimit, medusa_l1_task_setrlimit),
	LSM_HOOK_INIT(task_setscheduler, medusa_l1_task_setscheduler),
	LSM_HOOK_INIT(task_getscheduler, medusa_l1_task_getscheduler),
	LSM_HOOK_INIT(task_movememory, medusa_l1_task_movememory),
	LSM_HOOK_INIT(task_kill, medusa_l1_task_kill),
	LSM_HOOK_INIT(task_wait, medusa_l1_task_wait),
	LSM_HOOK_INIT(task_prctl, medusa_l1_task_prctl),
	LSM_HOOK_INIT(task_to_inode, medusa_l1_task_to_inode),

	LSM_HOOK_INIT(ipc_permission, medusa_l1_ipc_permission),
	LSM_HOOK_INIT(ipc_getsecid, medusa_l1_ipc_getsecid),

	LSM_HOOK_INIT(msg_msg_alloc_security, medusa_l1_msg_msg_alloc_security),
	LSM_HOOK_INIT(msg_msg_free_security, medusa_l1_msg_msg_free_security),

	LSM_HOOK_INIT(msg_queue_alloc_security, medusa_l1_msg_queue_alloc_security),
	LSM_HOOK_INIT(msg_queue_free_security, medusa_l1_msg_queue_free_security),
	LSM_HOOK_INIT(msg_queue_associate, medusa_l1_msg_queue_associate),
	LSM_HOOK_INIT(msg_queue_msgctl, medusa_l1_msg_queue_msgctl),
	LSM_HOOK_INIT(msg_queue_msgsnd, medusa_l1_msg_queue_msgsnd),
	LSM_HOOK_INIT(msg_queue_msgrcv, medusa_l1_msg_queue_msgrcv),

	LSM_HOOK_INIT(shm_alloc_security, medusa_l1_shm_alloc_security),
	LSM_HOOK_INIT(shm_free_security, medusa_l1_shm_free_security),
	LSM_HOOK_INIT(shm_associate, medusa_l1_shm_associate),
	LSM_HOOK_INIT(shm_shmctl, medusa_l1_shm_shmctl),
	LSM_HOOK_INIT(shm_shmat, medusa_l1_shm_shmat),

	LSM_HOOK_INIT(sem_alloc_security, medusa_l1_sem_alloc_security),
	LSM_HOOK_INIT(sem_free_security, medusa_l1_sem_free_security),
	LSM_HOOK_INIT(sem_associate, medusa_l1_sem_associate),
	LSM_HOOK_INIT(sem_semctl, medusa_l1_sem_semctl),
	LSM_HOOK_INIT(sem_semop, medusa_l1_sem_semop),

	LSM_HOOK_INIT(netlink_send, medusa_l1_netlink_send),
	//LSM_HOOK_INIT(netlink_recv, medusa_l1_netlink_recv),

	LSM_HOOK_INIT(d_instantiate, medusa_l1_d_instantiate),

	LSM_HOOK_INIT(getprocattr, medusa_l1_getprocattr),
	LSM_HOOK_INIT(setprocattr, medusa_l1_setprocattr),

	LSM_HOOK_INIT(ismaclabel, medusa_l1_ismaclabel),

	LSM_HOOK_INIT(secid_to_secctx, medusa_l1_secid_to_secctx),
	LSM_HOOK_INIT(secctx_to_secid, medusa_l1_secctx_to_secid),
	LSM_HOOK_INIT(release_secctx, medusa_l1_release_secctx),

	LSM_HOOK_INIT(inode_notifysecctx, medusa_l1_inode_notifysecctx),
	LSM_HOOK_INIT(inode_setsecctx, medusa_l1_inode_setsecctx),
	LSM_HOOK_INIT(inode_getsecctx, medusa_l1_inode_getsecctx),

#ifdef CONFIG_SECURITY_NETWORK
	LSM_HOOK_INIT(unix_stream_connect, medusa_l1_unix_stream_connect),
	LSM_HOOK_INIT(unix_may_send, medusa_l1_unix_may_send),

	LSM_HOOK_INIT(socket_create, medusa_l1_socket_create),
	LSM_HOOK_INIT(socket_post_create, medusa_l1_socket_post_create),
	LSM_HOOK_INIT(socket_bind, medusa_l1_socket_bind),
	LSM_HOOK_INIT(socket_connect, medusa_l1_socket_connect),
	LSM_HOOK_INIT(socket_listen, medusa_l1_socket_listen),
	LSM_HOOK_INIT(socket_accept, medusa_l1_socket_accept),
	LSM_HOOK_INIT(socket_sendmsg, medusa_l1_socket_sendmsg),
	LSM_HOOK_INIT(socket_recvmsg, medusa_l1_socket_recvmsg),
	LSM_HOOK_INIT(socket_getsockname, medusa_l1_socket_getsockname),
	LSM_HOOK_INIT(socket_getpeername, medusa_l1_socket_getpeername),
	LSM_HOOK_INIT(socket_getsockopt, medusa_l1_socket_getsockopt),
	LSM_HOOK_INIT(socket_setsockopt, medusa_l1_socket_setsockopt),
	LSM_HOOK_INIT(socket_shutdown, medusa_l1_socket_shutdown),
	LSM_HOOK_INIT(socket_sock_rcv_skb, medusa_l1_socket_sock_rcv_skb),
	LSM_HOOK_INIT(socket_getpeersec_stream, medusa_l1_socket_getpeersec_stream),
	LSM_HOOK_INIT(socket_getpeersec_dgram, medusa_l1_socket_getpeersec_dgram),
	LSM_HOOK_INIT(sk_alloc_security, medusa_l1_sk_alloc_security),
	LSM_HOOK_INIT(sk_free_security, medusa_l1_sk_free_security),
	LSM_HOOK_INIT(sk_clone_security, medusa_l1_sk_clone_security),
	LSM_HOOK_INIT(sk_getsecid, medusa_l1_sk_getsecid),
	LSM_HOOK_INIT(sock_graft, medusa_l1_sock_graft),
	LSM_HOOK_INIT(inet_conn_request, medusa_l1_inet_conn_request),
	LSM_HOOK_INIT(inet_csk_clone, medusa_l1_inet_csk_clone),
	LSM_HOOK_INIT(inet_conn_established, medusa_l1_inet_conn_established),
	LSM_HOOK_INIT(secmark_relabel_packet, medusa_l1_secmark_relabel_packet),
		LSM_HOOK_INIT(secmark_refcount_inc, medusa_l1_secmark_refcount_inc),
		LSM_HOOK_INIT(secmark_refcount_dec, medusa_l1_secmark_refcount_dec),
	LSM_HOOK_INIT(req_classify_flow, medusa_l1_req_classify_flow),
	LSM_HOOK_INIT(tun_dev_alloc_security, medusa_l1_tun_dev_alloc_security),
	LSM_HOOK_INIT(tun_dev_free_security, medusa_l1_tun_dev_free_security),
	LSM_HOOK_INIT(tun_dev_create, medusa_l1_tun_dev_create),
	LSM_HOOK_INIT(tun_dev_attach_queue, medusa_l1_tun_dev_attach_queue),
	//LSM_HOOK_INIT(tun_dev_post_create, medusa_l1_tun_dev_post_create),
	LSM_HOOK_INIT(tun_dev_attach, medusa_l1_tun_dev_attach),
	LSM_HOOK_INIT(tun_dev_open, medusa_l1_tun_dev_open),
	//LSM_HOOK_INIT(skb_owned_by, medusa_l1_skb_owned_by),
#endif /* CONFIG_SECURITY_NETWORK */

#ifdef CONFIG_SECURITY_NETWORK_XFRM
	LSM_HOOK_INIT(xfrm_policy_alloc_security, medusa_l1_xfrm_policy_alloc),
	LSM_HOOK_INIT(xfrm_policy_clone_security, medusa_l1_xfrm_policy_clone),
	LSM_HOOK_INIT(xfrm_policy_free_security, medusa_l1_xfrm_policy_free),
	LSM_HOOK_INIT(xfrm_policy_delete_security, medusa_l1_xfrm_policy_delete),
	LSM_HOOK_INIT(xfrm_state_alloc, medusa_l1_xfrm_state_alloc),
	LSM_HOOK_INIT(xfrm_state_alloc_acquire, medusa_l1_xfrm_state_alloc_acquire),
	LSM_HOOK_INIT(xfrm_state_free_security, medusa_l1_xfrm_state_free),
	LSM_HOOK_INIT(xfrm_state_delete_security, medusa_l1_xfrm_state_delete),
	LSM_HOOK_INIT(xfrm_policy_lookup, medusa_l1_xfrm_policy_lookup),
	LSM_HOOK_INIT(xfrm_state_pol_flow_match, medusa_l1_xfrm_state_pol_flow_match),
	LSM_HOOK_INIT(xfrm_decode_session, medusa_l1_xfrm_decode_session),
#endif

#ifdef CONFIG_KEYS
	LSM_HOOK_INIT(key_alloc, medusa_l1_key_alloc),
	LSM_HOOK_INIT(key_free, medusa_l1_key_free),
	LSM_HOOK_INIT(key_permission, medusa_l1_key_permission),
	LSM_HOOK_INIT(key_getsecurity, medusa_l1_key_getsecurity),
#endif

#ifdef CONFIG_AUDIT
	LSM_HOOK_INIT(audit_rule_init, medusa_l1_audit_rule_init),
	LSM_HOOK_INIT(audit_rule_known, medusa_l1_audit_rule_known),
	LSM_HOOK_INIT(audit_rule_match, medusa_l1_audit_rule_match),
	LSM_HOOK_INIT(audit_rule_free, medusa_l1_audit_rule_free),
#endif
};

void __init medusa_init(void);

static void medusa_l1_init_sb(struct super_block *sb, void *unused) {
        struct list_head *tmp;
        struct inode *entry;

	medusa_l1_sb_kern_mount(sb, 0, NULL);
	printk("medusa: sb: %s\n", sb->s_root->d_name.name);

        tmp = &sb->s_inodes;
        list_for_each(tmp, &sb->s_inodes) {
                entry = list_entry(tmp, struct inode, i_sb_list);
                if (&inode_security(entry)==NULL) {
                        medusa_l1_inode_alloc_security(entry);
                }
        }
}


static int __init medusa_l1_init(void){
	struct task_struct* process;
	//struct inode* inode; unused JK march 2015

	/* register the hooks */	
	if (!security_module_enable("medusa")) {
		return 0;
	}

	security_add_hooks(medusa_l1_hooks, ARRAY_SIZE(medusa_l1_hooks));
		//panic("medusa: Unable to register medusa with kernel.\n");
	//else 
		printk("medusa: registered with the kernel\n");


	medusa_init();

	for_each_process(process) {
		struct medusa_l1_task_s* med;
		struct cred* tmp;

		if (&task_security(process) != NULL) {
			continue;
		}

		med = (struct medusa_l1_task_s*) kmalloc(sizeof(struct medusa_l1_task_s), GFP_KERNEL);

		if (med == NULL)
			return -ENOMEM;

		tmp = (struct cred*) process->cred;
		tmp->security = med;
		printk("medusa_init: task %s (pid %d)\n", process->comm, task_pid_nr(process));

		medusa_init_process(process);
	}

	iterate_supers(medusa_l1_init_sb, NULL);

	return 0;
}

static void __exit medusa_l1_exit (void)
{	
	printk("medusa unload");
	//security_delete_hooks(medusa_hooks, ARRAY_SIZE(medusa_hooks));
	return;
}



module_init (medusa_l1_init);
module_exit (medusa_l1_exit);
MODULE_LICENSE("GPL");
#endif /* CONFIG_SECURITY_MEDUSA */
<|MERGE_RESOLUTION|>--- conflicted
+++ resolved
@@ -611,15 +611,9 @@
 static int medusa_l1_task_kill(struct task_struct *p, struct siginfo *info,
 			 int sig, u32 secid)
 {
-<<<<<<< HEAD
     if(medusa_sendsig(sig, info, p) == MED_NO)
-        return -EPERM;
-    return 0;
-=======
-	if(medusa_sendsig(sig, info, p) == MED_NO)
 		return -EPERM;
 	return 0;
->>>>>>> 7583acad
 }
 
 static void medusa_l1_task_to_inode(struct task_struct *p, struct inode *inode)
