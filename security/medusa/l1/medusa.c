#include <linux/init.h>
#include <linux/kernel.h>
#include <linux/tracehook.h>
#include <linux/errno.h>
#include <linux/sched.h>
#include <linux/security.h>
#include <linux/xattr.h>
#include <linux/capability.h>
#include <linux/unistd.h>
#include <linux/lsm_hooks.h>
#include <linux/mm.h>
#include <linux/mman.h>
#include <linux/slab.h>
#include <linux/pagemap.h>
#include <linux/swap.h>
#include <linux/spinlock.h>
#include <linux/syscalls.h>
#include <linux/file.h>
#include <linux/fdtable.h>
#include <linux/namei.h>
#include <linux/mount.h>
#include <linux/proc_fs.h>
#include <linux/netfilter_ipv4.h>
#include <linux/netfilter_ipv6.h>
#include <linux/tty.h>
#include <net/icmp.h>
#include <net/ip.h> /* for local_port_range[] */
#include <net/tcp.h> /* struct or_callable used in sock_rcv_skb */
#include <net/net_namespace.h>
#include <net/netlabel.h>
#include <linux/uaccess.h>
#include <asm/ioctls.h>
#include <asm/atomic.h>
#include <linux/bitops.h>
#include <linux/interrupt.h>
#include <linux/netdevice.h> /* for network interface checks */
#include <linux/netlink.h>
#include <linux/tcp.h>
#include <linux/udp.h>
#include <linux/dccp.h>
#include <linux/quota.h>
#include <linux/un.h> /* for Unix socket types */
#include <net/af_unix.h> /* for Unix socket types */
#include <linux/parser.h>
#include <linux/nfs_mount.h>
#include <net/ipv6.h>
#include <linux/hugetlb.h>
#include <linux/personality.h>
#include <linux/sysctl.h>
#include <linux/audit.h>
#include <linux/string.h>
#include <linux/mutex.h>
#include <linux/posix-timers.h>
#include <linux/cred.h>
#include <linux/medusa/l3/registry.h>
#include <linux/medusa/l1/inode.h> 
#include <linux/medusa/l4/comm.h>
#include <linux/medusa/l1/file_handlers.h>
#include <linux/medusa/l1/task.h>
#include <linux/medusa/l1/process_handlers.h>
#include "../l2/kobject_process.h"
#include "../l2/kobject_file.h"
#include "../l2/kobject_fuck.h"
#include "../l0/init_medusa.h"

#ifdef CONFIG_SECURITY_MEDUSA

int medusa_l1_cred_alloc_blank(struct cred *cred, gfp_t gfp);
int medusa_l1_inode_alloc_security(struct inode *inode);


static int medusa_l1_quotactl(int cmds, int type, int id, struct super_block *sb)
{
	return 0;
}

static int medusa_l1_quota_on(struct dentry *dentry)
{
	return 0;
}

static int medusa_l1_bprm_check_security (struct linux_binprm *bprm)
{
	return 0;
}

static void medusa_l1_bprm_committing_creds(struct linux_binprm *bprm)
{
}

static void medusa_l1_bprm_committed_creds(struct linux_binprm *bprm)
{
}

static int medusa_l1_sb_alloc_security(struct super_block *sb)
{
	return 0;
}

static void medusa_l1_sb_free_security(struct super_block *sb)
{
}

static int medusa_l1_sb_copy_data(char *orig, char *copy)
{
	return 0;
}

static int medusa_l1_sb_remount(struct super_block *sb, void *data)
{
	return 0;
} 

static int medusa_l1_sb_kern_mount(struct super_block *sb, int flags, void *data)
{
	struct dentry *root = sb->s_root;
	struct inode *inode = root->d_inode;

	if (&inode_security(inode) == NULL)
		medusa_l1_inode_alloc_security(inode);

	return 0;
}

static int medusa_l1_sb_show_options(struct seq_file *m, struct super_block *sb)
{
	return 0;
}

static int medusa_l1_sb_statfs(struct dentry *dentry)
{
	return 0;
}

static int medusa_l1_sb_mount(const char *dev_name, const struct path *path, const char *type,
			unsigned long flags, void *data)
{
	return 0;
}

static int medusa_l1_sb_umount(struct vfsmount *mnt, int flags)
{
	return 0;
}



static int medusa_l1_sb_pivotroot(const struct path *old_path, const struct path *new_path)
{
	return 0;
}

static int medusa_l1_sb_set_mnt_opts(struct super_block *sb,
				struct security_mnt_opts *opts,
								unsigned long kern_flags,
								unsigned long *set_kern_flags)
{
	if (unlikely(opts->num_mnt_opts))
		return -EOPNOTSUPP;
	return 0;
}

static int medusa_l1_sb_clone_mnt_opts(const struct super_block *oldsb,
				struct super_block *newsb)
{
	return 0;
}

static int medusa_l1_sb_parse_opts_str(char *options, struct security_mnt_opts *opts)
{
	return 0;
}

static int medusa_l1_dentry_init_security(struct dentry *dentry, int mode, 
					const struct qstr *name, void **ctx, u32 *ctxlen)
{
	if (dentry->d_inode != NULL) {
		if (&inode_security(dentry->d_inode) == NULL)
			medusa_l1_inode_alloc_security(dentry->d_inode);

	}
	return -EOPNOTSUPP;
}

int medusa_l1_inode_alloc_security(struct inode *inode)
{
	struct medusa_l1_inode_s *med;

	med = (struct medusa_l1_inode_s*) kmalloc(sizeof(struct medusa_l1_inode_s), GFP_KERNEL);
	med->fuck_path = NULL;
	if (med == NULL)
		return -ENOMEM;

	inode->i_security = med;
	medusa_clean_inode(inode);

	return 0;
}

void medusa_l1_inode_free_security(struct inode *inode)
{
		struct medusa_l1_inode_s *med;

	if (inode->i_security != NULL) {
		med = inode->i_security;
		inode->i_security = NULL;
		kfree(med);
	}
}

static int medusa_l1_inode_init_security(struct inode *inode, struct inode *dir,
									const struct qstr *qstr, const char **name,
									void **value, size_t *len)
{
	medusa_clean_inode(inode);

	return 0;
}

static int medusa_l1_inode_create(struct inode *inode, struct dentry *dentry,
				umode_t mode)
{
	if (medusa_create(dentry, mode) == MED_NO)
		return -EACCES;

	return 0;
}

static int medusa_l1_inode_link(struct dentry *old_dentry, struct inode *inode,
			struct dentry *new_dentry)
{
	if (medusa_link(old_dentry, new_dentry->d_name.name) == MED_NO)
		return -EPERM;

	return 0;
}

static int medusa_l1_inode_unlink(struct inode *inode, struct dentry *dentry)
{
	// if (medusa_unlink(dentry) == MED_NO)
	// 	return -EPERM;
	return 0;
}

static int medusa_l1_inode_symlink(struct inode *inode, struct dentry *dentry,
				 const char *name)
{
	if (medusa_symlink(dentry, name) == MED_NO)
		return -EPERM;
	
	return 0;
}

static int medusa_l1_inode_mkdir(struct inode *inode, struct dentry *dentry,
				umode_t mask)
{
	// if(medusa_mkdir(dentry, mask) == MED_NO)
	// 	return -EPERM;
	return 0;
}

static int medusa_l1_inode_rmdir(struct inode *inode, struct dentry *dentry)
{
	if (medusa_rmdir(dentry) == MED_NO)
		return -EPERM;
	return 0;
}

static int medusa_l1_inode_mknod(struct inode *inode, struct dentry *dentry,
			umode_t mode, dev_t dev)
{
	if(medusa_mknod(dentry, dev, mode) == MED_NO)
		return -EPERM;
	return 0;
}

static int medusa_l1_inode_rename(struct inode *old_inode, struct dentry *old_dentry,
				struct inode *new_inode, struct dentry *new_dentry)
{
	if (medusa_rename(old_dentry, new_dentry->d_name.name) == MED_NO)
		return -EPERM;
	return 0;
}

static int medusa_l1_inode_readlink(struct dentry *dentry)
{
	if (medusa_readlink(dentry) == MED_NO)
		return -EPERM;
	return 0;
}

static int medusa_l1_inode_follow_link(struct dentry *dentry, struct inode* inode,
				 bool rcu)
{
	return 0;
}

static int medusa_l1_inode_permission(struct inode *inode, int mask)
{
	return 0;
}

static int medusa_l1_inode_setattr(struct dentry *dentry, struct iattr *iattr)
{
	return 0;
}

static int medusa_l1_inode_getattr(const struct path* path)
{
	return 0;
}

static void medusa_l1_inode_post_setxattr(struct dentry *dentry, const char *name,
					const void *value, size_t size, int flags)
{
}

static int medusa_l1_inode_getxattr(struct dentry *dentry, const char *name)
{
	return 0;
}

static int medusa_l1_inode_listxattr(struct dentry *dentry)
{
	return 0;
}

static int medusa_l1_inode_getsecurity(struct inode *inode, const char *name,
				 void **buffer, bool alloc)
{
	return -EOPNOTSUPP;
	return 0;
}

static int medusa_l1_inode_setsecurity(struct inode *inode, const char *name,
				 const void *value, size_t size, int flags)
{
	return -EOPNOTSUPP;
	return 0;
}

static int medusa_l1_inode_listsecurity(struct inode *inode, char *buffer,
				size_t buffer_size)
{
	return 0;
}

static void medusa_l1_inode_getsecid(struct inode *inode, u32 *secid)
{
	*secid = 0;
}

#ifdef CONFIG_SECURITY_PATH
static int medusa_l1_path_mknod(const struct path *dir, struct dentry *dentry, umode_t mode,
				unsigned int dev)
{
	return 0;
}

static int medusa_l1_path_mkdir(const struct path *dir, struct dentry *dentry, umode_t mode)
{
	if(medusa_mkdir(dir, dentry, mode) == MED_NO)
		return -EPERM;
	return 0;
}

static int medusa_l1_path_rmdir(const struct path *dir, struct dentry *dentry)
{
<<<<<<< HEAD
=======
    if (medusa_rmdir(dir, dentry) == MED_NO)
        return -EPERM;
>>>>>>> c7a3737e
	return 0;
}

static int medusa_l1_path_unlink(const struct path *dir, struct dentry *dentry)
{
	if (medusa_unlink(dentry) == MED_NO)
		return -EPERM;
	return 0;
}

static int medusa_l1_path_symlink(const struct path *dir, struct dentry *dentry,
				const char *old_name)
{
	return 0;
}

static int medusa_l1_path_link(struct dentry *old_dentry, const struct path *new_dir,
			 struct dentry *new_dentry)
{

	return validate_fuck_link(old_dentry);
}

static int medusa_l1_path_rename(const struct path *old_path, struct dentry *old_dentry,
			const struct path *new_path, struct dentry *new_dentry)
{
<<<<<<< HEAD
=======
    //if (medusa_rename(old_dentry, new_dentry) == MED_NO)
    if (medusa_rename(old_dentry, new_dentry->d_name.name) == MED_NO)
        return -EPERM;
>>>>>>> c7a3737e
	return 0;
}

static int medusa_l1_path_truncate(const struct path *path)
{
	return 0;
}

static int medusa_l1_path_chmod(const struct path *path, umode_t mode)
{
	return validate_fuck(*path);
}

static int medusa_l1_path_chown(const struct path *path, kuid_t uid, kgid_t gid)
{
	return validate_fuck(*path);
}

static int medusa_l1_path_chroot(const struct path *root)
{
	return 0;
}
#endif

static int medusa_l1_file_permission(struct file *file, int mask)
{
	//printk("medusa: file_permission called\n");
	return 0;
}

static int medusa_l1_file_alloc_security(struct file *file)
{
	return 0;
}

static void medusa_l1_file_free_security(struct file *file)
{
}

static int medusa_l1_file_ioctl(struct file *file, unsigned int command,
			unsigned long arg)
{
	return 0;
}

static int medusa_l1_file_mprotect(struct vm_area_struct *vma, unsigned long reqprot,
				 unsigned long prot)
{
	return 0;
}

static int medusa_l1_file_lock(struct file *file, unsigned int cmd)
{
	return 0;
}

static int medusa_l1_file_fcntl(struct file *file, unsigned int cmd,
			unsigned long arg)
{
	return 0;
}

static void medusa_l1_file_set_fowner(struct file *file)
{
	return;
}

static int medusa_l1_file_send_sigiotask(struct task_struct *tsk,
				struct fown_struct *fown, int sig)
{
	return 0;
}

static int medusa_l1_file_receive(struct file *file)
{
	return 0;
}

static int medusa_l1_file_open(struct file *file, const struct cred *cred)
{
	
	return validate_fuck(file->f_path);
}

//static int medusa_l1_dentry_open(struct file *file, const struct cred *cred)
//{
//	return 0;
//}

static int medusa_l1_task_create(unsigned long clone_flags)
{
        if(medusa_fork(clone_flags) == MED_NO)
                return -EPERM;   
	return 0;
}

static void medusa_l1_task_free(struct task_struct *task)
{
}

int medusa_l1_cred_alloc_blank(struct cred *cred, gfp_t gfp)
{
	struct medusa_l1_task_s* med;
	struct cred* tmp;

	printk("medusa: init security: %s task\n", current->comm);
	
	med = (struct medusa_l1_task_s*) kmalloc(sizeof(struct medusa_l1_task_s), gfp);
	
	if (med == NULL)
			return -ENOMEM;
	
	cred->security = med;

	tmp = (struct cred*) current->cred;
	current->cred = cred;

	medusa_init_process(current);
	current->cred = tmp;
	
	return 0;
}

void medusa_l1_cred_free(struct cred *cred)
{
	if (cred->security)
		kfree(cred->security);

	cred->security = NULL;
}

static int medusa_l1_cred_prepare(struct cred *new, const struct cred *old, gfp_t gfp)
{
	struct medusa_l1_task_s* med;
	
	if (old->security == NULL || new->security != NULL) {
		return 0;
	}
		
	med = (struct medusa_l1_task_s*) kmalloc(sizeof(struct medusa_l1_task_s), gfp);

	if (med == NULL) {
			return -ENOMEM;
	}

	memcpy(med, old->security, sizeof(struct medusa_l1_task_s));

	new->security = med;
	
	return 0;
}

static void medusa_l1_cred_transfer(struct cred *new, const struct cred *old)
{
	//medusa_l1_cred_prepare(new, old, GFP_KERNEL);
	//medusa_l1_cred_alloc_blank(new, GFP_KERNEL);
	return;
}

static int medusa_l1_kernel_act_as(struct cred *new, u32 secid)
{
	return 0;
}

static int medusa_l1_kernel_create_files_as(struct cred *new, struct inode *inode)
{
	return 0;
}

static int medusa_l1_kernel_module_request(char *kmod_name)
{
	return 0;
}

static int medusa_l1_kernel_module_from_file(struct file *file)
{
	return 0;
}

static int medusa_l1_task_fix_setuid(struct cred *new, const struct cred *old,
								int flags)
{
	return cap_task_fix_setuid(new, old, flags);
}

static int medusa_l1_task_setpgid(struct task_struct *p, pid_t pgid)
{
	return 0;
}

static int medusa_l1_task_getpgid(struct task_struct *p)
{
	return 0;
}

static int medusa_l1_task_getsid(struct task_struct *p)
{
	return 0;
}

static void medusa_l1_task_getsecid(struct task_struct *p, u32 *secid)
{
	*secid = 0;
}

static int medusa_l1_task_getioprio(struct task_struct *p)
{
	return 0;
}

static int medusa_l1_task_setrlimit(struct task_struct *p, unsigned int resource,
				 struct rlimit *new_rlim)
{
	return 0;
}

static int medusa_l1_task_getscheduler(struct task_struct *p)
{
	return 0;
}

static int medusa_l1_task_movememory(struct task_struct *p)
{
	return 0;
}

static int medusa_l1_task_wait(struct task_struct *p)
{
	return 0;
}

static int medusa_l1_task_kill(struct task_struct *p, struct siginfo *info,
			 int sig, u32 secid)
{
    if(medusa_sendsig(sig, info, p) == MED_NO)
		return -EPERM;
	return 0;
}

static void medusa_l1_task_to_inode(struct task_struct *p, struct inode *inode)
{
}

static int medusa_l1_ipc_permission(struct kern_ipc_perm *ipcp, short flag)
{
	return 0;
}

static void medusa_l1_ipc_getsecid(struct kern_ipc_perm *ipcp, u32 *secid)
{
	*secid = 0;
}

static int medusa_l1_msg_msg_alloc_security(struct msg_msg *msg)
{
	return 0;
}

static void medusa_l1_msg_msg_free_security(struct msg_msg *msg)
{
}

static int medusa_l1_msg_queue_alloc_security(struct msg_queue *msq)
{
	return 0;
}

static void medusa_l1_msg_queue_free_security(struct msg_queue *msq)
{
}

static int medusa_l1_msg_queue_associate(struct msg_queue *msq, int msqflg)
{
	return 0;
}

static int medusa_l1_msg_queue_msgctl(struct msg_queue *msq, int cmd)
{
	return 0;
}

static int medusa_l1_msg_queue_msgsnd(struct msg_queue *msq, struct msg_msg *msg,
				int msgflg)
{
	return 0;
}

static int medusa_l1_msg_queue_msgrcv(struct msg_queue *msq, struct msg_msg *msg,
				struct task_struct *target, long type, int mode)
{
	return 0;
}

static int medusa_l1_shm_alloc_security(struct shmid_kernel *shp)
{
	return 0;
}

static void medusa_l1_shm_free_security(struct shmid_kernel *shp)
{
}

static int medusa_l1_shm_associate(struct shmid_kernel *shp, int shmflg)
{
	return 0;
}

static int medusa_l1_shm_shmctl(struct shmid_kernel *shp, int cmd)
{
	return 0;
}

static int medusa_l1_shm_shmat(struct shmid_kernel *shp, char __user *shmaddr,
			 int shmflg)
{
	return 0;
}

static int medusa_l1_sem_alloc_security(struct sem_array *sma)
{
	return 0;
}

static void medusa_l1_sem_free_security(struct sem_array *sma)
{
}

static int medusa_l1_sem_associate(struct sem_array *sma, int semflg)
{
	return 0;
}

static int medusa_l1_sem_semctl(struct sem_array *sma, int cmd)
{
	return 0;
}

static int medusa_l1_sem_semop(struct sem_array *sma, struct sembuf *sops,
			 unsigned nsops, int alter)
{
	return 0;
}

#ifdef CONFIG_SECURITY_NETWORK
static int medusa_l1_unix_stream_connect(struct sock *sock, struct sock *other,
				struct sock *newsk)
{
	//printk("medusa: unix_stream_connect called\n");
	return 0;
}

static int medusa_l1_unix_may_send(struct socket *sock, struct socket *other)
{
	return 0;
}

static int medusa_l1_socket_create(int family, int type, int protocol, int kern)
{
	//printk("medusa: socket_create called\n"); 
	return 0;
}

static int medusa_l1_socket_post_create(struct socket *sock, int family, int type,
				int protocol, int kern)
{
	return 0;
}

static int medusa_l1_socket_bind(struct socket *sock, struct sockaddr *address,
				int addrlen)
{
	return 0;
}

static int medusa_l1_socket_connect(struct socket *sock, struct sockaddr *address,
				int addrlen)
{
	//printk("medusa: socket_connect called\n");
	return 0;
}

static int medusa_l1_socket_listen(struct socket *sock, int backlog)
{
	return 0;
}

static int medusa_l1_socket_accept(struct socket *sock, struct socket *newsock)
{
	return 0;
}

static int medusa_l1_socket_sendmsg(struct socket *sock, struct msghdr *msg, int size)
{
	return 0;
}

static int medusa_l1_socket_recvmsg(struct socket *sock, struct msghdr *msg,
				int size, int flags)
{
	return 0;
}

static int medusa_l1_socket_getsockname(struct socket *sock)
{
	return 0;
}

static int medusa_l1_socket_getpeername(struct socket *sock)
{
	return 0;
}

static int medusa_l1_socket_setsockopt(struct socket *sock, int level, int optname)
{
	return 0;
}

static int medusa_l1_socket_getsockopt(struct socket *sock, int level, int optname)
{
	return 0;
}

static int medusa_l1_socket_shutdown(struct socket *sock, int how)
{
	return 0;
}

static int medusa_l1_socket_sock_rcv_skb(struct sock *sk, struct sk_buff *skb)
{
	return 0;
}

static int medusa_l1_socket_getpeersec_stream(struct socket *sock,
					char __user *optval,
					int __user *optlen, unsigned len)
{
	return 0;
}

static int medusa_l1_socket_getpeersec_dgram(struct socket *sock,
					struct sk_buff *skb, u32 *secid)
{
	return 0;
}

static int medusa_l1_sk_alloc_security(struct sock *sk, int family, gfp_t priority)
{
	return 0;
}

static void medusa_l1_sk_free_security(struct sock *sk)
{
}

static void medusa_l1_sk_clone_security(const struct sock *sk, struct sock *newsk)
{
}

static void medusa_l1_sk_getsecid(struct sock *sk, u32 *secid)
{
}

static void medusa_l1_sock_graft(struct sock *sk, struct socket *parent)
{
}

static int medusa_l1_inet_conn_request(struct sock *sk, struct sk_buff *skb,
				 struct request_sock *req)
{
	return 0;
}

static void medusa_l1_inet_csk_clone(struct sock *newsk,
				const struct request_sock *req)
{
}

static void medusa_l1_inet_conn_established(struct sock *sk, struct sk_buff *skb)
{
}

static int medusa_l1_secmark_relabel_packet(u32 secid)
{
		return 0;
}


static void medusa_l1_secmark_refcount_inc(void)
{
}


static void medusa_l1_secmark_refcount_dec(void)
{
}


static void medusa_l1_req_classify_flow(const struct request_sock *req,
				struct flowi *fl)
{
}

static int medusa_l1_tun_dev_alloc_security(void **security)
{
	return 0;
}

static void medusa_l1_tun_dev_free_security(void *security)
{
}

static int medusa_l1_tun_dev_create(void)
{
	return 0;
}

//static void medusa_l1_tun_dev_post_create(struct sock *sk)
//{
//}

static int medusa_l1_tun_dev_attach_queue(void *security)
{
	return 0;
}

static int medusa_l1_tun_dev_attach(struct sock *sk, void* security)
{
	return 0;
}

static int medusa_l1_tun_dev_open(void *security)
{
	return 0;
}

static void medusa_l1_skb_owned_by(struct sk_buff *skb, struct sock *sk)
{
}

#endif	/* CONFIG_SECURITY_NETWORK */

#ifdef CONFIG_SECURITY_NETWORK_XFRM
static int medusa_l1_xfrm_policy_alloc(struct xfrm_sec_ctx **ctxp,
										struct xfrm_user_sec_ctx *sec_ctx,
										gfp_t gfp)

{
	return 0;
}

static int medusa_l1_xfrm_policy_clone(struct xfrm_sec_ctx *old_ctx,
					struct xfrm_sec_ctx **new_ctxp)
{
	return 0;
}

static void medusa_l1_xfrm_policy_free(struct xfrm_sec_ctx *ctx)
{
}

static int medusa_l1_xfrm_policy_delete(struct xfrm_sec_ctx *ctx)
{
	return 0;
}

static int medusa_l1_xfrm_state_alloc(struct xfrm_state *x,
					 struct xfrm_user_sec_ctx *sec_ctx)
{
	return 0;
}

static int medusa_l1_xfrm_state_alloc_acquire(struct xfrm_state *x,
					 struct xfrm_sec_ctx *polsec,
					 u32 secid)
{
	return 0;
}

static void medusa_l1_xfrm_state_free(struct xfrm_state *x)
{
}

static int medusa_l1_xfrm_state_delete(struct xfrm_state *x)
{
	return 0;
}

static int medusa_l1_xfrm_policy_lookup(struct xfrm_sec_ctx *ctx, u32 sk_sid, u8 dir)
{
	return 0;
}

static int medusa_l1_xfrm_state_pol_flow_match(struct xfrm_state *x,
					 struct xfrm_policy *xp,
					 const struct flowi *fl)
{
	return 1;
}

static int medusa_l1_xfrm_decode_session(struct sk_buff *skb, u32 *fl, int ckall)
{
	return 0;
}

#endif /* CONFIG_SECURITY_NETWORK_XFRM */
static void medusa_l1_d_instantiate(struct dentry *dentry, struct inode *inode)
{
}

static int medusa_l1_getprocattr(struct task_struct *p, char *name, char **value)
{
	return -EINVAL;
}

static int medusa_l1_setprocattr(const char *name, void *value,
			size_t size)
{
	return -EINVAL;
}

static int medusa_l1_ismaclabel(const char *name) 
{
	return 0;
}

static int medusa_l1_secid_to_secctx(u32 secid, char **secdata, u32 *seclen)
{
	return -EOPNOTSUPP;
}

static int medusa_l1_secctx_to_secid(const char *secdata, u32 seclen, u32 *secid)
{
	return -EOPNOTSUPP;
}

static void medusa_l1_release_secctx(char *secdata, u32 seclen)
{
}

static int medusa_l1_inode_notifysecctx(struct inode *inode, void *ctx, u32 ctxlen)
{
	return -EOPNOTSUPP;
}

static int medusa_l1_inode_setsecctx(struct dentry *dentry, void *ctx, u32 ctxlen)
{
	return -EOPNOTSUPP;
}

static int medusa_l1_inode_getsecctx(struct inode *inode, void **ctx, u32 *ctxlen)
{
	return -EOPNOTSUPP;
}
#ifdef CONFIG_KEYS
static int medusa_l1_key_alloc(struct key *key, const struct cred *cred,
			 unsigned long flags)
{
	return 0;
}

static void medusa_l1_key_free(struct key *key)
{
}

static int medusa_l1_key_permission(key_ref_t key_ref, const struct cred *cred,
				key_perm_t perm)
{
	return 0;
}

static int medusa_l1_key_getsecurity(struct key *key, char **_buffer)
{
	*_buffer = NULL;
	return 0;
}

#endif /* CONFIG_KEYS */

#ifdef CONFIG_AUDIT
static int medusa_l1_audit_rule_init(u32 field, u32 op, char *rulestr, void **lsmrule)
{
	return 0;
}

static int medusa_l1_audit_rule_known(struct audit_krule *krule)
{
	return 0;
}

static int medusa_l1_audit_rule_match(u32 secid, u32 field, u32 op, void *lsmrule,
				struct audit_context *actx)
{
	return 0;
}

static void medusa_l1_audit_rule_free(void *lsmrule)
{
}
#endif /* CONFIG_AUDIT */


static int medusa_l1_ptrace_access_check(struct task_struct *child,
					 unsigned int mode)
{
	return 0;
}

static int medusa_l1_ptrace_traceme(struct task_struct *parent)
{
	return 0;
}

static int medusa_l1_capget(struct task_struct *target, kernel_cap_t *effective,
			kernel_cap_t *inheritable, kernel_cap_t *permitted)
{
	return 0;
}

static int medusa_l1_capset(struct cred *new, const struct cred *old,
			const kernel_cap_t *effective,
			const kernel_cap_t *inheritable,
			const kernel_cap_t *permitted)
{
	return 0;	
}


static int medusa_l1_capable(const struct cred *cred,
			struct user_namespace *ns, int cap, int audit)
{
	return 0;
}

static int medusa_l1_syslog(int type)
{
	return 0;
}

static int medusa_l1_settime(const struct timespec *ts, const struct timezone *tz)
{
	return 0;
}

static int medusa_l1_vm_enough_memory(struct mm_struct *mm, long pages)
{
	return 0;
}

static int medusa_l1_netlink_send(struct sock *sk, struct sk_buff *skb)
{
	return 0;
}

static int medusa_l1_netlink_recv(struct sk_buff *skb, int capability)
{
	return 0;	
}

static int medusa_l1_bprm_set_creds(struct linux_binprm *bprm)
{
	return 0;
//	struct inode* inode = file_inode(bprm->file);
//	if (!work)
//		return 0;
//#ifdef CONFIG_MEDUSA_FILE_CAPABILITIES
//	if (MED_MAGIC_VALID(&inode_security(inode)) ||
//			file_kobj_validate_dentry(bprm->file->f_dentry,NULL) > 0) {
//		/* If the security daemon sets the file capabilities, use them */
//		bprm->cred->cap_inheritable = inode_security(inode).icap;
//		bprm->cred->cap_permitted = inode_security(inode).pcap;
//		bprm->cred->cap_effective = inode_security(inode).ecap;
//	}
//#endif /* CONFIG_MEDUSA_FILE_CAPABILITIES */
//
//	{
//		int retval;
//#ifndef CONFIG_MEDUSA_FILE_CAPABILITIES
//		kernel_cap_t new_permitted, working;
//
///* Privilege elevation check copied from compute_creds() */
//		new_permitted = cap_intersect(bprm->cap_permitted, cap_bset);
//		working = cap_intersect(bprm->cap_inheritable,
//					current->cap_inheritable);
//		new_permitted = cap_combine(new_permitted, working);
//#endif
//		if (!uid_eq(bprm->cred->euid,task_uid(current)) || !gid_eq(bprm->cred->egid, task_gid(current))
//#ifndef CONFIG_MEDUSA_FILE_CAPABILITIES
//			|| !cap_issubset(new_permitted, current->cap_permitted)
//#endif
//		) {
//			if ((retval = medusa_sexec(bprm)) == MED_NO)
//				return -EPERM;
//			if (retval == MED_SKIP) {
//				bprm->cred->euid = task_euid(current);
//				bprm->cred->egid = task_egid(current);
//#ifndef CONFIG_MEDUSA_FILE_CAPABILITIES
//				cap_clear(bprm->cap_inheritable);
//				bprm->cap_permitted = current->cap_permitted;
//				bprm->cap_effective = current->cap_effective;
//#endif
//			}
//		}
//	}
//	return 0;
}

static int medusa_l1_bprm_secureexec(struct linux_binprm *bprm)
{
	return 0;
	if (medusa_sexec(bprm) == MED_NO)
		return -EPERM;

	return 0;
}
	

static int medusa_l1_inode_setxattr(struct dentry *dentry, const char *name,
					const void *value, size_t size, int flags)
{
	return cap_inode_setxattr(dentry, name, value, size, flags);
} 


static int medusa_l1_inode_removexattr(struct dentry *dentry, const char *name)
{
	return cap_inode_removexattr(dentry, name);
} 

static int medusa_l1_inode_need_killpriv(struct dentry *dentry) 
{
	return cap_inode_need_killpriv(dentry);
}

static int medusa_l1_inode_killpriv(struct dentry *dentry)
{
	return cap_inode_killpriv(dentry);
}

static int medusa_l1_mmap_addr(unsigned long addr) 
{
	return cap_mmap_addr(addr);
}

static int medusa_l1_mmap_file(struct file *file, unsigned long reqprot, unsigned long prot, unsigned long flags)
{
	//printk("medusa: file_mmap called\n");
	return 0;
} 


static int medusa_l1_task_setnice(struct task_struct *p, int nice)
{
	return cap_task_setnice(p, nice);
} 


static int medusa_l1_task_setioprio(struct task_struct *p, int ioprio)
{
	return cap_task_setioprio(p, ioprio);
} 



static int medusa_l1_task_setscheduler(struct task_struct *p)
{
	return cap_task_setscheduler(p);
} 


static int medusa_l1_task_prctl(int option, unsigned long arg2,
						unsigned long arg3, unsigned long arg4,
						unsigned long arg5)
{
	return cap_task_prctl(option, arg2, arg3, arg4, arg5);
}


static struct security_hook_list medusa_l1_hooks[] = {
	LSM_HOOK_INIT(ptrace_access_check, medusa_l1_ptrace_access_check),
	LSM_HOOK_INIT(ptrace_traceme, medusa_l1_ptrace_traceme),
	LSM_HOOK_INIT(capget, medusa_l1_capget),
	LSM_HOOK_INIT(capset, medusa_l1_capset),
	LSM_HOOK_INIT(capable, medusa_l1_capable),
	LSM_HOOK_INIT(quotactl, medusa_l1_quotactl),
	LSM_HOOK_INIT(quota_on, medusa_l1_quota_on),
	LSM_HOOK_INIT(syslog, medusa_l1_syslog),
	LSM_HOOK_INIT(settime, medusa_l1_settime),
	LSM_HOOK_INIT(vm_enough_memory, medusa_l1_vm_enough_memory),

	LSM_HOOK_INIT(bprm_set_creds, medusa_l1_bprm_set_creds),
	LSM_HOOK_INIT(bprm_check_security, medusa_l1_bprm_check_security),
	LSM_HOOK_INIT(bprm_secureexec, medusa_l1_bprm_secureexec),
	LSM_HOOK_INIT(bprm_committing_creds, medusa_l1_bprm_committing_creds),
	LSM_HOOK_INIT(bprm_committed_creds, medusa_l1_bprm_committed_creds),

	LSM_HOOK_INIT(sb_alloc_security, medusa_l1_sb_alloc_security),
	LSM_HOOK_INIT(sb_free_security, medusa_l1_sb_free_security),
	LSM_HOOK_INIT(sb_copy_data, medusa_l1_sb_copy_data),
	LSM_HOOK_INIT(sb_remount, medusa_l1_sb_remount),
	LSM_HOOK_INIT(sb_kern_mount, medusa_l1_sb_kern_mount),
	LSM_HOOK_INIT(sb_show_options, medusa_l1_sb_show_options),
	LSM_HOOK_INIT(sb_statfs, medusa_l1_sb_statfs),
	LSM_HOOK_INIT(sb_mount, medusa_l1_sb_mount),
	LSM_HOOK_INIT(sb_umount, medusa_l1_sb_umount),
	LSM_HOOK_INIT(sb_pivotroot, medusa_l1_sb_pivotroot),
	LSM_HOOK_INIT(sb_set_mnt_opts, medusa_l1_sb_set_mnt_opts),
	LSM_HOOK_INIT(sb_clone_mnt_opts, medusa_l1_sb_clone_mnt_opts),
	LSM_HOOK_INIT(sb_parse_opts_str, medusa_l1_sb_parse_opts_str),
	LSM_HOOK_INIT(dentry_init_security, medusa_l1_dentry_init_security),

#ifdef CONFIG_SECURITY_PATH
		LSM_HOOK_INIT(path_unlink, medusa_l1_path_unlink),
		LSM_HOOK_INIT(path_mkdir, medusa_l1_path_mkdir),
		LSM_HOOK_INIT(path_rmdir, medusa_l1_path_rmdir),
		LSM_HOOK_INIT(path_mknod, medusa_l1_path_mknod),
		LSM_HOOK_INIT(path_truncate, medusa_l1_path_truncate),
		LSM_HOOK_INIT(path_symlink, medusa_l1_path_symlink),
		LSM_HOOK_INIT(path_link, medusa_l1_path_link),
		LSM_HOOK_INIT(path_rename, medusa_l1_path_rename),
		LSM_HOOK_INIT(path_chmod, medusa_l1_path_chmod),
		LSM_HOOK_INIT(path_chown, medusa_l1_path_chown),
		LSM_HOOK_INIT(path_chroot, medusa_l1_path_chroot),
#endif

	// LSM_HOOK_INIT(inode_alloc_security, medusa_l1_inode_alloc_security),
	// LSM_HOOK_INIT(inode_free_security, medusa_l1_inode_free_security),
	LSM_HOOK_INIT(inode_init_security, medusa_l1_inode_init_security),
	LSM_HOOK_INIT(inode_create, medusa_l1_inode_create),
	LSM_HOOK_INIT(inode_link, medusa_l1_inode_link),
	LSM_HOOK_INIT(inode_unlink, medusa_l1_inode_unlink),
	LSM_HOOK_INIT(inode_symlink, medusa_l1_inode_symlink),
	LSM_HOOK_INIT(inode_mkdir, medusa_l1_inode_mkdir),
	LSM_HOOK_INIT(inode_rmdir, medusa_l1_inode_rmdir),
	LSM_HOOK_INIT(inode_mknod, medusa_l1_inode_mknod),
	LSM_HOOK_INIT(inode_rename, medusa_l1_inode_rename),
	LSM_HOOK_INIT(inode_readlink, medusa_l1_inode_readlink),
	LSM_HOOK_INIT(inode_follow_link, medusa_l1_inode_follow_link),
	LSM_HOOK_INIT(inode_permission, medusa_l1_inode_permission),
	LSM_HOOK_INIT(inode_setattr, medusa_l1_inode_setattr),
	LSM_HOOK_INIT(inode_getattr, medusa_l1_inode_getattr),
	LSM_HOOK_INIT(inode_setxattr, medusa_l1_inode_setxattr),
	LSM_HOOK_INIT(inode_post_setxattr, medusa_l1_inode_post_setxattr),
	LSM_HOOK_INIT(inode_getxattr, medusa_l1_inode_getxattr),
	LSM_HOOK_INIT(inode_listxattr, medusa_l1_inode_listxattr),
	LSM_HOOK_INIT(inode_removexattr, medusa_l1_inode_removexattr),
	LSM_HOOK_INIT(inode_need_killpriv, medusa_l1_inode_need_killpriv),
	LSM_HOOK_INIT(inode_killpriv, medusa_l1_inode_killpriv),
	LSM_HOOK_INIT(inode_getsecurity, medusa_l1_inode_getsecurity),
	LSM_HOOK_INIT(inode_setsecurity, medusa_l1_inode_setsecurity),
	LSM_HOOK_INIT(inode_listsecurity, medusa_l1_inode_listsecurity),
	LSM_HOOK_INIT(inode_getsecid, medusa_l1_inode_getsecid),

	LSM_HOOK_INIT(file_permission, medusa_l1_file_permission),
	LSM_HOOK_INIT(file_alloc_security, medusa_l1_file_alloc_security),
	LSM_HOOK_INIT(file_free_security, medusa_l1_file_free_security),
	LSM_HOOK_INIT(file_ioctl, medusa_l1_file_ioctl),
	LSM_HOOK_INIT(mmap_addr, medusa_l1_mmap_addr),
	LSM_HOOK_INIT(mmap_file, medusa_l1_mmap_file),
	LSM_HOOK_INIT(file_mprotect, medusa_l1_file_mprotect),
	LSM_HOOK_INIT(file_lock, medusa_l1_file_lock),
	LSM_HOOK_INIT(file_fcntl, medusa_l1_file_fcntl),
	LSM_HOOK_INIT(file_set_fowner, medusa_l1_file_set_fowner),
	LSM_HOOK_INIT(file_send_sigiotask, medusa_l1_file_send_sigiotask),
	LSM_HOOK_INIT(file_receive, medusa_l1_file_receive),
	LSM_HOOK_INIT(file_open, medusa_l1_file_open),

	//LSM_HOOK_INIT(dentry_open, medusa_l1_dentry_open),

	LSM_HOOK_INIT(task_create, medusa_l1_task_create),
	LSM_HOOK_INIT(task_free, medusa_l1_task_free),
	// LSM_HOOK_INIT(cred_alloc_blank, medusa_l1_cred_alloc_blank),
	// LSM_HOOK_INIT(cred_free, medusa_l1_cred_free),
	LSM_HOOK_INIT(cred_prepare, medusa_l1_cred_prepare),
	LSM_HOOK_INIT(cred_transfer, medusa_l1_cred_transfer),
	LSM_HOOK_INIT(kernel_act_as, medusa_l1_kernel_act_as),
	LSM_HOOK_INIT(kernel_create_files_as, medusa_l1_kernel_create_files_as),
	LSM_HOOK_INIT(kernel_module_request, medusa_l1_kernel_module_request),
	//LSM_HOOK_INIT(kernel_module_from_file, medusa_l1_kernel_module_from_file),
	LSM_HOOK_INIT(task_fix_setuid, medusa_l1_task_fix_setuid),
	LSM_HOOK_INIT(task_setpgid, medusa_l1_task_setpgid),
	LSM_HOOK_INIT(task_getpgid, medusa_l1_task_getpgid),
	LSM_HOOK_INIT(task_getsid, medusa_l1_task_getsid),
	LSM_HOOK_INIT(task_getsecid, medusa_l1_task_getsecid),
	LSM_HOOK_INIT(task_setnice, medusa_l1_task_setnice),
	LSM_HOOK_INIT(task_setioprio, medusa_l1_task_setioprio),
	LSM_HOOK_INIT(task_getioprio, medusa_l1_task_getioprio),
	LSM_HOOK_INIT(task_setrlimit, medusa_l1_task_setrlimit),
	LSM_HOOK_INIT(task_setscheduler, medusa_l1_task_setscheduler),
	LSM_HOOK_INIT(task_getscheduler, medusa_l1_task_getscheduler),
	LSM_HOOK_INIT(task_movememory, medusa_l1_task_movememory),
	LSM_HOOK_INIT(task_kill, medusa_l1_task_kill),
	//LSM_HOOK_INIT(task_wait, medusa_l1_task_wait),
	LSM_HOOK_INIT(task_prctl, medusa_l1_task_prctl),
	LSM_HOOK_INIT(task_to_inode, medusa_l1_task_to_inode),

	LSM_HOOK_INIT(ipc_permission, medusa_l1_ipc_permission),
	LSM_HOOK_INIT(ipc_getsecid, medusa_l1_ipc_getsecid),

	LSM_HOOK_INIT(msg_msg_alloc_security, medusa_l1_msg_msg_alloc_security),
	LSM_HOOK_INIT(msg_msg_free_security, medusa_l1_msg_msg_free_security),

	LSM_HOOK_INIT(msg_queue_alloc_security, medusa_l1_msg_queue_alloc_security),
	LSM_HOOK_INIT(msg_queue_free_security, medusa_l1_msg_queue_free_security),
	LSM_HOOK_INIT(msg_queue_associate, medusa_l1_msg_queue_associate),
	LSM_HOOK_INIT(msg_queue_msgctl, medusa_l1_msg_queue_msgctl),
	LSM_HOOK_INIT(msg_queue_msgsnd, medusa_l1_msg_queue_msgsnd),
	LSM_HOOK_INIT(msg_queue_msgrcv, medusa_l1_msg_queue_msgrcv),

	LSM_HOOK_INIT(shm_alloc_security, medusa_l1_shm_alloc_security),
	LSM_HOOK_INIT(shm_free_security, medusa_l1_shm_free_security),
	LSM_HOOK_INIT(shm_associate, medusa_l1_shm_associate),
	LSM_HOOK_INIT(shm_shmctl, medusa_l1_shm_shmctl),
	LSM_HOOK_INIT(shm_shmat, medusa_l1_shm_shmat),

	LSM_HOOK_INIT(sem_alloc_security, medusa_l1_sem_alloc_security),
	LSM_HOOK_INIT(sem_free_security, medusa_l1_sem_free_security),
	LSM_HOOK_INIT(sem_associate, medusa_l1_sem_associate),
	LSM_HOOK_INIT(sem_semctl, medusa_l1_sem_semctl),
	LSM_HOOK_INIT(sem_semop, medusa_l1_sem_semop),

	LSM_HOOK_INIT(netlink_send, medusa_l1_netlink_send),
	//LSM_HOOK_INIT(netlink_recv, medusa_l1_netlink_recv),

	LSM_HOOK_INIT(d_instantiate, medusa_l1_d_instantiate),

	LSM_HOOK_INIT(getprocattr, medusa_l1_getprocattr),
	LSM_HOOK_INIT(setprocattr, medusa_l1_setprocattr),

	LSM_HOOK_INIT(ismaclabel, medusa_l1_ismaclabel),

	LSM_HOOK_INIT(secid_to_secctx, medusa_l1_secid_to_secctx),
	LSM_HOOK_INIT(secctx_to_secid, medusa_l1_secctx_to_secid),
	LSM_HOOK_INIT(release_secctx, medusa_l1_release_secctx),

	LSM_HOOK_INIT(inode_notifysecctx, medusa_l1_inode_notifysecctx),
	LSM_HOOK_INIT(inode_setsecctx, medusa_l1_inode_setsecctx),
	LSM_HOOK_INIT(inode_getsecctx, medusa_l1_inode_getsecctx),

#ifdef CONFIG_SECURITY_NETWORK
	LSM_HOOK_INIT(unix_stream_connect, medusa_l1_unix_stream_connect),
	LSM_HOOK_INIT(unix_may_send, medusa_l1_unix_may_send),

	LSM_HOOK_INIT(socket_create, medusa_l1_socket_create),
	LSM_HOOK_INIT(socket_post_create, medusa_l1_socket_post_create),
	LSM_HOOK_INIT(socket_bind, medusa_l1_socket_bind),
	LSM_HOOK_INIT(socket_connect, medusa_l1_socket_connect),
	LSM_HOOK_INIT(socket_listen, medusa_l1_socket_listen),
	LSM_HOOK_INIT(socket_accept, medusa_l1_socket_accept),
	LSM_HOOK_INIT(socket_sendmsg, medusa_l1_socket_sendmsg),
	LSM_HOOK_INIT(socket_recvmsg, medusa_l1_socket_recvmsg),
	LSM_HOOK_INIT(socket_getsockname, medusa_l1_socket_getsockname),
	LSM_HOOK_INIT(socket_getpeername, medusa_l1_socket_getpeername),
	LSM_HOOK_INIT(socket_getsockopt, medusa_l1_socket_getsockopt),
	LSM_HOOK_INIT(socket_setsockopt, medusa_l1_socket_setsockopt),
	LSM_HOOK_INIT(socket_shutdown, medusa_l1_socket_shutdown),
	LSM_HOOK_INIT(socket_sock_rcv_skb, medusa_l1_socket_sock_rcv_skb),
	LSM_HOOK_INIT(socket_getpeersec_stream, medusa_l1_socket_getpeersec_stream),
	LSM_HOOK_INIT(socket_getpeersec_dgram, medusa_l1_socket_getpeersec_dgram),
	LSM_HOOK_INIT(sk_alloc_security, medusa_l1_sk_alloc_security),
	LSM_HOOK_INIT(sk_free_security, medusa_l1_sk_free_security),
	LSM_HOOK_INIT(sk_clone_security, medusa_l1_sk_clone_security),
	LSM_HOOK_INIT(sk_getsecid, medusa_l1_sk_getsecid),
	LSM_HOOK_INIT(sock_graft, medusa_l1_sock_graft),
	LSM_HOOK_INIT(inet_conn_request, medusa_l1_inet_conn_request),
	LSM_HOOK_INIT(inet_csk_clone, medusa_l1_inet_csk_clone),
	LSM_HOOK_INIT(inet_conn_established, medusa_l1_inet_conn_established),
	LSM_HOOK_INIT(secmark_relabel_packet, medusa_l1_secmark_relabel_packet),
		LSM_HOOK_INIT(secmark_refcount_inc, medusa_l1_secmark_refcount_inc),
		LSM_HOOK_INIT(secmark_refcount_dec, medusa_l1_secmark_refcount_dec),
	LSM_HOOK_INIT(req_classify_flow, medusa_l1_req_classify_flow),
	LSM_HOOK_INIT(tun_dev_alloc_security, medusa_l1_tun_dev_alloc_security),
	LSM_HOOK_INIT(tun_dev_free_security, medusa_l1_tun_dev_free_security),
	LSM_HOOK_INIT(tun_dev_create, medusa_l1_tun_dev_create),
	LSM_HOOK_INIT(tun_dev_attach_queue, medusa_l1_tun_dev_attach_queue),
	//LSM_HOOK_INIT(tun_dev_post_create, medusa_l1_tun_dev_post_create),
	LSM_HOOK_INIT(tun_dev_attach, medusa_l1_tun_dev_attach),
	LSM_HOOK_INIT(tun_dev_open, medusa_l1_tun_dev_open),
	//LSM_HOOK_INIT(skb_owned_by, medusa_l1_skb_owned_by),
#endif /* CONFIG_SECURITY_NETWORK */

#ifdef CONFIG_SECURITY_NETWORK_XFRM
	LSM_HOOK_INIT(xfrm_policy_alloc_security, medusa_l1_xfrm_policy_alloc),
	LSM_HOOK_INIT(xfrm_policy_clone_security, medusa_l1_xfrm_policy_clone),
	LSM_HOOK_INIT(xfrm_policy_free_security, medusa_l1_xfrm_policy_free),
	LSM_HOOK_INIT(xfrm_policy_delete_security, medusa_l1_xfrm_policy_delete),
	LSM_HOOK_INIT(xfrm_state_alloc, medusa_l1_xfrm_state_alloc),
	LSM_HOOK_INIT(xfrm_state_alloc_acquire, medusa_l1_xfrm_state_alloc_acquire),
	LSM_HOOK_INIT(xfrm_state_free_security, medusa_l1_xfrm_state_free),
	LSM_HOOK_INIT(xfrm_state_delete_security, medusa_l1_xfrm_state_delete),
	LSM_HOOK_INIT(xfrm_policy_lookup, medusa_l1_xfrm_policy_lookup),
	LSM_HOOK_INIT(xfrm_state_pol_flow_match, medusa_l1_xfrm_state_pol_flow_match),
	LSM_HOOK_INIT(xfrm_decode_session, medusa_l1_xfrm_decode_session),
#endif

#ifdef CONFIG_KEYS
	LSM_HOOK_INIT(key_alloc, medusa_l1_key_alloc),
	LSM_HOOK_INIT(key_free, medusa_l1_key_free),
	LSM_HOOK_INIT(key_permission, medusa_l1_key_permission),
	LSM_HOOK_INIT(key_getsecurity, medusa_l1_key_getsecurity),
#endif

#ifdef CONFIG_AUDIT
	LSM_HOOK_INIT(audit_rule_init, medusa_l1_audit_rule_init),
	LSM_HOOK_INIT(audit_rule_known, medusa_l1_audit_rule_known),
	LSM_HOOK_INIT(audit_rule_match, medusa_l1_audit_rule_match),
	LSM_HOOK_INIT(audit_rule_free, medusa_l1_audit_rule_free),
#endif
};

struct security_hook_list medusa_l1_hooks_special[] = {
	LSM_HOOK_INIT(inode_alloc_security, medusa_l1_inode_alloc_security),
	LSM_HOOK_INIT(inode_free_security, medusa_l1_inode_free_security),
	LSM_HOOK_INIT(cred_alloc_blank, medusa_l1_cred_alloc_blank),
	LSM_HOOK_INIT(cred_free, medusa_l1_cred_free),
};

void __init medusa_init(void);

static void medusa_l1_init_sb(struct super_block *sb, void *unused) {
        struct list_head *tmp;
        struct inode *entry;

	medusa_l1_sb_kern_mount(sb, 0, NULL);
	printk("medusa: sb: %s\n", sb->s_root->d_name.name);

        tmp = &sb->s_inodes;
        list_for_each(tmp, &sb->s_inodes) {
                entry = list_entry(tmp, struct inode, i_sb_list);
                if (&inode_security(entry)==NULL) {
                        medusa_l1_inode_alloc_security(entry);
                }
        }
}

// Number and order of hooks has to be the same
void security_replace_hooks(struct security_hook_list *old_hooks, struct security_hook_list *new_hooks, int count)
{
    int i;
    for (i = 0; i < count; i++)
        list_replace_rcu(&old_hooks[i].list, &new_hooks[i].list);
}

static int __init medusa_l1_init(void)
{
	struct task_struct* process;
	//struct inode* inode; unused JK march 2015

	/* register the hooks */	
	if (!security_module_enable("medusa"))
		return 0;
	
	security_add_hooks(medusa_l1_hooks, ARRAY_SIZE(medusa_l1_hooks), "medusa");
	printk("medusa: l1 registered with the kernel\n");
    
    security_replace_hooks(medusa_l0_hooks, medusa_l1_hooks_special, ARRAY_SIZE(medusa_l1_hooks_special));

    extern bool l1_initialized;
    extern struct cred_list l0_cred_list;
    extern struct inode_list l0_inode_list;
    extern struct mutex l0_mutex;

    mutex_lock(&l0_mutex);

    struct list_head *pos, *q;
    struct inode_list *tmp;
    struct cred_list *tmp_cred;

    list_for_each_safe(pos, q, &l0_inode_list.list) {
        tmp = list_entry(pos, struct inode_list, list);
        medusa_l1_inode_alloc_security(tmp->inode);
        // printk("medusa: l1_alloc_security for an entry in the l0 list");
        list_del(pos);
        kfree(tmp); 
    }

    list_for_each_safe(pos, q, &l0_cred_list.list) {
        tmp_cred = list_entry(pos, struct cred_list, list);
        medusa_l1_cred_alloc_blank(tmp_cred->cred, tmp_cred->gfp);
        // printk("medusa: l1_cred_allo_blank for an entry in the l0 list");
        list_del(pos);
        kfree(tmp); 
    }

    l1_initialized = true;

    mutex_unlock(&l0_mutex);

	medusa_init();
    
	for_each_process(process) {
		struct medusa_l1_task_s* med;
		struct cred* tmp;

		if (&task_security(process) != NULL) {
			continue;
		}

		med = (struct medusa_l1_task_s*) kmalloc(sizeof(struct medusa_l1_task_s), GFP_KERNEL);

		if (med == NULL)
			return -ENOMEM;

		tmp = (struct cred*) process->cred;
		tmp->security = med;
		printk("medusa_init: task %s (pid %d)\n", process->comm, task_pid_nr(process));

		medusa_init_process(process);
	}

	iterate_supers(medusa_l1_init_sb, NULL);

	return 0;
}

static void __exit medusa_l1_exit (void)
{	
	printk("medusa unload");
	//security_delete_hooks(medusa_hooks, ARRAY_SIZE(medusa_hooks));
	return;
}

module_init(medusa_l1_init);
MODULE_LICENSE("GPL");
#endif /* CONFIG_SECURITY_MEDUSA */<|MERGE_RESOLUTION|>--- conflicted
+++ resolved
@@ -237,8 +237,8 @@
 
 static int medusa_l1_inode_unlink(struct inode *inode, struct dentry *dentry)
 {
-	// if (medusa_unlink(dentry) == MED_NO)
-	// 	return -EPERM;
+	if (medusa_unlink(dentry) == MED_NO)
+		return -EPERM;
 	return 0;
 }
 
@@ -254,8 +254,8 @@
 static int medusa_l1_inode_mkdir(struct inode *inode, struct dentry *dentry,
 				umode_t mask)
 {
-	// if(medusa_mkdir(dentry, mask) == MED_NO)
-	// 	return -EPERM;
+	if(medusa_mkdir(dentry, mask) == MED_NO)
+		return -EPERM;
 	return 0;
 }
 
@@ -359,25 +359,18 @@
 
 static int medusa_l1_path_mkdir(const struct path *dir, struct dentry *dentry, umode_t mode)
 {
-	if(medusa_mkdir(dir, dentry, mode) == MED_NO)
-		return -EPERM;
 	return 0;
 }
 
 static int medusa_l1_path_rmdir(const struct path *dir, struct dentry *dentry)
 {
-<<<<<<< HEAD
-=======
-    if (medusa_rmdir(dir, dentry) == MED_NO)
-        return -EPERM;
->>>>>>> c7a3737e
-	return 0;
+        if (medusa_rmdir(dir, dentry) == MED_NO)
+                return -EPERM;
+        return 0;
 }
 
 static int medusa_l1_path_unlink(const struct path *dir, struct dentry *dentry)
 {
-	if (medusa_unlink(dentry) == MED_NO)
-		return -EPERM;
 	return 0;
 }
 
@@ -397,12 +390,9 @@
 static int medusa_l1_path_rename(const struct path *old_path, struct dentry *old_dentry,
 			const struct path *new_path, struct dentry *new_dentry)
 {
-<<<<<<< HEAD
-=======
-    //if (medusa_rename(old_dentry, new_dentry) == MED_NO)
-    if (medusa_rename(old_dentry, new_dentry->d_name.name) == MED_NO)
-        return -EPERM;
->>>>>>> c7a3737e
+        //if (medusa_rename(old_dentry, new_dentry) == MED_NO)
+        if (medusa_rename(old_dentry, new_dentry->d_name.name) == MED_NO)
+                return -EPERM;
 	return 0;
 }
 
