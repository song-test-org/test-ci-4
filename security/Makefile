#
# Makefile for the kernel security code
#

obj-$(CONFIG_KEYS)			+= keys/
subdir-$(CONFIG_SECURITY_SELINUX)	+= selinux
subdir-$(CONFIG_SECURITY_SMACK)		+= smack
subdir-$(CONFIG_SECURITY_TOMOYO)        += tomoyo
subdir-$(CONFIG_SECURITY_APPARMOR)	+= apparmor
subdir-$(CONFIG_SECURITY_YAMA)		+= yama
<<<<<<< HEAD
subdir-$(CONFIG_SECURITY_MEDUSA)	+= medusa
=======
subdir-$(CONFIG_SECURITY_LOADPIN)	+= loadpin
>>>>>>> 07be1337

# always enable default capabilities
obj-y					+= commoncap.o
obj-$(CONFIG_MMU)			+= min_addr.o

# Object file lists
obj-$(CONFIG_SECURITY)			+= security.o
obj-$(CONFIG_SECURITYFS)		+= inode.o
obj-$(CONFIG_SECURITY_SELINUX)		+= selinux/
obj-$(CONFIG_SECURITY_SMACK)		+= smack/
obj-$(CONFIG_AUDIT)			+= lsm_audit.o
obj-$(CONFIG_SECURITY_TOMOYO)		+= tomoyo/
obj-$(CONFIG_SECURITY_APPARMOR)		+= apparmor/
obj-$(CONFIG_SECURITY_YAMA)		+= yama/
<<<<<<< HEAD
obj-$(CONFIG_SECURITY_MEDUSA)		+= medusa/
=======
obj-$(CONFIG_SECURITY_LOADPIN)		+= loadpin/
>>>>>>> 07be1337
obj-$(CONFIG_CGROUP_DEVICE)		+= device_cgroup.o

# Object integrity file lists
subdir-$(CONFIG_INTEGRITY)		+= integrity
obj-$(CONFIG_INTEGRITY)			+= integrity/<|MERGE_RESOLUTION|>--- conflicted
+++ resolved
@@ -8,11 +8,8 @@
 subdir-$(CONFIG_SECURITY_TOMOYO)        += tomoyo
 subdir-$(CONFIG_SECURITY_APPARMOR)	+= apparmor
 subdir-$(CONFIG_SECURITY_YAMA)		+= yama
-<<<<<<< HEAD
+subdir-$(CONFIG_SECURITY_LOADPIN)	+= loadpin
 subdir-$(CONFIG_SECURITY_MEDUSA)	+= medusa
-=======
-subdir-$(CONFIG_SECURITY_LOADPIN)	+= loadpin
->>>>>>> 07be1337
 
 # always enable default capabilities
 obj-y					+= commoncap.o
@@ -27,11 +24,8 @@
 obj-$(CONFIG_SECURITY_TOMOYO)		+= tomoyo/
 obj-$(CONFIG_SECURITY_APPARMOR)		+= apparmor/
 obj-$(CONFIG_SECURITY_YAMA)		+= yama/
-<<<<<<< HEAD
+obj-$(CONFIG_SECURITY_LOADPIN)		+= loadpin/
 obj-$(CONFIG_SECURITY_MEDUSA)		+= medusa/
-=======
-obj-$(CONFIG_SECURITY_LOADPIN)		+= loadpin/
->>>>>>> 07be1337
 obj-$(CONFIG_CGROUP_DEVICE)		+= device_cgroup.o
 
 # Object integrity file lists
