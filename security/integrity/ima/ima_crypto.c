--- conflicted
+++ resolved
@@ -31,7 +31,6 @@
 	struct completion completion;
 	int err;
 };
-<<<<<<< HEAD
 
 /* minimum file size for ahash use */
 static unsigned long ima_ahash_minsize;
@@ -67,66 +66,7 @@
 
 static struct crypto_shash *ima_shash_tfm;
 static struct crypto_ahash *ima_ahash_tfm;
-=======
->>>>>>> b2d1965d
-
-/* minimum file size for ahash use */
-static unsigned long ima_ahash_minsize;
-module_param_named(ahash_minsize, ima_ahash_minsize, ulong, 0644);
-MODULE_PARM_DESC(ahash_minsize, "Minimum file size for ahash use");
-
-/* default is 0 - 1 page. */
-static int ima_maxorder;
-static unsigned int ima_bufsize = PAGE_SIZE;
-
-static int param_set_bufsize(const char *val, const struct kernel_param *kp)
-{
-<<<<<<< HEAD
-	mm_segment_t old_fs;
-	char __user *buf = addr;
-	ssize_t ret = -EINVAL;
-
-	if (!(file->f_mode & FMODE_READ))
-		return -EBADF;
-
-	old_fs = get_fs();
-	set_fs(get_ds());
-	if (file->f_op->read)
-		ret = file->f_op->read(file, buf, count, &offset);
-	else if (file->f_op->aio_read)
-		ret = do_sync_read(file, buf, count, &offset);
-	else if (file->f_op->read_iter)
-		ret = new_sync_read(file, buf, count, &offset);
-	set_fs(old_fs);
-	return ret;
-}
-
-=======
-	unsigned long long size;
-	int order;
-
-	size = memparse(val, NULL);
-	order = get_order(size);
-	if (order >= MAX_ORDER)
-		return -EINVAL;
-	ima_maxorder = order;
-	ima_bufsize = PAGE_SIZE << order;
-	return 0;
-}
-
-static struct kernel_param_ops param_ops_bufsize = {
-	.set = param_set_bufsize,
-	.get = param_get_uint,
-};
-#define param_check_bufsize(name, p) __param_check(name, p, unsigned int)
-
-module_param_named(ahash_bufsize, ima_bufsize, bufsize, 0644);
-MODULE_PARM_DESC(ahash_bufsize, "Maximum ahash buffer size");
-
-static struct crypto_shash *ima_shash_tfm;
-static struct crypto_ahash *ima_ahash_tfm;
-
->>>>>>> b2d1965d
+
 int __init ima_init_crypto(void)
 {
 	long rc;
@@ -354,12 +294,8 @@
 		}
 		/* read buffer */
 		rbuf_len = min_t(loff_t, i_size - offset, rbuf_size[active]);
-<<<<<<< HEAD
-		rc = ima_kernel_read(file, offset, rbuf[active], rbuf_len);
-=======
 		rc = integrity_kernel_read(file, offset, rbuf[active],
 					   rbuf_len);
->>>>>>> b2d1965d
 		if (rc != rbuf_len)
 			goto out3;
 
